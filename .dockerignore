--- conflicted
+++ resolved
@@ -11,14 +11,9 @@
 !src/dipdup/
 
 # Ignore caches
-<<<<<<< HEAD
-**/.mypy_cache
+**/.*_cache
 **/__pycache__
 
 # TEMP: Add Uniswap package and configs
 !src/demo_uniswap/
-!demos/demo-uniswap/
-=======
-**/.*_cache
-**/__pycache__
->>>>>>> bbb7ebbd
+!demos/demo-uniswap/