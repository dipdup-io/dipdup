name: Build
concurrency: 
  group: ${{ github.workflow }}-${{ github.ref }}
  cancel-in-progress: true
on:
  push:
    branches:
      - '**'
    tags:
      - '*.*.*'
    paths:
      - 'src/**'
      - 'Dockerfile'
      - 'pyproject.toml'
      - 'poetry.lock'
      - '.github/workflows/build.yml'

jobs:
  build:
    name: Build
    runs-on: ubuntu-22.04
    env:
      DOCKER_REGISTRY: ghcr.io
      DOCKER_IMAGE_NAME: ${{ github.repository }}

<<<<<<< HEAD
=======
    strategy:
      matrix:
        image:
          - name: default
            suffix: ''
            platforms: linux/amd64,linux/arm64
            dockerfile: Dockerfile
            build_args: 'DIPDUP_DOCKER_IMAGE=default'

          # - name: pytezos
          #   suffix: -pytezos
          #   platforms: linux/amd64,linux/arm64
          #   dockerfile: Dockerfile
          #   build_args: 'DIPDUP_DOCKER_IMAGE=pytezos'

          # - name: slim
          #   suffix: ''
          #   dockerfile: Dockerfile.slim
          #   platforms: linux/amd64,linux/arm64
          #   build_args: ''

>>>>>>> 0f977fe3
    steps:
      - name: Check out the repo
        uses: actions/checkout@v2

      - name: Set up QEMU
        uses: docker/setup-qemu-action@v2

      - name: Set up Docker Buildx
        uses: docker/setup-buildx-action@v2
        with:
          install: true

      - name: Log in to the registry
        uses: docker/login-action@v1
        with:
          registry: ${{ env.DOCKER_REGISTRY }}
          username: ${{ github.actor }}
          password: ${{ secrets.GITHUB_TOKEN }}

      - name: Set up metadata
        id: meta
        uses: docker/metadata-action@v3
        with:
          images: ${{ env.DOCKER_REGISTRY }}/${{ env.DOCKER_IMAGE_NAME }}
          flavor: |
            latest=false
          tags: |
            type=ref,event=branch
            type=ref,event=tag

      - name: Publish nightly image
        uses: docker/build-push-action@v3
        with:
          context: .
          file: Dockerfile
          platforms: linux/amd64,linux/arm64
          push: true
          cache-from: type=gha
          cache-to: type=gha,mode=max
          tags: ${{ steps.meta.outputs.tags }}
          labels: ${{ steps.meta.outputs.labels }}<|MERGE_RESOLUTION|>--- conflicted
+++ resolved
@@ -23,30 +23,6 @@
       DOCKER_REGISTRY: ghcr.io
       DOCKER_IMAGE_NAME: ${{ github.repository }}
 
-<<<<<<< HEAD
-=======
-    strategy:
-      matrix:
-        image:
-          - name: default
-            suffix: ''
-            platforms: linux/amd64,linux/arm64
-            dockerfile: Dockerfile
-            build_args: 'DIPDUP_DOCKER_IMAGE=default'
-
-          # - name: pytezos
-          #   suffix: -pytezos
-          #   platforms: linux/amd64,linux/arm64
-          #   dockerfile: Dockerfile
-          #   build_args: 'DIPDUP_DOCKER_IMAGE=pytezos'
-
-          # - name: slim
-          #   suffix: ''
-          #   dockerfile: Dockerfile.slim
-          #   platforms: linux/amd64,linux/arm64
-          #   build_args: ''
-
->>>>>>> 0f977fe3
     steps:
       - name: Check out the repo
         uses: actions/checkout@v2
