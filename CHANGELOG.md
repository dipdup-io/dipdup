--- conflicted
+++ resolved
@@ -3,8 +3,6 @@
 All notable changes to this project will be documented in this file.
 
 The format is based on [Keep a Changelog], and this project adheres to [Semantic Versioning].
-
-<<<<<<< HEAD
 
 ## [7.0]
 
@@ -13,8 +11,6 @@
 - abi.etherscan: New datasource for fetching contract ABIs from Etherscan.
 - tezos.tzkt.operation_unfiltered: New index for fetching unfiltered operations from TzKT.
 
-=======
->>>>>>> ac424fd0
 ## [Unreleased]
 
 ### Fixed
