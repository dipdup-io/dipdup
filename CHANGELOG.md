# Changelog

All notable changes to this project will be documented in this file.

The format is based on [Keep a Changelog], and this project adheres to [Semantic Versioning].

<<<<<<< HEAD
## [Unreleased]

### Added

- cli: Relative paths to be initialized now can be passed to the `init` command as arguments.
=======
## Unreleased

### Added

- tezos.tzkt.token_balances: Added new index.

### Fixed

- tezos.tzkt.token_transfers: Fixed token_id handler in token transfers index.
>>>>>>> 3e6cee8e

## [7.0.2] - 2023-10-10

### Added

- database: Added `dipdup_wipe` and `dipdup_approve` SQL functions to the schema.

### Fixed

- cli: Fixed `schema wipe` command for SQLite databases.
- tezos.tzkt: Fixed regression in `get_transactions` method pagination.

## [6.5.13] - 2023-10-10

### Fixed

- tzkt: Fixed regression in `get_transactions` method pagination.

## [7.0.1] - 2023-09-30

### Added

- env: Added `DIPDUP_DEBUG` environment variable to enable debug logging.

### Fixed

- cli: Use correct data path with timescaledb-ha Docker image.
- demos: Fixed decimal overflow in `demo_uniswap` project.
- evm.node: Fixed incorrect log request parameters.
- evm.subsquid.events: Fixed issue with determining the last level when syncing with node.
- hasura: Increated retry count for initial connection (healthcheck).

## [7.0.0] - 2023-09-25

### Fixed

- cli: Import package submodules before starting indexing to fail early on import errors.
- cli: Fixed ordering of crash reports in `report` group commands.
- evm.node: Fixed parsing topics and integers in datasource models.
- evm.subsquid.events: Fixed incorrrect log request parameters.
- install: Fixed issue with interpreting user answers in some cases.
- tezos.tzkt: Fixed operation matching when contract code hash specified as a string.
- tezos.tzkt: Fixed issue with processing rollbacks while sync is in progress.
- tezos.tzkt.events: Fixed parsing contract event data.
- tezos.tzkt.operations: Fixed parsing operations with empty parameters.

## [6.5.12] - 2023-09-15

### Fixed

- tzkt: Fixed issue with processing rollbacks while sync is in progress.
- tzkt: Fixed operation matching when contract code hash specified as a string.
- tzkt: Fixed parsing contract event data.

## [7.0.0rc5] - 2023-09-06

### Fixed

- evm.subsquid: Create a separate aiohttp session for each worker.
- evm.subsquid.events: Sync to `last_level` if specified in config.
- evm.node: Set `timestamp` field to the block timestamp.

## [6.5.11] - 2023-09-02

### Fixed

- index: Fixed crash when parsing typed transactions with empty parameter.
- tzkt: Fixed pagination when requesting transactions.
- tzkt: Use cursor iteration where possible.

## [7.0.0rc4] - 2023-08-23

### Added

- models: Added optional `maxsize` meta field to `CachedModel` to limit the LRU cache size.

### Fixed

- cli: Fixed `config export --full` command showing original config.
- cli: Keep the last 100 reports only.
- cli: Fixed `schema wipe` command crash due to `dipdup_meta` table being always immune.
- config: Don't create empty SentryConfig if DSN is not set.
- context: Share internal state between context instances.
- evm.node: Fixed keepalive loop for websocket connection.
- evm.node: Fixed parsing empty realtime message payloads.
- jobs: Don't add jobs before scheduler is started.
- package: Fixed package detection for poetry managed projects.
- package: Fixed mypy command in default template.
- package: Create package symlink only when needed.

### Changed

- cli: `report` command renamed to `report ls`.

## [7.0.0rc3] - 2023-08-05

### Fixed

- ci: Fixed dipdup package metadata.
- cli: Generate base template from replay only when --base flag is set.
- cli: Remove cached jsonschemas when calling init --force.
- codegen: Filter jsonschemas by prefixes supported by code generator.
- index: Fixed crash when parsing typed transactions with empty parameter.
- index: Remove Python limitation on large int<->str conversions.
- package: Create jsonschemas directory if not exists.
- package: Don't create empty pyproject.toml during init.
- package: Fixed discovery of the package when workdir is project root.

## [6.5.10] - 2023-08-02

### Fixed

- index: Remove Python limitation on large int<->str conversions.

## [7.0.0rc2] - 2023-07-26

### Fixed

- package: Create missing files from project base on init.
- package: Update replay.yaml on init.
- demos: Don't include database config in root config.

## [7.0.0rc1] - 2023-07-21

### Added

- abi.etherscan: Added `abi.etherscan` datasource to fetch ABIs from Etherscan.
- api: Added `/performance` endpoint to request indexing stats.
- cli: Added `report` command group to manage performance and crash reports created by DipDup.
- config: Added `advanced.decimal_precision` field to overwrite precision if it's not guessed correctly based on project models.
- config: Added `advanced.unsafe_sqlite` field to disable journaling and data integrity checks.
- config: Added `advanced.api` section to configure monitoring API exposed by DipDup.
- config: Added `advanced.metrics` field to configure amount of gathered metrics.
- config: Added `http.alias` field to overwrite alias of datasource HTTP gateway.
- database: Added `dipdup_meta` immune table to store arbitrary JSON values.
- database: Added experimental support for immune tables in SQLite.
- evm.node: Added `evm.node` datasource to receive events from Ethereum node and use web3 API.
- evm.subsquid: Added `evm.subsquid` datasource to fetch historical data from Subsquid Archives.
- evm.subsquid.events: Added `evm.subsquid.events` index to process event logs from Subsquid Archives.

### Fixed

- database: Fixed `OperationalError` raised in some cases after calling `bulk_create`.
- database: Allow running project scripts and queries on SQLite.
- database: Don't cleanup model updates on every loop.

### Changed

- ci: Docker images are now based on Debian 12.
- cli: `config env --file` option renamed to `--output`.
- cli: Commands to manage local dipdup installation moved to the `self` group.
- cli: `init --overwrite-types` flag renamed to `--force` and now also affects ABIs.
- config: `advanced.rollback_depth` value set based on indexes used in the project if not set explicitly.
- config: `logging` field now can contain either loglevel or name-loglevel mapping.
- context: Signature of `add_contract` method has changed.
- database: `EnumField` now uses `TEXT` type instead of `VARCHAR(n)`.
- database: Querysets are no longer copied between chained method calls (`.filter().order_by().limit()`)
- database: Store datasource aliases instead of URLs in `dipdup_head` table.
- models: User models must use field classes from `dipdup.fields` module instead of `tortoise.fields`.
- tezos.tzkt: Signatures of `[get/iter]_similar_contracts` and `[get/iter]_originated_contracts` methods have changed.
- tezos.tzkt.head: Replaced `handlers` section with a single `callback` field in config.

### Removed

- ci: `-slim` and `-pytezos` Docker images are no longer published.
- ci: Docker images no longer contain git, poetry and custom scripts.
- cli: Removed `dipdup-install` alias to `dipdup.install`.
- cli: Removed `status` command.
- config: Removed `similar_to` filter of `operation` index pattern.
- config: Removed `# dipdup: ignore` hint used to ignore typeclass during init.
- config: Removed `advanced.metadata_interface` flag (always enabled).
- sentry: Removed `crash_reporting` flag and built-in DSN.

### Other

- tzkt: Request plain values instead of mappings from TzKT when possible.

## [6.5.9] - 2023-07-11

### Fixed

- tzkt: Optimized queries for `operation_unfiltered` index.

## [6.5.8] - 2023-06-28

### Fixed

- cli: Fixed `init` crash when package name is equal to one of the project typenames.

## [6.5.7] - 2023-05-30

### Added

- config: Added `advanced.decimal_precision` option to adjust decimal context precision.

### Fixed

- database: Fixed `OperationalError` raised in some cases after calling `bulk_create`.
- database: Allow running project scripts and queries on SQLite. 
- database: Don't cleanup model updates on every loop.
- http: Mark `asyncio.TimeoutError` exception as safe to retry.

### Other

- http: Deserialize JSON responses with `orjson`.

## [6.5.6] - 2023-05-02

### Fixed

- config: Fixed crash due to incorrect parsing of `event` index definitions.
- http: Fixed waiting for response indefinitely when IPFS hash is not available.

### Other

- ci: Slim Docker image updated to Alpine 3.17.
- metadata: Added `nairobinet` to supported networks.

## [6.5.5] - 2023-04-17

### Fixed

- config: Enable early realtime mode when config contains bigmap indexes with `skip_history`.
- http: Fixed crash when using custom datasources.
- index: Allow mixing `source` and `entrypoint` filters in `operation` index pattern.

### Other

- ci: Default git branch switched to `next`.

## [6.5.4] - 2023-03-31

### Fixed

- config: Fixed incorrest parsing of `token_transfer` index filters. 

### Other

- deps: Updated pytezos to 3.9.0.

## [6.5.3] - 2023-03-28

### Fixed

- cli: Don't enforce logging `DeprecationWarning` warnings.
- cli: Fixed `BrokenPipeError` messages when interrupting with DipDup with SIGINT.
- config: Fixed crash when `token_transfer` index has `from` or `to` filter.

### Security

- hasura: Forbid using Hasura instances affected by [GHSA-c9rw-rw2f-mj4x](https://github.com/hasura/graphql-engine/security/advisories/GHSA-c9rw-rw2f-mj4x).

## [6.5.2] - 2023-03-09

### Fixed

- codegen: Fixed type generation for contracts with "default" entrypoint.
- metadata: Add "mumbainet" to available networks.
- sentry: Fixed bug leading to crash reports not being sent in some cases.
- sentry: Fixed crash report grouping.

### Deprecated

- ci: `-slim` images will be based on Ubuntu instead of Alpine in the next major release.

## [6.5.1] - 2023-02-21

### Fixed

- codegen: Fixed bug leading to incorrect imports in generated callbacks in some cases.
- codegen: Fixed validation of created package after `dipdup init`.
- config: Allow using empty string as default env (`{DEFAULT_EMPTY:-}`).

### Other

- deps: Updated pydantic to 1.10.5
- deps: Updated datamodel-code-generator to 0.17.1
- deps: Updated tortoise-orm to 0.19.3
- deps: Updated pytezos to 3.8.0

## [6.5.0] - 2023-01-28

### Added

- hasura: Apply arbitrary metadata from `hasura` project directory.
- config: Added `allow_inconsistent_metadata` option to `hasura` section.

### Fixed

- config: Do not include coinbase datasource credentials in config repr.
- database: Fixed crash when schema generation should fail with `schema_modified`.
- hasura: Stop using deprecated schema/metadata API.
- index: Fixed unnecessary prefetching of migration originations in `operation` index.
- index: Remove disabled indexes from the dispatcher queue.
- sentry: Flush and reopen session daily.
- tzkt: Fixed `OperationData.type` field value for migration originations.
- tzkt: Added missing `last_level` argument to migration origination fetching methods.

### Other

- tzkt: Updated current testnet protocol (`limanet`).
- deps: Updated asyncpg to 0.27.0
- deps: Updated hasura to 2.17.0

## [6.4.3] - 2023-01-05

### Fixed

- context: Fixed order of `add_contract` method arguments.
- index: Fixed matching operations when both `address` and `code_hash` filters are specified.
- sentry: Fixed sending crash reports when DSN is not set implicitly.
- sentry: Increase event length limit.

## [6.4.2] - 2022-12-31

### Added

- config: Added `http.ratelimit_sleep` option to set fixed sleep time on 429 responses.
- context: Allow adding contracts by code hash in runtime.

### Fixed

- http: Fixed merging user-defined HTTP settings and datasource defaults.
- tzkt: Fixed iterating over big map keys.

## [6.4.1] - 2022-12-22

### Fixed

- models: Fixed package model detection.

## [6.4.0] - 2022-12-20

### Fixed

- cli: `update` and `uninstall` commands no longer require a valid config.
- cli: Fixed a regression in `new` command leading to crash with `TypeError`.
- config: Fixed `jobs` section deserialization.
- database: Ignore abstract models during module validation.

## [6.4.0rc1] - 2022-12-09

### Added

- config: Added optional `code_hash` field to contract config.
- context: Added `first_level` and `last_level` arguments to `ctx.add_index` methods.
- index: Filtering by `code_hash` is available for `operation` index.
- tzkt: Added datasource methods `get_contract_address` and `get_contract_hashes`.
- tzkt: Originations and operations now can be fetched by contract code hashes.
- tzkt: Added `sender_code_hash` and `target_code_hash` fields to `OperationData` model.

### Fixed

- codegen: Unresolved index templates are now correctly processed during types generation.
- demos: Fixed outdated `demo_dao` project.
- http: Fixed a crash when datasource URL contains trailing slash.
- metadata: Add `limanet` to supported networks.
- projects: Do not scaffold an outdated `poetry.lock`.

### Changed

- demos: Demos were renamed to better indicate their purpose.
- exceptions: `FrameworkException` is raised instead of plain `RuntimeError` when a framework error occurs.
- exceptions: Known exceptions are inherited from `FrameworkError`.
- tzkt: Some datasource methods have changed their signatures.

### Deprecated

- config: `similar_to.address` filter is an alias for `originated_contract.code_hash` and will be removed in the next major release.
- config: `DipDupError` is an alias for `FrameworkError` and will be removed in the next major release.

## [6.3.1] - 2022-11-25

### Fixed

- cli: Do not apply cli hacks on module import.
- codegen: Include PEP 561 marker in generated packages.
- codegen: Untyped originations are now correctly handled.
- codegen: Fixed `alias` config field having no effect on originations.
- codegen: Fixed optional arguments in generated callbacks.
- config: Suggest snake_case for package name.
- config: Fixed crash with `RuntimeError` when index has no subscriptions.
- http: Limit aiohttp sessions to specific base URL.
- index: Do not deserialize originations matched by the `source` filter.
- index: Wrap storage deserialization exceptions with `InvalidDataError`.
- projects: Fixed Hasura environment in docker-compose examples.

### Security

- hasura: Forbid using Hasura instances running vulnerable versions ([GHSA-g7mj-g7f4-hgrg](https://github.com/hasura/graphql-engine/security/advisories/GHSA-g7mj-g7f4-hgrg))

### Other

- ci: `mypy --strict` is now enforced on a codebase.
- ci: Finished migration to `pytest`.

## [6.3.0] - 2022-11-15

### Added

- context: Added `execute_sql_query` method to run queries from `sql` project directory.
- context: `execute_sql` method now accepts arbitrary arguments to format SQL script (unsafe, use with caution).
- index: New filters for `token_transfer` index.

### Fixed

- cli: Fixed missing log messages from `ctx.logger`.
- codegen: Better PEP 8 compatibility of generated callbacks.
- context: Fixed SQL scripts executed in the wrong order.
- context: Fixed `execute_sql` method crashes when the path is not a directory.
- database: Fixed crash with `CannotConnectNowError` before establishing the database connection.
- database: Fixed crash when using F expressions inside versioned transactions.
- http: Fixed caching datasource responses when `replay_path` contains tilde.
- http: Adjusted per-datasource default config values.
- project: Use the latest stable version instead of hardcoded values.
- tzkt: Fixed deserializing of `EventData` and `OperationData` models.
- tzkt: Fixed matching migration originations by address.

### Deprecated

- ci: `pytezos` extra and corresponding Docker image are deprecated. 

## [6.2.0] - 2022-10-12

### Added

- cli: `new` command to create a new project interactively.
- cli: `install/update/uninstall` commands to manage local DipDup installation.
- index: New index kind `event` to process contract events.
- install: New interactive installer based on pipx (`install.py` or `dipdup-install`).

### Fixed

- cli: Fixed commands that don't require a valid config yet crash with `ConfigurationError`.
- codegen: Fail on demand when `datamodel-codegen` is not available.
- codegen: Fixed Jinja2 template caching.
- config: Allow `sentry.dsn` field to be empty.
- config: Fixed greedy environment variable regex.
- hooks: Raise a `FeatureAvailabilityHook` instead of a warning when trying to execute hooks on SQLite.

### Improved

- cli: Detect `src/` layout when guessing package path.
- codegen: Improved cross-platform compatibility.
- config: `sentry.user_id` option to set user ID for Sentry (affects release adoption data).
- sentry: Detect environment when not set in config (docker/gha/tests/local)
- sentry: Expose more tags under the `dipdup` namespace.

### Performance

- cli: Up to 5x faster startup for some commands.

### Security

- sentry: Prevent Sentry from leaking hostname if `server_name` is not set.
- sentry: Notify about using Sentry when DSN is set or crash reporting is enabled.

### Other

- ci: A significantly faster execution of GitHub Actions.
- docs: Updated "Contributing Guide" page.

## [6.1.3] - 2022-09-21

### Added

- sentry: Enable crash-free session reporting.

### Fixed

- metadata: Updated protocol aliases.
- sentry: Unwrap `CallbackError` traceback to fix event grouping.
- sentry: Hide "attempting to send..." message on shutdown.

### Other

- ci: Do not build default and `-pytezos` nightly images.

## [6.1.2] - 2022-09-16

### Added

- config: Added `alias` field to operation pattern items.
- tzkt: Added quote field `gbp`.

### Fixed

- config: Require aliases for multiple operations with the same entrypoint.
- http: Raise `InvalidRequestError` on 204 No Content responses.
- tzkt: Verify API version on datasource initialization.
- tzkt: Remove deprecated block field `priority`.

## [6.1.1] - 2022-09-01

### Fixed

- ci: Lock Pydantic to 1.9.2 to avoid breaking changes in dataclasses.

## [6.1.0] - 2022-08-30

### Added

- ci: Build `arm64` images for M1/M2 silicon.
- ci: Build `-slim` images based on Alpine Linux.
- ci: Introduced official MacOS support.
- ci: Introduced interactive installer (dipdup.io/install.py).

## [6.0.1] - 2022-08-19

### Fixed

- codegen: Fixed invalid `models.py` template.
- context: Do not wrap known exceptions with `CallbackError`.
- database: Raise `DatabaseConfigurationError` when backward relation name equals table name.
- database: Wrap schema wiping in a transaction to avoid orphaned tables in the immune schema.
- hasura: Fixed processing M2M relations.
- sentry: Fixed "invalid value `environment`" error.
- sentry: Ignore events from project callbacks when `crash_reporting` is enabled.

## [6.0.0] - 2022-08-08

This release contains no changes except for the version number.

## [6.0.0rc2] - 2022-08-06

### Added

- config: Added `advanced.crash_reporting` flag to enable reporting crashes to Baking Bad.
- dipdup: Save Sentry crashdump in `/tmp/dipdup/crashdumps/XXXXXXX.json` on a crash.

### Fixed

- config: Do not perform env variable substitution in commented-out lines.

### Removed

- cli: `--logging-config` option is removed.
- cli: All `run` command flags are removed. Use the `advanced` section of the config.
- cli: `cache show` and `cache clear` commands are removed.
- config: `http.cache` flag is removed.

## [6.0.0-rc1] - 2022-07-26

### Added

- cli: Added `config export --full` flag to resolve templates before printing config.
- config: Added `advanced.rollback_depth` field, a number of levels to keep in a database for rollback.
- context: Added `rollback` method to perform database rollback.
- database: Added an internal `ModelUpdate` model to store the latest database changes.

### Fixed

- prometheus: Fixed updating `dipdup_index_handlers_matched_total` metric.

### Changed

- codegen: `on_index_rollback` hook calls `ctx.rollback` by default.
- database: Project models must be subclassed from `dipdup.models.Model`
- database: `bulk_create` and `bulk_update` model methods are no longer supported.

### Removed

- hooks: Removed deprecated `on_rollback` hook.
- index: Do not try to avoid single-level rollbacks by comparing operation hashes.

## [5.2.5] - 2022-07-26

### Fixed

- index: Fixed crash when adding an index with new subscriptions in runtime.

## [5.2.4] - 2022-07-17

### Fixed

- cli: Fixed logs being printed to stderr instead of stdout.
- config: Fixed job scheduler not starting when config contains no indexes.

## [5.2.3] - 2022-07-07

### Added

- sentry: Allow customizing `server_name` and `release` tags with corresponding fields in Sentry config.

### Fixed

- cli: Fixed `hasura configure` command crash when models have empty `Meta.table`.
- config: Removed secrets from config `__repr__`.

## [5.2.2] - 2022-07-03

### Fixed

- hasura: Fixed metadata generation.

## [5.2.1] - 2022-07-02

### Fixed

- cli: Fixed setting default logging level.
- hasura: Fixed metadata generation for relations with a custom field name.
- hasura: Fixed configuring existing instances after changing `camel_case` field in config.

## [5.2.0] - 2022-06-28

### Added

- config: Added `logging` config field.
- config: Added `hasura.create_source` flag to create PostgreSQL source if missing.

### Fixed

- hasura: Do not apply table customizations to tables from other sources.

### Deprecated

- cli: `--logging-config` option is deprecated.
- cli: All `run` command flags are deprecated. Use the `advanced` section of the config.
- cli: `cache show` and `cache clear` commands are deprecated.
- config: `http.cache` flag is deprecated.

## [5.1.7] - 2022-06-15

### Fixed

- index: Fixed `token_transfer` index not receiving realtime updates.

## [5.1.6] - 2022-06-08

### Fixed

- cli: Commands with `--help` option no longer require a working DipDup config.
- index: Fixed crash with `RuntimeError` after continuous realtime connection loss.

### Performance

- cli: Lazy import dependencies to speed up startup.

### Other

- docs: Migrate docs from GitBook to mdbook.

## [5.1.5] - 2022-06-05

### Fixed

- config: Fixed crash when rollback hook is about to be called.

## [5.1.4] - 2022-06-02

### Fixed

- config: Fixed `OperationIndexConfig.types` field being partially ignored.
- index: Allow mixing oneshot and regular indexes in a single config.
- index: Call rollback hook instead of triggering reindex when single-level rollback has failed.
- index: Fixed crash with `RuntimeError` after continuous realtime connection loss.
- tzkt: Fixed `origination` subscription missing when `merge_subscriptions` flag is set.

### Performance

- ci: Decrease the size of generic and `-pytezos` Docker images by 11% and 16%, respectively.

## [5.1.3] - 2022-05-26

### Fixed

- database: Fixed special characters in password not being URL encoded.

### Performance

- context: Do not reinitialize config when adding a single index.

## [5.1.2] - 2022-05-24

### Added

- tzkt: Added `originated_contract_tzips` field to `OperationData`.

### Fixed

- jobs: Fixed jobs with `daemon` schedule never start.
- jobs: Fixed failed jobs not throwing exceptions into the main loop.

### Other

- database: Tortoise ORM updated to `0.19.1`.

## [5.1.1] - 2022-05-13

### Fixed

- index: Ignore indexes with different message types on rollback.
- metadata: Add `ithacanet` to available networks.

## [5.1.0] - 2022-05-12

### Added

- ci: Push `X` and `X.Y` tags to the Docker Hub on release.
- cli: Added `config env` command to export env-file with default values.
- cli: Show warning when running an outdated version of DipDup.
- hooks: Added a new hook `on_index_rollback` to perform per-index rollbacks.

### Fixed

- index: Fixed fetching `migration` operations.
- tzkt: Fixed possible data corruption when using the `buffer_size` option.
- tzkt: Fixed reconnection due to `websockets` message size limit.

### Deprecated

- hooks: The `on_rollback` default hook is superseded by `on_index_rollback` and will be removed later.

## [5.0.4] - 2022-05-05

### Fixed

- exceptions: Fixed incorrect formatting and broken links in help messages.
- index: Fixed crash when the only index in config is `head`.
- index: Fixed fetching originations during the initial sync.

## [5.0.3] - 2022-05-04

### Fixed

- index: Fixed crash when no block with the same level arrived after a single-level rollback.
- index: Fixed setting initial index level when `IndexConfig.first_level` is set.
- tzkt: Fixed delayed emitting of buffered realtime messages.
- tzkt: Fixed inconsistent behavior of `first_level`/`last_level` arguments in different getter methods.

## [5.0.2] - 2022-04-21

### Fixed

- context: Fixed reporting incorrect reindexing reason.
- exceptions: Fixed crash with `FrozenInstanceError` when an exception is raised from a callback.
- jobs: Fixed graceful shutdown of daemon jobs.

### Improved

- codegen: Refined `on_rollback` hook template.
- exceptions: Updated help messages for known exceptions.
- tzkt: Do not request reindexing if missing subgroups have matched no handlers.

## [5.0.1] - 2022-04-12

### Fixed

- cli: Fixed `schema init` command crash with SQLite databases.
- index: Fixed spawning datasources in oneshot mode.
- tzkt: Fixed processing realtime messages.

## [5.0.0] - 2022-04-08

This release contains no changes except for the version number.

## [5.0.0-rc4] - 2022-04-04

### Added

- tzkt: Added ability to process realtime messages with lag.

## [4.2.7] - 2022-04-02

### Fixed

- config: Fixed `jobs` config section validation.
- hasura: Fixed metadata generation for v2.3.0 and above.
- tzkt: Fixed `get_originated_contracts` and `get_similar_contracts` methods response.

## [5.0.0-rc3] - 2022-03-28

### Added

- config: Added `custom` section to store arbitrary user data.

### Fixed

- config: Fixed default SQLite path (`:memory:`).
- tzkt: Fixed pagination in several getter methods.
- tzkt: Fixed data loss when `skip_history` option is enabled.

### Removed

- config: Removed dummy `advanced.oneshot` flag.
- cli: Removed `docker init` command.
- cli: Removed dummy `schema approve --hashes` flag.

## [5.0.0-rc2] - 2022-03-13

### Fixed

- tzkt: Fixed crash in methods that do not support cursor pagination.
- prometheus: Fixed invalid metric labels. 

## [5.0.0-rc1] - 2022-03-02

### Added

- metadata: Added `metadata_interface` feature flag to expose metadata in TzKT format.
- prometheus: Added ability to expose Prometheus metrics.
- tzkt: Added missing fields to the `HeadBlockData` model.
- tzkt: Added `iter_...` methods to iterate over item batches.

### Fixed

- tzkt: Fixed possible OOM while calling methods that support pagination.
- tzkt: Fixed possible data loss in `get_originations` and `get_quotes` methods.

### Changed

- tzkt: Added `offset` and `limit` arguments to all methods that support pagination.

### Removed

- bcd: Removed `bcd` datasource and config section.

### Performance

- dipdup: Use fast `orjson` library instead of built-in `json` where possible.

## [4.2.6] - 2022-02-25

### Fixed

- database: Fixed generating table names from uppercase model names.
- http: Fixed bug that leads to caching invalid responses on the disk.
- tzkt: Fixed processing realtime messages with data from multiple levels.

## [4.2.5] - 2022-02-21

### Fixed

- database: Do not add the `schema` argument to the PostgreSQL connection string when not needed.
- hasura: Wait for Hasura to be configured before starting indexing.

## [4.2.4] - 2022-02-14

### Added

- config: Added `http` datasource to making arbitrary http requests.

### Fixed

- context: Fixed crash when calling `fire_hook` method.
- context: Fixed `HookConfig.atomic` flag, which was ignored in `fire_hook` method.
- database: Create missing tables even if `Schema` model is present.
- database: Fixed excess increasing of `decimal` context precision.
- index: Fixed loading handler callbacks from nested packages ([@veqtor](https://github.com/veqtor)).

### Other

- ci: Added GitHub Action to build and publish Docker images for each PR opened.

## [4.2.3] - 2022-02-08

### Fixed

- ci: Removed `black 21.12b0` dependency since bug in `datamodel-codegen-generator` is fixed.
- cli: Fixed `config export` command crash when `advanced.reindex` dictionary is present.
- cli: Removed optionals from `config export` output so the result can be loaded again.
- config: Verify `advanced.scheduler` config for the correctness and unsupported features.
- context: Fixed ignored `wait` argument of `fire_hook` method.
- hasura: Fixed processing relation fields with missing `related_name`.
- jobs: Fixed default `apscheduler` config.
- tzkt: Fixed crash occurring when reorg message is the first one received by the datasource.

## [4.2.2] - 2022-02-01

### Fixed

- config: Fixed `ipfs` datasource config.

## [4.2.1] - 2022-01-31

### Fixed

- ci: Added `black 21.12b0` dependency to avoid possible conflict with `datamodel-codegen-generator`.

## [4.2.0] - 2022-01-31

### Added

- context: Added `wait` argument to `fire_hook` method to escape current transaction context.
- context: Added `ctx.get_<kind>_datasource` helpers to avoid type casting.
- hooks: Added ability to configure `apscheduler` with `AdvancedConfig.scheduler` field.
- http: Added `request` method to send arbitrary requests (affects all datasources).
- ipfs: Added `ipfs` datasource to download JSON and binary data from IPFS.

### Fixed

- http: Removed dangerous method `close_session`.
- context: Fixed help message of `IndexAlreadyExistsError` exception.

### Deprecated

- bcd: Added deprecation notice.

### Other

- dipdup: Removed unused internal methods.

## [4.1.2] - 2022-01-27

### Added

- cli: Added `schema wipe --force` argument to skip confirmation prompt.

### Fixed

- cli: Show warning about deprecated `--hashes` argument
- cli: Ignore `SIGINT` signal when shutdown is in progress.
- sentry: Ignore exceptions when shutdown is in progress.

## [4.1.1] - 2022-01-25

### Fixed

- cli: Fixed stacktraces missing on exception.
- cli: Fixed wrapping `OSError` with `ConfigurationError` during config loading.
- hasura: Fixed printing help messages on `HasuraError`.
- hasura: Preserve a list of sources in Hasura Cloud environments.
- hasura: Fixed `HasuraConfig.source` config option.

### Changed

- cli: Unknown exceptions are no longer wrapped with `DipDupError`.

### Performance

- hasura: Removed some useless requests.

## [4.1.0] - 2022-01-24

### Added

- cli: Added `schema init` command to initialize database schema.
- cli: Added `--force` flag to `hasura configure` command.
- codegen: Added support for subpackages inside callback directories.
- hasura: Added `dipdup_head_status` view and REST endpoint.
- index: Added an ability to skip historical data while synchronizing `big_map` indexes.
- metadata: Added `metadata` datasource.
- tzkt: Added `get_big_map` and `get_contract_big_maps` datasource methods.

## [4.0.5] - 2022-01-20

### Fixed

- index: Fixed deserializing manually modified typeclasses.

## [4.0.4] - 2022-01-17

### Added

- cli: Added `--keep-schemas` flag to `init` command to preserve JSONSchemas along with generated types.

### Fixed

- demos: Tezos Domains and Homebase DAO demos were updated from edo2net to mainnet contracts.
- hasura: Fixed missing relations for models with `ManyToManyField` fields.
- tzkt: Fixed parsing storage with nested structures.

### Performance

- dipdup: Minor overall performance improvements.

### Other

- ci: Cache virtual environment in GitHub Actions.
- ci: Detect CI environment and skip tests that fail in GitHub Actions.
- ci: Execute tests in parallel with `pytest-xdist` when possible.
- ci: More strict linting rules of `flake8`.

## [4.0.3] - 2022-01-09

### Fixed

- tzkt: Fixed parsing parameter with an optional value.

## [4.0.2] - 2022-01-06

### Added

- tzkt: Added optional `delegate_address` and `delegate_alias` fields to `OperationData`.

### Fixed

- tzkt: Fixed crash due to unprocessed pysignalr exception.
- tzkt: Fixed parsing `OperationData.amount` field.
- tzkt: Fixed parsing storage with top-level boolean fields.

## [4.0.1] - 2021-12-30

### Fixed

- codegen: Fixed generating storage typeclasses with `Union` fields.
- codegen: Fixed preprocessing contract JSONSchema.
- index: Fixed processing reindexing reason saved in the database.
- tzkt: Fixed processing operations with default entrypoint and empty parameter.
- tzkt: Fixed crash while recursively applying bigmap diffs to the storage.

### Performance

- tzkt: Increased speed of applying bigmap diffs to operation storage.

## [4.0.0] - 2021-12-24

This release contains no changes except for the version number.

## [4.0.0-rc3] - 2021-12-20

### Fixed

- cli: Fixed missing `schema approve --hashes` argument.
- codegen: Fixed contract address used instead of an alias when typename is not set.
- tzkt: Fixed processing operations with entrypoint `default`.
- tzkt: Fixed regression in processing migration originations.
- tzkt: Fixed filtering of big map diffs by the path.

### Removed

- cli: Removed deprecated `run --oneshot` argument and `clear-cache` command.

## [4.0.0-rc2] - 2021-12-11

### Migration

- Run `dipdup init` command to generate `on_synchronized` hook stubs.

### Added

- hooks: Added `on_synchronized` hook, which fires each time all indexes reach realtime state.

### Fixed

- cli: Fixed config not being verified when invoking some commands.
- codegen: Fixed generating callback arguments for untyped operations.
- index: Fixed incorrect log messages, remove duplicate ones.
- index: Fixed crash while processing storage of some contracts.
- index: Fixed matching of untyped operations filtered by `source` field ([@pravin-d](https://github.com/pravin-d)).

### Performance

- index: Checks performed on each iteration of the main DipDup loop are slightly faster now.

## [4.0.0-rc1] - 2021-12-02

### Migration

- Run `dipdup schema approve` command on every database you want to use with 4.0.0-rc1. Running `dipdup migrate` is not necessary since `spec_version` hasn't changed in this release.

### Added

- cli: Added `run --early-realtime` flag to establish a realtime connection before all indexes are synchronized.
- cli: Added `run --merge-subscriptions` flag to subscribe to all operations/big map diffs during realtime indexing.
- cli: Added `status` command to print the current status of indexes from the database.
- cli: Added `config export [--unsafe]` command to print config after resolving all links and variables.
- cli: Added `cache show` command to get information about file caches used by DipDup.
- config: Added `first_level` and `last_level` optional fields to `TemplateIndexConfig`. These limits are applied after ones from the template itself.
- config: Added `daemon` boolean field to `JobConfig` to run a single callback indefinitely. Conflicts with `crontab` and `interval` fields.
- config: Added `advanced` top-level section.

### Fixed

- cli: Fixed crashes and output inconsistency when piping DipDup commands.
- cli: Fixed `schema wipe --immune` flag being ignored.
- codegen: Fixed missing imports in handlers generated during init.
- coinbase: Fixed possible data inconsistency caused by caching enabled for method `get_candles`.
- http: Fixed increasing sleep time between failed request attempts.
- index: Fixed invocation of head index callback.
- index: Fixed `CallbackError` raised instead of `ReindexingRequiredError` in some cases.
- tzkt: Fixed resubscribing when realtime connectivity is lost for a long time.
- tzkt: Fixed sending useless subscription requests when adding indexes in runtime.
- tzkt: Fixed `get_originated_contracts` and `get_similar_contracts` methods whose output was limited to `HTTPConfig.batch_size` field.
- tzkt: Fixed lots of SignalR bugs by replacing `aiosignalrcore` library with `pysignalr`.

## Changed

- cli: `dipdup schema wipe` command now requires confirmation when invoked in the interactive shell.
- cli: `dipdup schema approve` command now also causes a recalculation of schema and index config hashes.
- index: DipDup will recalculate respective hashes if reindexing is triggered with `config_modified: ignore` or `schema_modified: ignore` in advanced config.

### Deprecated

- cli: `run --oneshot` option is deprecated and will be removed in the next major release. The oneshot mode applies automatically when `last_level` field is set in the index config.
- cli: `clear-cache` command is deprecated and will be removed in the next major release. Use `cache clear` command instead.

### Performance

- config: Configuration files are loaded 10x times faster.
- index: Number of operations processed by matcher reduced by 40%-95% depending on the number of addresses and entrypoints used.
- tzkt: Rate limit was increased. Try to set `connection_timeout` to a higher value if requests fail with `ConnectionTimeout` exception.
- tzkt: Improved performance of response deserialization. 

## [3.1.3] - 2021-11-15

### Fixed

- codegen: Fixed missing imports in operation handlers. 
- codegen: Fixed invalid imports and arguments in big_map handlers.

## [3.1.2] - 2021-11-02

### Fixed

- Fixed crash occurred during synchronization of big map indexes.

## [3.1.1] - 2021-10-18

### Fixed

- Fixed loss of realtime subscriptions occurred after TzKT API outage.
- Fixed updating schema hash in `schema approve` command.
- Fixed possible crash occurred while Hasura is not ready.

## [3.1.0] - 2021-10-12

### Added

- New index class `HeadIndex` (configuration: [`dipdup.config.HeadIndexConfig`](https://github.com/dipdup-io/dipdup/blob/master/src/dipdup/config.py#L778)). Use this index type to handle head (limited block header content) updates. This index type is realtime-only: historical data won't be indexed during the synchronization stage.
- Added three new commands: `schema approve`, `schema wipe`, and `schema export`. Run `dipdup schema --help` command for details.

### Changed

- Triggering reindexing won't lead to dropping the database automatically anymore. `ReindexingRequiredError` is raised instead. `--forbid-reindexing` option has become default.
- `--reindex` option is removed. Use `dipdup schema wipe` instead.
- Values of `dipdup_schema.reindex` field updated to simplify querying database. See [`dipdup.enums.ReindexingReason`](https://github.com/dipdup-io/dipdup/blob/master/src/dipdup/enums.py) class for possible values.

### Fixed

- Fixed `ReindexRequiredError` not being raised when running DipDup after reindexing was triggered.
- Fixed index config hash calculation. Hashes of existing indexes in a database will be updated during the first run.
- Fixed issue in `BigMapIndex` causing the partial loss of big map diffs.
- Fixed printing help for CLI commands.
- Fixed merging storage which contains specific nested structures.

### Improved

- Raise `DatabaseConfigurationError` exception when project models are not compatible with GraphQL.
- Another bunch of performance optimizations. Reduced DB pressure, speeded up parallel processing lots of indexes.
- Added initial set of performance benchmarks (run: `./scripts/run_benchmarks.sh`)

## [3.0.4] - 2021-10-04

### Improved

- A significant increase in indexing speed.

### Fixed

- Fixed unexpected reindexing caused by the bug in processing zero- and single-level rollbacks.
- Removed unnecessary file IO calls that could cause `PermissionError` exception in Docker environments.
- Fixed possible violation of block-level atomicity during realtime indexing.

### Changes

- Public methods of `TzktDatasource` now return immutable sequences.

## [3.0.3] - 2021-10-01

### Fixed

- Fixed processing of single-level rollbacks emitted before rolled back head.

## [3.0.2] - 2021-09-30

### Added

- Human-readable `CHANGELOG.md` 🕺
- Two new options added to `dipdup run` command:
  - `--forbid-reindexing` – raise `ReindexingRequiredError` instead of truncating database when reindexing is triggered for any reason. To continue indexing with existing database run `UPDATE dipdup_schema SET reindex = NULL;`
  - `--postpone-jobs` – job scheduler won't start until all indexes are synchronized. 

### Changed

- Migration to this version requires reindexing.
- `dipdup_index.head_id` foreign key removed. `dipdup_head` table still contains the latest blocks from Websocket received by each datasource.

### Fixed

- Removed unnecessary calls to TzKT API.
- Fixed removal of PostgreSQL extensions (`timescaledb`, `pgcrypto`) by function `truncate_database` triggered on reindex.
- Fixed creation of missing project package on `init`.
- Fixed invalid handler callbacks generated on `init`.
- Fixed detection of existing types in the project.
- Fixed race condition caused by event emitter concurrency.
- Capture unknown exceptions with Sentry before wrapping to `DipDupError`.
- Fixed job scheduler start delay.
- Fixed processing of reorg messages.

## [3.0.1] - 2021-09-24

### Added

- Added `get_quote` and `get_quotes` methods to `TzKTDatasource`.

### Fixed

- Defer spawning index datasources until initial sync is complete. It helps to mitigate some WebSocket-related crashes, but initial sync is a bit slower now.
- Fixed possible race conditions in `TzKTDatasource`.
- Start `jobs` scheduler after all indexes sync with a current head to speed up indexing.

<!-- Links -->
[keep a changelog]: https://keepachangelog.com/en/1.0.0/
[semantic versioning]: https://semver.org/spec/v2.0.0.html

<!-- Versions -->
[Unreleased]: https://github.com/dipdup-io/dipdup/compare/7.0.1...HEAD
[7.0.1]: https://github.com/dipdup-io/dipdup/compare/7.0.0...7.0.1
[7.0.0]: https://github.com/dipdup-io/dipdup/compare/7.0.0rc5...7.0.0
[7.0.0rc5]: https://github.com/dipdup-io/dipdup/compare/7.0.0rc4...7.0.0rc5
[6.5.11]: https://github.com/dipdup-io/dipdup/compare/6.5.10...6.5.11
[7.0.0rc4]: https://github.com/dipdup-io/dipdup/compare/7.0.0rc3...7.0.0rc4
[7.0.0rc3]: https://github.com/dipdup-io/dipdup/compare/7.0.0rc2...7.0.0rc3
[6.5.10]: https://github.com/dipdup-io/dipdup/compare/6.5.9...6.5.10
[7.0.0rc2]: https://github.com/dipdup-io/dipdup/compare/7.0.0rc1...7.0.0rc2
[7.0.0rc1]: https://github.com/dipdup-io/dipdup/compare/6.5.9...7.0.0rc1
[6.5.9]: https://github.com/dipdup-io/dipdup/compare/6.5.8...6.5.9
[6.5.8]: https://github.com/dipdup-io/dipdup/compare/6.5.7...6.5.8
[6.5.7]: https://github.com/dipdup-io/dipdup/compare/6.5.6...6.5.7
[6.5.6]: https://github.com/dipdup-io/dipdup/compare/6.5.5...6.5.6
[6.5.5]: https://github.com/dipdup-io/dipdup/compare/6.5.4...6.5.5
[6.5.4]: https://github.com/dipdup-io/dipdup/compare/6.5.3...6.5.4
[6.5.3]: https://github.com/dipdup-io/dipdup/compare/6.5.2...6.5.3
[6.5.2]: https://github.com/dipdup-io/dipdup/compare/6.5.1...6.5.2
[6.5.1]: https://github.com/dipdup-io/dipdup/compare/6.5.0...6.5.1
[6.5.0]: https://github.com/dipdup-io/dipdup/compare/6.4.3...6.5.0
[6.4.3]: https://github.com/dipdup-io/dipdup/compare/6.4.2...6.4.3
[6.4.2]: https://github.com/dipdup-io/dipdup/compare/6.4.1...6.4.2
[6.4.1]: https://github.com/dipdup-io/dipdup/compare/6.4.0...6.4.1
[6.4.0]: https://github.com/dipdup-io/dipdup/compare/6.4.0rc1...6.4.0
[6.4.0rc1]: https://github.com/dipdup-io/dipdup/compare/6.3.1...6.4.0rc1
[6.3.1]: https://github.com/dipdup-io/dipdup/compare/6.3.0...6.3.1
[6.3.0]: https://github.com/dipdup-io/dipdup/compare/6.2.0...6.3.0
[6.2.0]: https://github.com/dipdup-io/dipdup/compare/6.1.3...6.2.0
[6.1.3]: https://github.com/dipdup-io/dipdup/compare/6.1.2...6.1.3
[6.1.2]: https://github.com/dipdup-io/dipdup/compare/6.1.1...6.1.2
[6.1.1]: https://github.com/dipdup-io/dipdup/compare/6.1.0...6.1.1
[6.1.0]: https://github.com/dipdup-io/dipdup/compare/6.0.1...6.1.0
[6.0.1]: https://github.com/dipdup-io/dipdup/compare/6.0.0...6.0.1
[6.0.0]: https://github.com/dipdup-io/dipdup/compare/6.0.0rc2...6.0.0
[6.0.0rc2]: https://github.com/dipdup-io/dipdup/compare/6.0.0-rc1...6.0.0rc2
[6.0.0-rc1]: https://github.com/dipdup-io/dipdup/compare/5.2.5...6.0.0-rc1
[5.2.5]: https://github.com/dipdup-io/dipdup/compare/5.2.4...5.2.5
[5.2.4]: https://github.com/dipdup-io/dipdup/compare/5.2.3...5.2.4
[5.2.3]: https://github.com/dipdup-io/dipdup/compare/5.2.2...5.2.3
[5.2.2]: https://github.com/dipdup-io/dipdup/compare/5.2.1...5.2.2
[5.2.1]: https://github.com/dipdup-io/dipdup/compare/5.2.0...5.2.1
[5.2.0]: https://github.com/dipdup-io/dipdup/compare/5.1.7...5.2.0
[5.1.7]: https://github.com/dipdup-io/dipdup/compare/5.1.6...5.1.7
[5.1.6]: https://github.com/dipdup-io/dipdup/compare/5.1.5...5.1.6
[5.1.5]: https://github.com/dipdup-io/dipdup/compare/5.1.4...5.1.5
[5.1.4]: https://github.com/dipdup-io/dipdup/compare/5.1.3...5.1.4
[5.1.3]: https://github.com/dipdup-io/dipdup/compare/5.1.2...5.1.3
[5.1.2]: https://github.com/dipdup-io/dipdup/compare/5.1.1...5.1.2
[5.1.1]: https://github.com/dipdup-io/dipdup/compare/5.1.0...5.1.1
[5.1.0]: https://github.com/dipdup-io/dipdup/compare/5.0.4...5.1.0
[5.0.4]: https://github.com/dipdup-io/dipdup/compare/5.0.3...5.0.4
[5.0.3]: https://github.com/dipdup-io/dipdup/compare/5.0.2...5.0.3
[5.0.2]: https://github.com/dipdup-io/dipdup/compare/5.0.1...5.0.2
[5.0.1]: https://github.com/dipdup-io/dipdup/compare/5.0.0...5.0.1
[5.0.0]: https://github.com/dipdup-io/dipdup/compare/5.0.0-rc4...5.0.0
[5.0.0-rc4]: https://github.com/dipdup-io/dipdup/compare/5.0.0-rc3...5.0.0-rc4
[4.2.7]: https://github.com/dipdup-io/dipdup/compare/4.2.6...4.2.7
[5.0.0-rc3]: https://github.com/dipdup-io/dipdup/compare/5.0.0-rc2...5.0.0-rc3
[5.0.0-rc2]: https://github.com/dipdup-io/dipdup/compare/5.0.0-rc1...5.0.0-rc2
[5.0.0-rc1]: https://github.com/dipdup-io/dipdup/compare/4.2.6...5.0.0-rc1
[4.2.6]: https://github.com/dipdup-io/dipdup/compare/4.2.5...4.2.6
[4.2.5]: https://github.com/dipdup-io/dipdup/compare/4.2.4...4.2.5
[4.2.4]: https://github.com/dipdup-io/dipdup/compare/4.2.3...4.2.4
[4.2.3]: https://github.com/dipdup-io/dipdup/compare/4.2.2...4.2.3
[4.2.2]: https://github.com/dipdup-io/dipdup/compare/4.2.1...4.2.2
[4.2.1]: https://github.com/dipdup-io/dipdup/compare/4.2.0...4.2.1
[4.2.0]: https://github.com/dipdup-io/dipdup/compare/4.1.2...4.2.0
[4.1.2]: https://github.com/dipdup-io/dipdup/compare/4.1.1...4.1.2
[4.1.1]: https://github.com/dipdup-io/dipdup/compare/4.1.0...4.1.1
[4.1.0]: https://github.com/dipdup-io/dipdup/compare/4.0.5...4.1.0
[4.0.5]: https://github.com/dipdup-io/dipdup/compare/4.0.4...4.0.5
[4.0.4]: https://github.com/dipdup-io/dipdup/compare/4.0.3...4.0.4
[4.0.3]: https://github.com/dipdup-io/dipdup/compare/4.0.2...4.0.3
[4.0.2]: https://github.com/dipdup-io/dipdup/compare/4.0.1...4.0.2
[4.0.1]: https://github.com/dipdup-io/dipdup/compare/4.0.0...4.0.1
[4.0.0]: https://github.com/dipdup-io/dipdup/compare/4.0.0-rc3...4.0.0
[4.0.0-rc3]: https://github.com/dipdup-io/dipdup/compare/4.0.0-rc2...4.0.0-rc3
[4.0.0-rc2]: https://github.com/dipdup-io/dipdup/compare/4.0.0-rc1...4.0.0-rc2
[4.0.0-rc1]: https://github.com/dipdup-io/dipdup/compare/3.1.3...4.0.0-rc1
[3.1.3]: https://github.com/dipdup-io/dipdup/compare/3.1.2...3.1.3
[3.1.2]: https://github.com/dipdup-io/dipdup/compare/3.1.1...3.1.2
[3.1.1]: https://github.com/dipdup-io/dipdup/compare/3.1.0...3.1.1
[3.1.0]: https://github.com/dipdup-io/dipdup/compare/3.0.4...3.1.0
[3.0.4]: https://github.com/dipdup-io/dipdup/compare/3.0.3...3.0.4
[3.0.3]: https://github.com/dipdup-io/dipdup/compare/3.0.2...3.0.3
[3.0.2]: https://github.com/dipdup-io/dipdup/compare/3.0.1...3.0.2
[3.0.1]: https://github.com/dipdup-io/dipdup/compare/3.0.0...3.0.1
[3.0.0]: https://github.com/dipdup-io/dipdup/releases/tag/3.0.0<|MERGE_RESOLUTION|>--- conflicted
+++ resolved
@@ -4,23 +4,16 @@
 
 The format is based on [Keep a Changelog], and this project adheres to [Semantic Versioning].
 
-<<<<<<< HEAD
 ## [Unreleased]
 
 ### Added
 
 - cli: Relative paths to be initialized now can be passed to the `init` command as arguments.
-=======
-## Unreleased
-
-### Added
-
 - tezos.tzkt.token_balances: Added new index.
 
 ### Fixed
 
-- tezos.tzkt.token_transfers: Fixed token_id handler in token transfers index.
->>>>>>> 3e6cee8e
+- tezos.tzkt.token_transfers: Fixed filtering transfers by token_id.
 
 ## [7.0.2] - 2023-10-10
 
