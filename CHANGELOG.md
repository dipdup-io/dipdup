--- conflicted
+++ resolved
@@ -4,15 +4,12 @@
 
 ### Added
 
-<<<<<<< HEAD
+* ci: Push `X` and `X.Y` tags to the Docker Hub on release.
 * cli: Added `config env` command to export env-file with default values.
-=======
-* ci: Push `X` and `X.Y` tags to the Docker Hub on release.
 
 ### Fixed
 
 * index: Fixed fetching `migration` operations.
->>>>>>> a045f1bf
 
 ## 5.0.4 - 2022-05-05
 
