# Changelog

All notable changes to this project will be documented in this file.

The format is based on [Keep a Changelog], and this project adheres to [Semantic Versioning].

## [Unreleased]

### Fixed

<<<<<<< HEAD
- tezos.tzkt.operations: Fixed crash when handler definition contains optional items.
=======
- evm.node: Fixed updating `dipdup_head` table when head block is received.
>>>>>>> 1c5df51b

## [7.5.1] - 2024-03-17

### Fixed

- evm.node: Fixed default ratelimit sleep time being too high.
- evm.subsquid.transactions: Fixed issue with `node_only` flag ignored.

### Performance

- evm.subsquid: Dynamically adjust the batch size when syncing with node.

## [7.5.0] - 2024-03-08

### Added

- config: Added `http.polling_interval` option to set the interval between polling requests (some datasources).
- hasura: Allow `bulk` request type in custom metadata files.

### Fixed

- abi.etherscan: Raise `AbiNotAvailableError` when contract is not verified.
- cli: Fixed incorrect indexer status logging.
- evm.node: Fixed memory leak when using realtime subscriptions.
- evm.node: Fixed processing chain reorgs.
- evm.node: Respect `http.batch_size` when fetching block headers.

### Performance

- hasura: Apply table customizations in a single request.
- performance: Collect hit/miss stats for cached models.
- performance: Decrease main loop and node polling intervals.
- performance: Drop caches when all indexes have reached realtime.

## [6.5.16] - 2024-03-07

This is the last release in the 6.5 branch. Please update to 7.x to get the latest features and bug fixes.

### Fixed

- tzkt: Don't use deprecated `/events` WebSockets endpoint.

### Other

- deps: Updated pytezos to 3.11.3.
- metadata: Added `oxfordnet` to supported networks.

## [7.4.0] - 2024-02-20

### Added

- cli: Added `--template` option to `new` command to skip template selection.
- evm.subsquid.transactions: Added `evm.subsquid.transactions` index kind to process EVM transactions.

### Fixed

- cli: Fixed crash when running `init` command with a config outside of the project directory.
- codegen: Don't create intermediate `events.json` file in ABI directory.
- evm.subsquid: When request to worker fails, ask router for another one instead of retrying the same worker.

## [7.3.2] - 2024-02-06

### Added

- env: Added `DIPDUP_NO_VERSION_CHECK` and `DIPDUP_NO_SYMLINK` variables.

### Fixed

- cli: Do not consider config as oneshot if `tezos.tzkt.head` index is present.
- codegen: Allow dots to be used in typenames indicating nested packages.
- evm.node: Make `withdrawals_root` field optional in `EvmNodeHeadData` model.
- http: Fixed crash on some datasource URLs.

### Performance

- evm.subsquid.events: Increase indexing speed when using EVM node.

## [7.3.1] - 2024-01-29

### Fixed

- codegen: Always cleanup jsonschemas before generating types.
- config: Make `ws_url` field optional for `evm.node` datasource.

## [7.3.0] - 2024-01-23

### Added

- tezos.tzkt.operations: Added new operation type `sr_execute` for Etherlink smart rollups.

### Fixed

- abi.etherscan: Fixed handling "rate limit reached" errors.
- cli: Fixed setting logger levels based on config and env variables.
- http: Fixed incorrect number of retries performed on failed requests.

## [7.2.2] - 2023-12-27

### Fixed

- evm.subsquid: Last mile indexing is significantly faster now.
- tezos.tzkt: Fixed an issue with approving schema after reindexing triggered by rollback.

## [7.2.1] - 2023-12-12

### Added

- cli: Added `DIPDUP_CONFIG` and `DIPDUP_ENV_FILE` environment variables corresponding to `--config` and `--env-file` options.

### Fixed

- evm.node: Fixed crash on anonymous event logs during the last mile indexing.
- evm.node: Raise an exception when no realtime messages have been received in `http.connection_timeout` seconds.

## [6.5.15] - 2023-12-01

### Other

- deps: Updated pytezos to 3.10.3.

## [7.2.0] - 2023-11-30

### Added

- api: Added HTTP API to manage a running indexer.
- config: Added `http.request_timeout` option to set the total timeout for HTTP requests.
- evm.subsquid: Added Prometheus metrics required for Subsquid Cloud deployments.
- project: Added optional `package_manager` field to replay config.
- project: Added Makefile to the default project template (only for new projects).
- tezos.tzkt: Added support for Etherlink smart rollups (`sr1…` addresses).

### Fixed

- cli: Don't suppress uncaught exceptions when performance monitoring is disabled.
- codegen: Use datamodel-code-generator from the project's virtualenv.
- evm.node: Fixed an issue with realtime subscriptions which led to indexing being stuck in some cases.
- http: Use `request_timeout` instead of `connection_timeout` for total timeout.
- install: Don't install datamodel-code-generator as a CLI tool.
- install: Respect package manager if specified in pyproject.toml.

### Performance

- evm.subsquid.events: Request logs in batches to speed up the last mile indexing.

### Security

- deps: Updated PyArrow to 14.0.1 to fix [CVE-2023-47248](https://github.com/advisories/GHSA-5wvp-7f3h-6wmm)

## [7.1.1] - 2023-11-07

### Fixed

- cli: Fixed crash on early Python 3.11 releases.
- project: Update default Docker tag for TimescaleDB HA.

## [7.1.0] - 2023-10-27

### Added

- cli: Added `--unsafe`, `--compose`, `--internal` flags to `config env` command.
- cli: Added missing short equivalents for options in some commands.
- cli: Relative paths to be initialized now can be passed to the `init` command as arguments.
- tezos.tzkt.token_balances: Added new index.

### Fixed

- cli: Fixed `DIPDUP_DEBUG` not being applied to the package logger.
- tezos.tzkt.token_transfers: Fixed filtering transfers by token_id.

## [6.5.14] - 2023-10-20

### Fixed

- token_transfer: Fixed filtering transfers by token_id.

## [7.0.2] - 2023-10-10

### Added

- database: Added `dipdup_wipe` and `dipdup_approve` SQL functions to the schema.

### Fixed

- cli: Fixed `schema wipe` command for SQLite databases.
- tezos.tzkt: Fixed regression in `get_transactions` method pagination.

## [6.5.13] - 2023-10-10

### Fixed

- tzkt: Fixed regression in `get_transactions` method pagination.

## [7.0.1] - 2023-09-30

### Added

- env: Added `DIPDUP_DEBUG` environment variable to enable debug logging.

### Fixed

- cli: Use correct data path with timescaledb-ha Docker image.
- demos: Fixed decimal overflow in `demo_uniswap` project.
- evm.node: Fixed incorrect log request parameters.
- evm.subsquid.events: Fixed issue with determining the last level when syncing with node.
- hasura: Increated retry count for initial connection (healthcheck).

## [7.0.0] - 2023-09-25

### Fixed

- cli: Import package submodules before starting indexing to fail early on import errors.
- cli: Fixed ordering of crash reports in `report` group commands.
- evm.node: Fixed parsing topics and integers in datasource models.
- evm.subsquid.events: Fixed incorrect log request parameters.
- install: Fixed issue with interpreting user answers in some cases.
- tezos.tzkt: Fixed operation matching when contract code hash specified as a string.
- tezos.tzkt: Fixed issue with processing rollbacks while sync is in progress.
- tezos.tzkt.events: Fixed parsing contract event data.
- tezos.tzkt.operations: Fixed parsing operations with empty parameters.

## [6.5.12] - 2023-09-15

### Fixed

- tzkt: Fixed issue with processing rollbacks while sync is in progress.
- tzkt: Fixed operation matching when contract code hash specified as a string.
- tzkt: Fixed parsing contract event data.

## [7.0.0rc5] - 2023-09-06

### Fixed

- evm.subsquid: Create a separate aiohttp session for each worker.
- evm.subsquid.events: Sync to `last_level` if specified in config.
- evm.node: Set `timestamp` field to the block timestamp.

## [6.5.11] - 2023-09-02

### Fixed

- index: Fixed crash when parsing typed transactions with empty parameter.
- tzkt: Fixed pagination when requesting transactions.
- tzkt: Use cursor iteration where possible.

## [7.0.0rc4] - 2023-08-23

### Added

- models: Added optional `maxsize` meta field to `CachedModel` to limit the LRU cache size.

### Fixed

- cli: Fixed `config export --full` command showing original config.
- cli: Keep the last 100 reports only.
- cli: Fixed `schema wipe` command crash due to `dipdup_meta` table being always immune.
- config: Don't create empty SentryConfig if DSN is not set.
- context: Share internal state between context instances.
- evm.node: Fixed keepalive loop for websocket connection.
- evm.node: Fixed parsing empty realtime message payloads.
- jobs: Don't add jobs before scheduler is started.
- package: Fixed package detection for poetry managed projects.
- package: Fixed mypy command in default template.
- package: Create package symlink only when needed.

### Changed

- cli: `report` command renamed to `report ls`.

## [7.0.0rc3] - 2023-08-05

### Fixed

- ci: Fixed dipdup package metadata.
- cli: Generate base template from replay only when --base flag is set.
- cli: Remove cached jsonschemas when calling init --force.
- codegen: Filter jsonschemas by prefixes supported by code generator.
- index: Fixed crash when parsing typed transactions with empty parameter.
- index: Remove Python limitation on large int<->str conversions.
- package: Create jsonschemas directory if not exists.
- package: Don't create empty pyproject.toml during init.
- package: Fixed discovery of the package when workdir is project root.

## [6.5.10] - 2023-08-02

### Fixed

- index: Remove Python limitation on large int<->str conversions.

## [7.0.0rc2] - 2023-07-26

### Fixed

- package: Create missing files from project base on init.
- package: Update replay.yaml on init.
- demos: Don't include database config in root config.

## [7.0.0rc1] - 2023-07-21

### Added

- abi.etherscan: Added `abi.etherscan` datasource to fetch ABIs from Etherscan.
- api: Added `/performance` endpoint to request indexing stats.
- cli: Added `report` command group to manage performance and crash reports created by DipDup.
- config: Added `advanced.decimal_precision` field to overwrite precision if it's not guessed correctly based on project models.
- config: Added `advanced.unsafe_sqlite` field to disable journaling and data integrity checks.
- config: Added `advanced.api` section to configure monitoring API exposed by DipDup.
- config: Added `advanced.metrics` field to configure amount of gathered metrics.
- config: Added `http.alias` field to overwrite alias of datasource HTTP gateway.
- database: Added `dipdup_meta` immune table to store arbitrary JSON values.
- database: Added experimental support for immune tables in SQLite.
- evm.node: Added `evm.node` datasource to receive events from Ethereum node and use web3 API.
- evm.subsquid: Added `evm.subsquid` datasource to fetch historical data from Subsquid Archives.
- evm.subsquid.events: Added `evm.subsquid.events` index to process event logs from Subsquid Archives.

### Fixed

- database: Fixed `OperationalError` raised in some cases after calling `bulk_create`.
- database: Allow running project scripts and queries on SQLite.
- database: Don't cleanup model updates on every loop.

### Changed

- ci: Docker images are now based on Debian 12.
- cli: `config env --file` option renamed to `--output`.
- cli: Commands to manage local dipdup installation moved to the `self` group.
- cli: `init --overwrite-types` flag renamed to `--force` and now also affects ABIs.
- config: `advanced.rollback_depth` value set based on indexes used in the project if not set explicitly.
- config: `logging` field now can contain either loglevel or name-loglevel mapping.
- context: Signature of `add_contract` method has changed.
- database: `EnumField` now uses `TEXT` type instead of `VARCHAR(n)`.
- database: Querysets are no longer copied between chained method calls (`.filter().order_by().limit()`)
- database: Store datasource aliases instead of URLs in `dipdup_head` table.
- models: User models must use field classes from `dipdup.fields` module instead of `tortoise.fields`.
- tezos.tzkt: Signatures of `[get/iter]_similar_contracts` and `[get/iter]_originated_contracts` methods have changed.
- tezos.tzkt.head: Replaced `handlers` section with a single `callback` field in config.

### Removed

- ci: `-slim` and `-pytezos` Docker images are no longer published.
- ci: Docker images no longer contain git, poetry and custom scripts.
- cli: Removed `dipdup-install` alias to `dipdup.install`.
- cli: Removed `status` command.
- config: Removed `similar_to` filter of `operation` index pattern.
- config: Removed `# dipdup: ignore` hint used to ignore typeclass during init.
- config: Removed `advanced.metadata_interface` flag (always enabled).
- sentry: Removed `crash_reporting` flag and built-in DSN.

### Other

- tzkt: Request plain values instead of mappings from TzKT when possible.

## [6.5.9] - 2023-07-11

### Fixed

- tzkt: Optimized queries for `operation_unfiltered` index.

## [6.5.8] - 2023-06-28

### Fixed

- cli: Fixed `init` crash when package name is equal to one of the project typenames.

## [6.5.7] - 2023-05-30

### Added

- config: Added `advanced.decimal_precision` option to adjust decimal context precision.

### Fixed

- database: Fixed `OperationalError` raised in some cases after calling `bulk_create`.
- database: Allow running project scripts and queries on SQLite. 
- database: Don't cleanup model updates on every loop.
- http: Mark `asyncio.TimeoutError` exception as safe to retry.

### Other

- http: Deserialize JSON responses with `orjson`.

## [6.5.6] - 2023-05-02

### Fixed

- config: Fixed crash due to incorrect parsing of `event` index definitions.
- http: Fixed waiting for response indefinitely when IPFS hash is not available.

### Other

- ci: Slim Docker image updated to Alpine 3.17.
- metadata: Added `nairobinet` to supported networks.

## [6.5.5] - 2023-04-17

### Fixed

- config: Enable early realtime mode when config contains bigmap indexes with `skip_history`.
- http: Fixed crash when using custom datasources.
- index: Allow mixing `source` and `entrypoint` filters in `operation` index pattern.

### Other

- ci: Default git branch switched to `next`.

## [6.5.4] - 2023-03-31

### Fixed

- config: Fixed incorrest parsing of `token_transfer` index filters. 

### Other

- deps: Updated pytezos to 3.9.0.

## [6.5.3] - 2023-03-28

### Fixed

- cli: Don't enforce logging `DeprecationWarning` warnings.
- cli: Fixed `BrokenPipeError` messages when interrupting with DipDup with SIGINT.
- config: Fixed crash when `token_transfer` index has `from` or `to` filter.

### Security

- hasura: Forbid using Hasura instances affected by [GHSA-c9rw-rw2f-mj4x](https://github.com/hasura/graphql-engine/security/advisories/GHSA-c9rw-rw2f-mj4x).

## [6.5.2] - 2023-03-09

### Fixed

- codegen: Fixed type generation for contracts with "default" entrypoint.
- metadata: Add "mumbainet" to available networks.
- sentry: Fixed bug leading to crash reports not being sent in some cases.
- sentry: Fixed crash report grouping.

### Deprecated

- ci: `-slim` images will be based on Ubuntu instead of Alpine in the next major release.

## [6.5.1] - 2023-02-21

### Fixed

- codegen: Fixed bug leading to incorrect imports in generated callbacks in some cases.
- codegen: Fixed validation of created package after `dipdup init`.
- config: Allow using empty string as default env (`{DEFAULT_EMPTY:-}`).

### Other

- deps: Updated pydantic to 1.10.5
- deps: Updated datamodel-code-generator to 0.17.1
- deps: Updated tortoise-orm to 0.19.3
- deps: Updated pytezos to 3.8.0

## [6.5.0] - 2023-01-28

### Added

- hasura: Apply arbitrary metadata from `hasura` project directory.
- config: Added `allow_inconsistent_metadata` option to `hasura` section.

### Fixed

- config: Do not include coinbase datasource credentials in config repr.
- database: Fixed crash when schema generation should fail with `schema_modified`.
- hasura: Stop using deprecated schema/metadata API.
- index: Fixed unnecessary prefetching of migration originations in `operation` index.
- index: Remove disabled indexes from the dispatcher queue.
- sentry: Flush and reopen session daily.
- tzkt: Fixed `OperationData.type` field value for migration originations.
- tzkt: Added missing `last_level` argument to migration origination fetching methods.

### Other

- tzkt: Updated current testnet protocol (`limanet`).
- deps: Updated asyncpg to 0.27.0
- deps: Updated hasura to 2.17.0

## [6.4.3] - 2023-01-05

### Fixed

- context: Fixed order of `add_contract` method arguments.
- index: Fixed matching operations when both `address` and `code_hash` filters are specified.
- sentry: Fixed sending crash reports when DSN is not set implicitly.
- sentry: Increase event length limit.

## [6.4.2] - 2022-12-31

### Added

- config: Added `http.ratelimit_sleep` option to set fixed sleep time on 429 responses.
- context: Allow adding contracts by code hash in runtime.

### Fixed

- http: Fixed merging user-defined HTTP settings and datasource defaults.
- tzkt: Fixed iterating over big map keys.

## [6.4.1] - 2022-12-22

### Fixed

- models: Fixed package model detection.

## [6.4.0] - 2022-12-20

### Fixed

- cli: `update` and `uninstall` commands no longer require a valid config.
- cli: Fixed a regression in `new` command leading to crash with `TypeError`.
- config: Fixed `jobs` section deserialization.
- database: Ignore abstract models during module validation.

## [6.4.0rc1] - 2022-12-09

### Added

- config: Added optional `code_hash` field to contract config.
- context: Added `first_level` and `last_level` arguments to `ctx.add_index` methods.
- index: Filtering by `code_hash` is available for `operation` index.
- tzkt: Added datasource methods `get_contract_address` and `get_contract_hashes`.
- tzkt: Originations and operations now can be fetched by contract code hashes.
- tzkt: Added `sender_code_hash` and `target_code_hash` fields to `OperationData` model.

### Fixed

- codegen: Unresolved index templates are now correctly processed during types generation.
- demos: Fixed outdated `demo_dao` project.
- http: Fixed a crash when datasource URL contains trailing slash.
- metadata: Add `limanet` to supported networks.
- projects: Do not scaffold an outdated `poetry.lock`.

### Changed

- demos: Demos were renamed to better indicate their purpose.
- exceptions: `FrameworkException` is raised instead of plain `RuntimeError` when a framework error occurs.
- exceptions: Known exceptions are inherited from `FrameworkError`.
- tzkt: Some datasource methods have changed their signatures.

### Deprecated

- config: `similar_to.address` filter is an alias for `originated_contract.code_hash` and will be removed in the next major release.
- config: `DipDupError` is an alias for `FrameworkError` and will be removed in the next major release.

## [6.3.1] - 2022-11-25

### Fixed

- cli: Do not apply cli hacks on module import.
- codegen: Include PEP 561 marker in generated packages.
- codegen: Untyped originations are now correctly handled.
- codegen: Fixed `alias` config field having no effect on originations.
- codegen: Fixed optional arguments in generated callbacks.
- config: Suggest snake_case for package name.
- config: Fixed crash with `RuntimeError` when index has no subscriptions.
- http: Limit aiohttp sessions to specific base URL.
- index: Do not deserialize originations matched by the `source` filter.
- index: Wrap storage deserialization exceptions with `InvalidDataError`.
- projects: Fixed Hasura environment in docker-compose examples.

### Security

- hasura: Forbid using Hasura instances running vulnerable versions ([GHSA-g7mj-g7f4-hgrg](https://github.com/hasura/graphql-engine/security/advisories/GHSA-g7mj-g7f4-hgrg))

### Other

- ci: `mypy --strict` is now enforced on a codebase.
- ci: Finished migration to `pytest`.

## [6.3.0] - 2022-11-15

### Added

- context: Added `execute_sql_query` method to run queries from `sql` project directory.
- context: `execute_sql` method now accepts arbitrary arguments to format SQL script (unsafe, use with caution).
- index: New filters for `token_transfer` index.

### Fixed

- cli: Fixed missing log messages from `ctx.logger`.
- codegen: Better PEP 8 compatibility of generated callbacks.
- context: Fixed SQL scripts executed in the wrong order.
- context: Fixed `execute_sql` method crashes when the path is not a directory.
- database: Fixed crash with `CannotConnectNowError` before establishing the database connection.
- database: Fixed crash when using F expressions inside versioned transactions.
- http: Fixed caching datasource responses when `replay_path` contains tilde.
- http: Adjusted per-datasource default config values.
- project: Use the latest stable version instead of hardcoded values.
- tzkt: Fixed deserializing of `EventData` and `OperationData` models.
- tzkt: Fixed matching migration originations by address.

### Deprecated

- ci: `pytezos` extra and corresponding Docker image are deprecated. 

## [6.2.0] - 2022-10-12

### Added

- cli: `new` command to create a new project interactively.
- cli: `install/update/uninstall` commands to manage local DipDup installation.
- index: New index kind `event` to process contract events.
- install: New interactive installer based on pipx (`install.py` or `dipdup-install`).

### Fixed

- cli: Fixed commands that don't require a valid config yet crash with `ConfigurationError`.
- codegen: Fail on demand when `datamodel-codegen` is not available.
- codegen: Fixed Jinja2 template caching.
- config: Allow `sentry.dsn` field to be empty.
- config: Fixed greedy environment variable regex.
- hooks: Raise a `FeatureAvailabilityHook` instead of a warning when trying to execute hooks on SQLite.

### Improved

- cli: Detect `src/` layout when guessing package path.
- codegen: Improved cross-platform compatibility.
- config: `sentry.user_id` option to set user ID for Sentry (affects release adoption data).
- sentry: Detect environment when not set in config (docker/gha/tests/local)
- sentry: Expose more tags under the `dipdup` namespace.

### Performance

- cli: Up to 5x faster startup for some commands.

### Security

- sentry: Prevent Sentry from leaking hostname if `server_name` is not set.
- sentry: Notify about using Sentry when DSN is set or crash reporting is enabled.

### Other

- ci: A significantly faster execution of GitHub Actions.
- docs: Updated "Contributing Guide" page.

## [6.1.3] - 2022-09-21

### Added

- sentry: Enable crash-free session reporting.

### Fixed

- metadata: Updated protocol aliases.
- sentry: Unwrap `CallbackError` traceback to fix event grouping.
- sentry: Hide "attempting to send..." message on shutdown.

### Other

- ci: Do not build default and `-pytezos` nightly images.

## [6.1.2] - 2022-09-16

### Added

- config: Added `alias` field to operation pattern items.
- tzkt: Added quote field `gbp`.

### Fixed

- config: Require aliases for multiple operations with the same entrypoint.
- http: Raise `InvalidRequestError` on 204 No Content responses.
- tzkt: Verify API version on datasource initialization.
- tzkt: Remove deprecated block field `priority`.

## [6.1.1] - 2022-09-01

### Fixed

- ci: Lock Pydantic to 1.9.2 to avoid breaking changes in dataclasses.

## [6.1.0] - 2022-08-30

### Added

- ci: Build `arm64` images for M1/M2 silicon.
- ci: Build `-slim` images based on Alpine Linux.
- ci: Introduced official MacOS support.
- ci: Introduced interactive installer (dipdup.io/install.py).

## [6.0.1] - 2022-08-19

### Fixed

- codegen: Fixed invalid `models.py` template.
- context: Do not wrap known exceptions with `CallbackError`.
- database: Raise `DatabaseConfigurationError` when backward relation name equals table name.
- database: Wrap schema wiping in a transaction to avoid orphaned tables in the immune schema.
- hasura: Fixed processing M2M relations.
- sentry: Fixed "invalid value `environment`" error.
- sentry: Ignore events from project callbacks when `crash_reporting` is enabled.

## [6.0.0] - 2022-08-08

This release contains no changes except for the version number.

## [6.0.0rc2] - 2022-08-06

### Added

- config: Added `advanced.crash_reporting` flag to enable reporting crashes to Baking Bad.
- dipdup: Save Sentry crashdump in `/tmp/dipdup/crashdumps/XXXXXXX.json` on a crash.

### Fixed

- config: Do not perform env variable substitution in commented-out lines.

### Removed

- cli: `--logging-config` option is removed.
- cli: All `run` command flags are removed. Use the `advanced` section of the config.
- cli: `cache show` and `cache clear` commands are removed.
- config: `http.cache` flag is removed.

## [6.0.0-rc1] - 2022-07-26

### Added

- cli: Added `config export --full` flag to resolve templates before printing config.
- config: Added `advanced.rollback_depth` field, a number of levels to keep in a database for rollback.
- context: Added `rollback` method to perform database rollback.
- database: Added an internal `ModelUpdate` model to store the latest database changes.

### Fixed

- prometheus: Fixed updating `dipdup_index_handlers_matched_total` metric.

### Changed

- codegen: `on_index_rollback` hook calls `ctx.rollback` by default.
- database: Project models must be subclassed from `dipdup.models.Model`
- database: `bulk_create` and `bulk_update` model methods are no longer supported.

### Removed

- hooks: Removed deprecated `on_rollback` hook.
- index: Do not try to avoid single-level rollbacks by comparing operation hashes.

## [5.2.5] - 2022-07-26

### Fixed

- index: Fixed crash when adding an index with new subscriptions in runtime.

## [5.2.4] - 2022-07-17

### Fixed

- cli: Fixed logs being printed to stderr instead of stdout.
- config: Fixed job scheduler not starting when config contains no indexes.

## [5.2.3] - 2022-07-07

### Added

- sentry: Allow customizing `server_name` and `release` tags with corresponding fields in Sentry config.

### Fixed

- cli: Fixed `hasura configure` command crash when models have empty `Meta.table`.
- config: Removed secrets from config `__repr__`.

## [5.2.2] - 2022-07-03

### Fixed

- hasura: Fixed metadata generation.

## [5.2.1] - 2022-07-02

### Fixed

- cli: Fixed setting default logging level.
- hasura: Fixed metadata generation for relations with a custom field name.
- hasura: Fixed configuring existing instances after changing `camel_case` field in config.

## [5.2.0] - 2022-06-28

### Added

- config: Added `logging` config field.
- config: Added `hasura.create_source` flag to create PostgreSQL source if missing.

### Fixed

- hasura: Do not apply table customizations to tables from other sources.

### Deprecated

- cli: `--logging-config` option is deprecated.
- cli: All `run` command flags are deprecated. Use the `advanced` section of the config.
- cli: `cache show` and `cache clear` commands are deprecated.
- config: `http.cache` flag is deprecated.

## [5.1.7] - 2022-06-15

### Fixed

- index: Fixed `token_transfer` index not receiving realtime updates.

## [5.1.6] - 2022-06-08

### Fixed

- cli: Commands with `--help` option no longer require a working DipDup config.
- index: Fixed crash with `RuntimeError` after continuous realtime connection loss.

### Performance

- cli: Lazy import dependencies to speed up startup.

### Other

- docs: Migrate docs from GitBook to mdbook.

## [5.1.5] - 2022-06-05

### Fixed

- config: Fixed crash when rollback hook is about to be called.

## [5.1.4] - 2022-06-02

### Fixed

- config: Fixed `OperationIndexConfig.types` field being partially ignored.
- index: Allow mixing oneshot and regular indexes in a single config.
- index: Call rollback hook instead of triggering reindex when single-level rollback has failed.
- index: Fixed crash with `RuntimeError` after continuous realtime connection loss.
- tzkt: Fixed `origination` subscription missing when `merge_subscriptions` flag is set.

### Performance

- ci: Decrease the size of generic and `-pytezos` Docker images by 11% and 16%, respectively.

## [5.1.3] - 2022-05-26

### Fixed

- database: Fixed special characters in password not being URL encoded.

### Performance

- context: Do not reinitialize config when adding a single index.

## [5.1.2] - 2022-05-24

### Added

- tzkt: Added `originated_contract_tzips` field to `OperationData`.

### Fixed

- jobs: Fixed jobs with `daemon` schedule never start.
- jobs: Fixed failed jobs not throwing exceptions into the main loop.

### Other

- database: Tortoise ORM updated to `0.19.1`.

## [5.1.1] - 2022-05-13

### Fixed

- index: Ignore indexes with different message types on rollback.
- metadata: Add `ithacanet` to available networks.

## [5.1.0] - 2022-05-12

### Added

- ci: Push `X` and `X.Y` tags to the Docker Hub on release.
- cli: Added `config env` command to export env-file with default values.
- cli: Show warning when running an outdated version of DipDup.
- hooks: Added a new hook `on_index_rollback` to perform per-index rollbacks.

### Fixed

- index: Fixed fetching `migration` operations.
- tzkt: Fixed possible data corruption when using the `buffer_size` option.
- tzkt: Fixed reconnection due to `websockets` message size limit.

### Deprecated

- hooks: The `on_rollback` default hook is superseded by `on_index_rollback` and will be removed later.

## [5.0.4] - 2022-05-05

### Fixed

- exceptions: Fixed incorrect formatting and broken links in help messages.
- index: Fixed crash when the only index in config is `head`.
- index: Fixed fetching originations during the initial sync.

## [5.0.3] - 2022-05-04

### Fixed

- index: Fixed crash when no block with the same level arrived after a single-level rollback.
- index: Fixed setting initial index level when `IndexConfig.first_level` is set.
- tzkt: Fixed delayed emitting of buffered realtime messages.
- tzkt: Fixed inconsistent behavior of `first_level`/`last_level` arguments in different getter methods.

## [5.0.2] - 2022-04-21

### Fixed

- context: Fixed reporting incorrect reindexing reason.
- exceptions: Fixed crash with `FrozenInstanceError` when an exception is raised from a callback.
- jobs: Fixed graceful shutdown of daemon jobs.

### Improved

- codegen: Refined `on_rollback` hook template.
- exceptions: Updated help messages for known exceptions.
- tzkt: Do not request reindexing if missing subgroups have matched no handlers.

## [5.0.1] - 2022-04-12

### Fixed

- cli: Fixed `schema init` command crash with SQLite databases.
- index: Fixed spawning datasources in oneshot mode.
- tzkt: Fixed processing realtime messages.

## [5.0.0] - 2022-04-08

This release contains no changes except for the version number.

## [5.0.0-rc4] - 2022-04-04

### Added

- tzkt: Added ability to process realtime messages with lag.

## [4.2.7] - 2022-04-02

### Fixed

- config: Fixed `jobs` config section validation.
- hasura: Fixed metadata generation for v2.3.0 and above.
- tzkt: Fixed `get_originated_contracts` and `get_similar_contracts` methods response.

## [5.0.0-rc3] - 2022-03-28

### Added

- config: Added `custom` section to store arbitrary user data.

### Fixed

- config: Fixed default SQLite path (`:memory:`).
- tzkt: Fixed pagination in several getter methods.
- tzkt: Fixed data loss when `skip_history` option is enabled.

### Removed

- config: Removed dummy `advanced.oneshot` flag.
- cli: Removed `docker init` command.
- cli: Removed dummy `schema approve --hashes` flag.

## [5.0.0-rc2] - 2022-03-13

### Fixed

- tzkt: Fixed crash in methods that do not support cursor pagination.
- prometheus: Fixed invalid metric labels. 

## [5.0.0-rc1] - 2022-03-02

### Added

- metadata: Added `metadata_interface` feature flag to expose metadata in TzKT format.
- prometheus: Added ability to expose Prometheus metrics.
- tzkt: Added missing fields to the `HeadBlockData` model.
- tzkt: Added `iter_...` methods to iterate over item batches.

### Fixed

- tzkt: Fixed possible OOM while calling methods that support pagination.
- tzkt: Fixed possible data loss in `get_originations` and `get_quotes` methods.

### Changed

- tzkt: Added `offset` and `limit` arguments to all methods that support pagination.

### Removed

- bcd: Removed `bcd` datasource and config section.

### Performance

- dipdup: Use fast `orjson` library instead of built-in `json` where possible.

## [4.2.6] - 2022-02-25

### Fixed

- database: Fixed generating table names from uppercase model names.
- http: Fixed bug that leads to caching invalid responses on the disk.
- tzkt: Fixed processing realtime messages with data from multiple levels.

## [4.2.5] - 2022-02-21

### Fixed

- database: Do not add the `schema` argument to the PostgreSQL connection string when not needed.
- hasura: Wait for Hasura to be configured before starting indexing.

## [4.2.4] - 2022-02-14

### Added

- config: Added `http` datasource to making arbitrary http requests.

### Fixed

- context: Fixed crash when calling `fire_hook` method.
- context: Fixed `HookConfig.atomic` flag, which was ignored in `fire_hook` method.
- database: Create missing tables even if `Schema` model is present.
- database: Fixed excess increasing of `decimal` context precision.
- index: Fixed loading handler callbacks from nested packages ([@veqtor](https://github.com/veqtor)).

### Other

- ci: Added GitHub Action to build and publish Docker images for each PR opened.

## [4.2.3] - 2022-02-08

### Fixed

- ci: Removed `black 21.12b0` dependency since bug in `datamodel-codegen-generator` is fixed.
- cli: Fixed `config export` command crash when `advanced.reindex` dictionary is present.
- cli: Removed optionals from `config export` output so the result can be loaded again.
- config: Verify `advanced.scheduler` config for the correctness and unsupported features.
- context: Fixed ignored `wait` argument of `fire_hook` method.
- hasura: Fixed processing relation fields with missing `related_name`.
- jobs: Fixed default `apscheduler` config.
- tzkt: Fixed crash occurring when reorg message is the first one received by the datasource.

## [4.2.2] - 2022-02-01

### Fixed

- config: Fixed `ipfs` datasource config.

## [4.2.1] - 2022-01-31

### Fixed

- ci: Added `black 21.12b0` dependency to avoid possible conflict with `datamodel-codegen-generator`.

## [4.2.0] - 2022-01-31

### Added

- context: Added `wait` argument to `fire_hook` method to escape current transaction context.
- context: Added `ctx.get_<kind>_datasource` helpers to avoid type casting.
- hooks: Added ability to configure `apscheduler` with `AdvancedConfig.scheduler` field.
- http: Added `request` method to send arbitrary requests (affects all datasources).
- ipfs: Added `ipfs` datasource to download JSON and binary data from IPFS.

### Fixed

- http: Removed dangerous method `close_session`.
- context: Fixed help message of `IndexAlreadyExistsError` exception.

### Deprecated

- bcd: Added deprecation notice.

### Other

- dipdup: Removed unused internal methods.

## [4.1.2] - 2022-01-27

### Added

- cli: Added `schema wipe --force` argument to skip confirmation prompt.

### Fixed

- cli: Show warning about deprecated `--hashes` argument
- cli: Ignore `SIGINT` signal when shutdown is in progress.
- sentry: Ignore exceptions when shutdown is in progress.

## [4.1.1] - 2022-01-25

### Fixed

- cli: Fixed stacktraces missing on exception.
- cli: Fixed wrapping `OSError` with `ConfigurationError` during config loading.
- hasura: Fixed printing help messages on `HasuraError`.
- hasura: Preserve a list of sources in Hasura Cloud environments.
- hasura: Fixed `HasuraConfig.source` config option.

### Changed

- cli: Unknown exceptions are no longer wrapped with `DipDupError`.

### Performance

- hasura: Removed some useless requests.

## [4.1.0] - 2022-01-24

### Added

- cli: Added `schema init` command to initialize database schema.
- cli: Added `--force` flag to `hasura configure` command.
- codegen: Added support for subpackages inside callback directories.
- hasura: Added `dipdup_head_status` view and REST endpoint.
- index: Added an ability to skip historical data while synchronizing `big_map` indexes.
- metadata: Added `metadata` datasource.
- tzkt: Added `get_big_map` and `get_contract_big_maps` datasource methods.

## [4.0.5] - 2022-01-20

### Fixed

- index: Fixed deserializing manually modified typeclasses.

## [4.0.4] - 2022-01-17

### Added

- cli: Added `--keep-schemas` flag to `init` command to preserve JSONSchemas along with generated types.

### Fixed

- demos: Tezos Domains and Homebase DAO demos were updated from edo2net to mainnet contracts.
- hasura: Fixed missing relations for models with `ManyToManyField` fields.
- tzkt: Fixed parsing storage with nested structures.

### Performance

- dipdup: Minor overall performance improvements.

### Other

- ci: Cache virtual environment in GitHub Actions.
- ci: Detect CI environment and skip tests that fail in GitHub Actions.
- ci: Execute tests in parallel with `pytest-xdist` when possible.
- ci: More strict linting rules of `flake8`.

## [4.0.3] - 2022-01-09

### Fixed

- tzkt: Fixed parsing parameter with an optional value.

## [4.0.2] - 2022-01-06

### Added

- tzkt: Added optional `delegate_address` and `delegate_alias` fields to `OperationData`.

### Fixed

- tzkt: Fixed crash due to unprocessed pysignalr exception.
- tzkt: Fixed parsing `OperationData.amount` field.
- tzkt: Fixed parsing storage with top-level boolean fields.

## [4.0.1] - 2021-12-30

### Fixed

- codegen: Fixed generating storage typeclasses with `Union` fields.
- codegen: Fixed preprocessing contract JSONSchema.
- index: Fixed processing reindexing reason saved in the database.
- tzkt: Fixed processing operations with default entrypoint and empty parameter.
- tzkt: Fixed crash while recursively applying bigmap diffs to the storage.

### Performance

- tzkt: Increased speed of applying bigmap diffs to operation storage.

## [4.0.0] - 2021-12-24

This release contains no changes except for the version number.

## [4.0.0-rc3] - 2021-12-20

### Fixed

- cli: Fixed missing `schema approve --hashes` argument.
- codegen: Fixed contract address used instead of an alias when typename is not set.
- tzkt: Fixed processing operations with entrypoint `default`.
- tzkt: Fixed regression in processing migration originations.
- tzkt: Fixed filtering of big map diffs by the path.

### Removed

- cli: Removed deprecated `run --oneshot` argument and `clear-cache` command.

## [4.0.0-rc2] - 2021-12-11

### Migration

- Run `dipdup init` command to generate `on_synchronized` hook stubs.

### Added

- hooks: Added `on_synchronized` hook, which fires each time all indexes reach realtime state.

### Fixed

- cli: Fixed config not being verified when invoking some commands.
- codegen: Fixed generating callback arguments for untyped operations.
- index: Fixed incorrect log messages, remove duplicate ones.
- index: Fixed crash while processing storage of some contracts.
- index: Fixed matching of untyped operations filtered by `source` field ([@pravin-d](https://github.com/pravin-d)).

### Performance

- index: Checks performed on each iteration of the main DipDup loop are slightly faster now.

## [4.0.0-rc1] - 2021-12-02

### Migration

- Run `dipdup schema approve` command on every database you want to use with 4.0.0-rc1. Running `dipdup migrate` is not necessary since `spec_version` hasn't changed in this release.

### Added

- cli: Added `run --early-realtime` flag to establish a realtime connection before all indexes are synchronized.
- cli: Added `run --merge-subscriptions` flag to subscribe to all operations/big map diffs during realtime indexing.
- cli: Added `status` command to print the current status of indexes from the database.
- cli: Added `config export [--unsafe]` command to print config after resolving all links and variables.
- cli: Added `cache show` command to get information about file caches used by DipDup.
- config: Added `first_level` and `last_level` optional fields to `TemplateIndexConfig`. These limits are applied after ones from the template itself.
- config: Added `daemon` boolean field to `JobConfig` to run a single callback indefinitely. Conflicts with `crontab` and `interval` fields.
- config: Added `advanced` top-level section.

### Fixed

- cli: Fixed crashes and output inconsistency when piping DipDup commands.
- cli: Fixed `schema wipe --immune` flag being ignored.
- codegen: Fixed missing imports in handlers generated during init.
- coinbase: Fixed possible data inconsistency caused by caching enabled for method `get_candles`.
- http: Fixed increasing sleep time between failed request attempts.
- index: Fixed invocation of head index callback.
- index: Fixed `CallbackError` raised instead of `ReindexingRequiredError` in some cases.
- tzkt: Fixed resubscribing when realtime connectivity is lost for a long time.
- tzkt: Fixed sending useless subscription requests when adding indexes in runtime.
- tzkt: Fixed `get_originated_contracts` and `get_similar_contracts` methods whose output was limited to `HTTPConfig.batch_size` field.
- tzkt: Fixed lots of SignalR bugs by replacing `aiosignalrcore` library with `pysignalr`.

### Changed

- cli: `dipdup schema wipe` command now requires confirmation when invoked in the interactive shell.
- cli: `dipdup schema approve` command now also causes a recalculation of schema and index config hashes.
- index: DipDup will recalculate respective hashes if reindexing is triggered with `config_modified: ignore` or `schema_modified: ignore` in advanced config.

### Deprecated

- cli: `run --oneshot` option is deprecated and will be removed in the next major release. The oneshot mode applies automatically when `last_level` field is set in the index config.
- cli: `clear-cache` command is deprecated and will be removed in the next major release. Use `cache clear` command instead.

### Performance

- config: Configuration files are loaded 10x times faster.
- index: Number of operations processed by matcher reduced by 40%-95% depending on the number of addresses and entrypoints used.
- tzkt: Rate limit was increased. Try to set `connection_timeout` to a higher value if requests fail with `ConnectionTimeout` exception.
- tzkt: Improved performance of response deserialization. 

## [3.1.3] - 2021-11-15

### Fixed

- codegen: Fixed missing imports in operation handlers. 
- codegen: Fixed invalid imports and arguments in big_map handlers.

## [3.1.2] - 2021-11-02

### Fixed

- Fixed crash occurred during synchronization of big map indexes.

## [3.1.1] - 2021-10-18

### Fixed

- Fixed loss of realtime subscriptions occurred after TzKT API outage.
- Fixed updating schema hash in `schema approve` command.
- Fixed possible crash occurred while Hasura is not ready.

## [3.1.0] - 2021-10-12

### Added

- New index class `HeadIndex` (configuration: [`dipdup.config.HeadIndexConfig`](https://github.com/dipdup-io/dipdup/blob/master/src/dipdup/config.py#L778)). Use this index type to handle head (limited block header content) updates. This index type is realtime-only: historical data won't be indexed during the synchronization stage.
- Added three new commands: `schema approve`, `schema wipe`, and `schema export`. Run `dipdup schema --help` command for details.

### Changed

- Triggering reindexing won't lead to dropping the database automatically anymore. `ReindexingRequiredError` is raised instead. `--forbid-reindexing` option has become default.
- `--reindex` option is removed. Use `dipdup schema wipe` instead.
- Values of `dipdup_schema.reindex` field updated to simplify querying database. See [`dipdup.enums.ReindexingReason`](https://github.com/dipdup-io/dipdup/blob/master/src/dipdup/enums.py) class for possible values.

### Fixed

- Fixed `ReindexRequiredError` not being raised when running DipDup after reindexing was triggered.
- Fixed index config hash calculation. Hashes of existing indexes in a database will be updated during the first run.
- Fixed issue in `BigMapIndex` causing the partial loss of big map diffs.
- Fixed printing help for CLI commands.
- Fixed merging storage which contains specific nested structures.

### Improved

- Raise `DatabaseConfigurationError` exception when project models are not compatible with GraphQL.
- Another bunch of performance optimizations. Reduced DB pressure, speeded up parallel processing lots of indexes.
- Added initial set of performance benchmarks (run: `./scripts/run_benchmarks.sh`)

## [3.0.4] - 2021-10-04

### Improved

- A significant increase in indexing speed.

### Fixed

- Fixed unexpected reindexing caused by the bug in processing zero- and single-level rollbacks.
- Removed unnecessary file IO calls that could cause `PermissionError` exception in Docker environments.
- Fixed possible violation of block-level atomicity during realtime indexing.

### Changes

- Public methods of `TzktDatasource` now return immutable sequences.

## [3.0.3] - 2021-10-01

### Fixed

- Fixed processing of single-level rollbacks emitted before rolled back head.

## [3.0.2] - 2021-09-30

### Added

- Human-readable `CHANGELOG.md` 🕺
- Two new options added to `dipdup run` command:
  - `--forbid-reindexing` – raise `ReindexingRequiredError` instead of truncating database when reindexing is triggered for any reason. To continue indexing with existing database run `UPDATE dipdup_schema SET reindex = NULL;`
  - `--postpone-jobs` – job scheduler won't start until all indexes are synchronized. 

### Changed

- Migration to this version requires reindexing.
- `dipdup_index.head_id` foreign key removed. `dipdup_head` table still contains the latest blocks from Websocket received by each datasource.

### Fixed

- Removed unnecessary calls to TzKT API.
- Fixed removal of PostgreSQL extensions (`timescaledb`, `pgcrypto`) by function `truncate_database` triggered on reindex.
- Fixed creation of missing project package on `init`.
- Fixed invalid handler callbacks generated on `init`.
- Fixed detection of existing types in the project.
- Fixed race condition caused by event emitter concurrency.
- Capture unknown exceptions with Sentry before wrapping to `DipDupError`.
- Fixed job scheduler start delay.
- Fixed processing of reorg messages.

## [3.0.1] - 2021-09-24

### Added

- Added `get_quote` and `get_quotes` methods to `TzKTDatasource`.

### Fixed

- Defer spawning index datasources until initial sync is complete. It helps to mitigate some WebSocket-related crashes, but initial sync is a bit slower now.
- Fixed possible race conditions in `TzKTDatasource`.
- Start `jobs` scheduler after all indexes sync with a current head to speed up indexing.

<!-- Links -->
[keep a changelog]: https://keepachangelog.com/en/1.0.0/
[semantic versioning]: https://semver.org/spec/v2.0.0.html

<!-- Versions -->
[Unreleased]: https://github.com/dipdup-io/dipdup/compare/7.5.1...HEAD
[7.5.1]: https://github.com/dipdup-io/dipdup/compare/7.5.0...7.5.1
[7.5.0]: https://github.com/dipdup-io/dipdup/compare/7.4.0...7.5.0
[6.5.16]: https://github.com/dipdup-io/dipdup/compare/6.5.15...6.5.16
[7.4.0]: https://github.com/dipdup-io/dipdup/compare/7.3.2...7.4.0
[7.3.2]: https://github.com/dipdup-io/dipdup/compare/7.3.1...7.3.2
[7.3.1]: https://github.com/dipdup-io/dipdup/compare/7.3.0...7.3.1
[7.3.0]: https://github.com/dipdup-io/dipdup/compare/7.2.2...7.3.0
[7.2.2]: https://github.com/dipdup-io/dipdup/compare/7.2.1...7.2.2
[7.2.1]: https://github.com/dipdup-io/dipdup/compare/7.2.0...7.2.1
[6.5.15]: https://github.com/dipdup-io/dipdup/compare/6.5.14...6.5.15
[7.2.0]: https://github.com/dipdup-io/dipdup/compare/7.1.1...7.2.0
[7.1.1]: https://github.com/dipdup-io/dipdup/compare/7.1.0...7.1.1
[7.1.0]: https://github.com/dipdup-io/dipdup/compare/7.0.2...7.1.0
[6.5.14]: https://github.com/dipdup-io/dipdup/compare/6.5.13...6.5.14
[7.0.2]: https://github.com/dipdup-io/dipdup/compare/7.0.1...7.0.2
[6.5.13]: https://github.com/dipdup-io/dipdup/compare/6.5.12...6.5.13
[7.0.1]: https://github.com/dipdup-io/dipdup/compare/7.0.0...7.0.1
[7.0.0]: https://github.com/dipdup-io/dipdup/compare/7.0.0rc5...7.0.0
[6.5.12]: https://github.com/dipdup-io/dipdup/compare/6.5.11...6.5.12
[7.0.0rc5]: https://github.com/dipdup-io/dipdup/compare/7.0.0rc4...7.0.0rc5
[6.5.11]: https://github.com/dipdup-io/dipdup/compare/6.5.10...6.5.11
[7.0.0rc4]: https://github.com/dipdup-io/dipdup/compare/7.0.0rc3...7.0.0rc4
[7.0.0rc3]: https://github.com/dipdup-io/dipdup/compare/7.0.0rc2...7.0.0rc3
[6.5.10]: https://github.com/dipdup-io/dipdup/compare/6.5.9...6.5.10
[7.0.0rc2]: https://github.com/dipdup-io/dipdup/compare/7.0.0rc1...7.0.0rc2
[7.0.0rc1]: https://github.com/dipdup-io/dipdup/compare/6.5.9...7.0.0rc1
[6.5.9]: https://github.com/dipdup-io/dipdup/compare/6.5.8...6.5.9
[6.5.8]: https://github.com/dipdup-io/dipdup/compare/6.5.7...6.5.8
[6.5.7]: https://github.com/dipdup-io/dipdup/compare/6.5.6...6.5.7
[6.5.6]: https://github.com/dipdup-io/dipdup/compare/6.5.5...6.5.6
[6.5.5]: https://github.com/dipdup-io/dipdup/compare/6.5.4...6.5.5
[6.5.4]: https://github.com/dipdup-io/dipdup/compare/6.5.3...6.5.4
[6.5.3]: https://github.com/dipdup-io/dipdup/compare/6.5.2...6.5.3
[6.5.2]: https://github.com/dipdup-io/dipdup/compare/6.5.1...6.5.2
[6.5.1]: https://github.com/dipdup-io/dipdup/compare/6.5.0...6.5.1
[6.5.0]: https://github.com/dipdup-io/dipdup/compare/6.4.3...6.5.0
[6.4.3]: https://github.com/dipdup-io/dipdup/compare/6.4.2...6.4.3
[6.4.2]: https://github.com/dipdup-io/dipdup/compare/6.4.1...6.4.2
[6.4.1]: https://github.com/dipdup-io/dipdup/compare/6.4.0...6.4.1
[6.4.0]: https://github.com/dipdup-io/dipdup/compare/6.4.0rc1...6.4.0
[6.4.0rc1]: https://github.com/dipdup-io/dipdup/compare/6.3.1...6.4.0rc1
[6.3.1]: https://github.com/dipdup-io/dipdup/compare/6.3.0...6.3.1
[6.3.0]: https://github.com/dipdup-io/dipdup/compare/6.2.0...6.3.0
[6.2.0]: https://github.com/dipdup-io/dipdup/compare/6.1.3...6.2.0
[6.1.3]: https://github.com/dipdup-io/dipdup/compare/6.1.2...6.1.3
[6.1.2]: https://github.com/dipdup-io/dipdup/compare/6.1.1...6.1.2
[6.1.1]: https://github.com/dipdup-io/dipdup/compare/6.1.0...6.1.1
[6.1.0]: https://github.com/dipdup-io/dipdup/compare/6.0.1...6.1.0
[6.0.1]: https://github.com/dipdup-io/dipdup/compare/6.0.0...6.0.1
[6.0.0]: https://github.com/dipdup-io/dipdup/compare/6.0.0rc2...6.0.0
[6.0.0rc2]: https://github.com/dipdup-io/dipdup/compare/6.0.0-rc1...6.0.0rc2
[6.0.0-rc1]: https://github.com/dipdup-io/dipdup/compare/5.2.5...6.0.0-rc1
[5.2.5]: https://github.com/dipdup-io/dipdup/compare/5.2.4...5.2.5
[5.2.4]: https://github.com/dipdup-io/dipdup/compare/5.2.3...5.2.4
[5.2.3]: https://github.com/dipdup-io/dipdup/compare/5.2.2...5.2.3
[5.2.2]: https://github.com/dipdup-io/dipdup/compare/5.2.1...5.2.2
[5.2.1]: https://github.com/dipdup-io/dipdup/compare/5.2.0...5.2.1
[5.2.0]: https://github.com/dipdup-io/dipdup/compare/5.1.7...5.2.0
[5.1.7]: https://github.com/dipdup-io/dipdup/compare/5.1.6...5.1.7
[5.1.6]: https://github.com/dipdup-io/dipdup/compare/5.1.5...5.1.6
[5.1.5]: https://github.com/dipdup-io/dipdup/compare/5.1.4...5.1.5
[5.1.4]: https://github.com/dipdup-io/dipdup/compare/5.1.3...5.1.4
[5.1.3]: https://github.com/dipdup-io/dipdup/compare/5.1.2...5.1.3
[5.1.2]: https://github.com/dipdup-io/dipdup/compare/5.1.1...5.1.2
[5.1.1]: https://github.com/dipdup-io/dipdup/compare/5.1.0...5.1.1
[5.1.0]: https://github.com/dipdup-io/dipdup/compare/5.0.4...5.1.0
[5.0.4]: https://github.com/dipdup-io/dipdup/compare/5.0.3...5.0.4
[5.0.3]: https://github.com/dipdup-io/dipdup/compare/5.0.2...5.0.3
[5.0.2]: https://github.com/dipdup-io/dipdup/compare/5.0.1...5.0.2
[5.0.1]: https://github.com/dipdup-io/dipdup/compare/5.0.0...5.0.1
[5.0.0]: https://github.com/dipdup-io/dipdup/compare/5.0.0-rc4...5.0.0
[5.0.0-rc4]: https://github.com/dipdup-io/dipdup/compare/5.0.0-rc3...5.0.0-rc4
[4.2.7]: https://github.com/dipdup-io/dipdup/compare/4.2.6...4.2.7
[5.0.0-rc3]: https://github.com/dipdup-io/dipdup/compare/5.0.0-rc2...5.0.0-rc3
[5.0.0-rc2]: https://github.com/dipdup-io/dipdup/compare/5.0.0-rc1...5.0.0-rc2
[5.0.0-rc1]: https://github.com/dipdup-io/dipdup/compare/4.2.6...5.0.0-rc1
[4.2.6]: https://github.com/dipdup-io/dipdup/compare/4.2.5...4.2.6
[4.2.5]: https://github.com/dipdup-io/dipdup/compare/4.2.4...4.2.5
[4.2.4]: https://github.com/dipdup-io/dipdup/compare/4.2.3...4.2.4
[4.2.3]: https://github.com/dipdup-io/dipdup/compare/4.2.2...4.2.3
[4.2.2]: https://github.com/dipdup-io/dipdup/compare/4.2.1...4.2.2
[4.2.1]: https://github.com/dipdup-io/dipdup/compare/4.2.0...4.2.1
[4.2.0]: https://github.com/dipdup-io/dipdup/compare/4.1.2...4.2.0
[4.1.2]: https://github.com/dipdup-io/dipdup/compare/4.1.1...4.1.2
[4.1.1]: https://github.com/dipdup-io/dipdup/compare/4.1.0...4.1.1
[4.1.0]: https://github.com/dipdup-io/dipdup/compare/4.0.5...4.1.0
[4.0.5]: https://github.com/dipdup-io/dipdup/compare/4.0.4...4.0.5
[4.0.4]: https://github.com/dipdup-io/dipdup/compare/4.0.3...4.0.4
[4.0.3]: https://github.com/dipdup-io/dipdup/compare/4.0.2...4.0.3
[4.0.2]: https://github.com/dipdup-io/dipdup/compare/4.0.1...4.0.2
[4.0.1]: https://github.com/dipdup-io/dipdup/compare/4.0.0...4.0.1
[4.0.0]: https://github.com/dipdup-io/dipdup/compare/4.0.0-rc3...4.0.0
[4.0.0-rc3]: https://github.com/dipdup-io/dipdup/compare/4.0.0-rc2...4.0.0-rc3
[4.0.0-rc2]: https://github.com/dipdup-io/dipdup/compare/4.0.0-rc1...4.0.0-rc2
[4.0.0-rc1]: https://github.com/dipdup-io/dipdup/compare/3.1.3...4.0.0-rc1
[3.1.3]: https://github.com/dipdup-io/dipdup/compare/3.1.2...3.1.3
[3.1.2]: https://github.com/dipdup-io/dipdup/compare/3.1.1...3.1.2
[3.1.1]: https://github.com/dipdup-io/dipdup/compare/3.1.0...3.1.1
[3.1.0]: https://github.com/dipdup-io/dipdup/compare/3.0.4...3.1.0
[3.0.4]: https://github.com/dipdup-io/dipdup/compare/3.0.3...3.0.4
[3.0.3]: https://github.com/dipdup-io/dipdup/compare/3.0.2...3.0.3
[3.0.2]: https://github.com/dipdup-io/dipdup/compare/3.0.1...3.0.2
[3.0.1]: https://github.com/dipdup-io/dipdup/compare/3.0.0...3.0.1
[3.0.0]: https://github.com/dipdup-io/dipdup/releases/tag/3.0.0<|MERGE_RESOLUTION|>--- conflicted
+++ resolved
@@ -8,11 +8,8 @@
 
 ### Fixed
 
-<<<<<<< HEAD
+- evm.node: Fixed updating `dipdup_head` table when head block is received.
 - tezos.tzkt.operations: Fixed crash when handler definition contains optional items.
-=======
-- evm.node: Fixed updating `dipdup_head` table when head block is received.
->>>>>>> 1c5df51b
 
 ## [7.5.1] - 2024-03-17
 
