--- conflicted
+++ resolved
@@ -10,20 +10,14 @@
 ### Added
 
 - config: Added `alias` field to operation pattern items.
-
-### Fixed
-
-<<<<<<< HEAD
+- tzkt: Added quote field `gbp`.
+
+### Fixed
+
 - config: Require aliases for multiple operations with the same entrypoint.
 - http: Raise `InvalidRequestError` on 204 No Content responses.
-=======
-- tzkt: Quote field `gbp` added.
-
-### Fixed
-
->>>>>>> 4833b396
+- tzkt: Verify API version on datasource initialization.
 - tzkt: Remove deprecated block field `priority`.
-- tzkt: Check API version on datasource initialization.
 
 ## [6.1.1] - 2022-09-01
 
