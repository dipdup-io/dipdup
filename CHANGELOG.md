# Changelog

Please use [this](https://docs.gitlab.com/ee/development/changelog.html) document as guidelines to keep a changelog.

## [unreleased]

### Added

<<<<<<< HEAD
* metadata: Added `metadata_interface` feature flag to expose metadata in TzKT format.
* tzkt: Added missing fields to the `HeadBlockData` model.

### Performance

* dipdup: Use fast `orjson` library instead of built-in `json` where possible.
=======
* tzkt: Added `iter_...` methods to iterate over item batches.

### Fixed

* tzkt: Fixed possible OOM while calling methods that support pagination.
* tzkt: Fixed possible data loss in `get_originations` and `get_quotes` methods.

### Changed

* tzkt: Added `offset` and `limit` arguments to all methods that support pagination.

### Removed

* bcd: Removed `bcd` datasource and config section.

## 4.2.6 - 2022-02-25

### Fixed

* database: Fixed generating table names from uppercase model names.
* http: Fixed bug that leads to caching invalid responses on the disk.
* tzkt: Fixed processing realtime messages with data from multiple levels.

## 4.2.5 - 2022-02-21

### Fixed

* database: Do not add the `schema` argument to the PostgreSQL connection string when not needed.
* hasura: Wait for Hasura to be configured before starting indexing.
>>>>>>> 23f4341a

## 4.2.4 - 2022-02-14

### Fixed

* context: Fixed crash when calling `fire_hook` method.
* context: Fixed `HookConfig.atomic` flag, which was ignored in `fire_hook` method.
* database: Create missing tables even if `Schema` model is present.
* database: Fixed excess increasing of `decimal` context precision.
* index: Fixed loading handler callbacks from nested packages ([@veqtor](https://github.com/veqtor)).

### Other

* ci: Added GitHub Action to build and publish Docker images for each PR opened.

## 4.2.3 - 2022-02-08

### Fixed

* ci: Removed `black 21.12b0` dependency since bug in `datamodel-codegen-generator` is fixed.
* cli: Fixed `config export` command crash when `advanced.reindex` dictionary is present.
* cli: Removed optionals from `config export` output so the result can be loaded again.
* config: Verify `advanced.scheduler` config for the correctness and unsupported features.
* context: Fixed ignored `wait` argument of `fire_hook` method.
* hasura: Fixed processing relation fields with missing `related_name`.
* jobs: Fixed default `apscheduler` config.
* tzkt: Fixed crash occurring when reorg message is the first one received by the datasource.

## 4.2.2 - 2022-02-01

### Fixed

* config: Fixed `ipfs` datasource config.

## 4.2.1 - 2022-01-31

### Fixed

* ci: Added `black 21.12b0` dependency to avoid possible conflict with `datamodel-codegen-generator`.

## 4.2.0 - 2022-01-31

### Added

* context: Added `wait` argument to `fire_hook` method to escape current transaction context.
* context: Added `ctx.get_<kind>_datasource` helpers to avoid type casting.
* hooks: Added ability to configure `apscheduler` with `AdvancedConfig.scheduler` field.
* http: Added `request` method to send arbitrary requests (affects all datasources).
* ipfs: Added `ipfs` datasource to download JSON and binary data from IPFS.

### Fixed

* http: Removed dangerous method `close_session`.
* context: Fixed help message of `IndexAlreadyExistsError` exception.

### Deprecated

* bcd: Added deprecation notice.

### Other

* dipdup: Removed unused internal methods.

## 4.1.2 - 2022-01-27

### Added

* cli: Added `schema wipe --force` argument to skip confirmation prompt.

### Fixed

* cli: Show warning about deprecated `--hashes` argument
* cli: Ignore `SIGINT` signal when shutdown is in progress.
* sentry: Ignore exceptions when shutdown is in progress.

## 4.1.1 - 2022-01-25

### Fixed

* cli: Fixed stacktraces missing on exception.
* cli: Fixed wrapping `OSError` with `ConfigurationError` during config loading.
* hasura: Fixed printing help messages on `HasuraError`.
* hasura: Preserve a list of sources in Hasura Cloud environments.
* hasura: Fixed `HasuraConfig.source` config option.

### Changed

* cli: Unknown exceptions are no longer wrapped with `DipDupError`.

### Performance

* hasura: Removed some useless requests.

## 4.1.0 - 2022-01-24

### Added

* cli: Added `schema init` command to initialize database schema.
* cli: Added `--force` flag to `hasura configure` command.
* codegen: Added support for subpackages inside callback directories.
* hasura: Added `dipdup_head_status` view and REST endpoint.
* index: Added an ability to skip historical data while synchronizing `big_map` indexes.
* metadata: Added `metadata` datasource.
* tzkt: Added `get_big_map` and `get_contract_big_maps` datasource methods.

## 4.0.5 - 2022-01-20

### Fixed

* index: Fixed deserializing manually modified typeclasses.

## 4.0.4 - 2022-01-17

### Added

* cli: Added `--keep-schemas` flag to `init` command to preserve JSONSchemas along with generated types.

### Fixed

* demos: Tezos Domains and Homebase DAO demos were updated from edo2net to mainnet contracts.
* hasura: Fixed missing relations for models with `ManyToManyField` fields.
* tzkt: Fixed parsing storage with nested structures.

### Performance

* dipdup: Minor overall performance improvements.

### Other

* ci: Cache virtual environment in GitHub Actions.
* ci: Detect CI environment and skip tests that fail in GitHub Actions.
* ci: Execute tests in parallel with `pytest-xdist` when possible.
* ci: More strict linting rules of `flake8`.

## 4.0.3 - 2022-01-09

### Fixed

* tzkt: Fixed parsing parameter with an optional value.

## 4.0.2 - 2022-01-06

### Added

* tzkt: Added optional `delegate_address` and `delegate_alias` fields to `OperationData`.

### Fixed

* tzkt: Fixed crash due to unprocessed pysignalr exception.
* tzkt: Fixed parsing `OperationData.amount` field.
* tzkt: Fixed parsing storage with top-level boolean fields.

## 4.0.1 - 2021-12-30

### Fixed

* codegen: Fixed generating storage typeclasses with `Union` fields.
* codegen: Fixed preprocessing contract JSONSchema.
* index: Fixed processing reindexing reason saved in the database.
* tzkt: Fixed processing operations with default entrypoint and empty parameter.
* tzkt: Fixed crash while recursively applying bigmap diffs to the storage.

### Performance

* tzkt: Increased speed of applying bigmap diffs to operation storage.

## 4.0.0 - 2021-12-24

This release contains no changes except for the version number.

## 4.0.0-rc3 - 2021-12-20

### Fixed

* cli: Fixed missing `schema approve --hashes` argument.
* codegen: Fixed contract address used instead of an alias when typename is not set.
* tzkt: Fixed processing operations with entrypoint `default`.
* tzkt: Fixed regression in processing migration originations.
* tzkt: Fixed filtering of big map diffs by the path.

### Removed

* cli: Removed deprecated `run --oneshot` argument and `clear-cache` command.

## 4.0.0-rc2 - 2021-12-11

### ⚠ Migration

* Run `dipdup init` command to generate `on_synchronized` hook stubs.

### Added

* hooks: Added `on_synchronized` hook, which fires each time all indexes reach realtime state.

### Fixed

* cli: Fixed config not being verified when invoking some commands.
* codegen: Fixed generating callback arguments for untyped operations.
* index: Fixed incorrect log messages, remove duplicate ones.
* index: Fixed crash while processing storage of some contracts.
* index: Fixed matching of untyped operations filtered by `source` field ([@pravin-d](https://github.com/pravin-d)).

### Performance

* index: Checks performed on each iteration of the main DipDup loop are slightly faster now.

## 4.0.0-rc1 - 2021-12-02

### ⚠ Migration

* Run `dipdup schema approve` command on every database you want to use with 4.0.0-rc1. Running `dipdup migrate` is not necessary since `spec_version` hasn't changed in this release.

### Added

* cli: Added `run --early-realtime` flag to establish a realtime connection before all indexes are synchronized.
* cli: Added `run --merge-subscriptions` flag to subscribe to all operations/big map diffs during realtime indexing.
* cli: Added `status` command to print the current status of indexes from the database.
* cli: Added `config export [--unsafe]` command to print config after resolving all links and variables.
* cli: Added `cache show` command to get information about file caches used by DipDup.
* config: Added `first_level` and `last_level` optional fields to `TemplateIndexConfig`. These limits are applied after ones from the template itself.
* config: Added `daemon` boolean field to `JobConfig` to run a single callback indefinitely. Conflicts with `crontab` and `interval` fields.
* config: Added `advanced` top-level section.

### Fixed

* cli: Fixed crashes and output inconsistency when piping DipDup commands.
* cli: Fixed `schema wipe --immune` flag being ignored.
* codegen: Fixed missing imports in handlers generated during init.
* coinbase: Fixed possible data inconsistency caused by caching enabled for method `get_candles`.
* http: Fixed increasing sleep time between failed request attempts.
* index: Fixed invocation of head index callback.
* index: Fixed `CallbackError` raised instead of `ReindexingRequiredError` in some cases.
* tzkt: Fixed resubscribing when realtime connectivity is lost for a long time.
* tzkt: Fixed sending useless subscription requests when adding indexes in runtime.
* tzkt: Fixed `get_originated_contracts` and `get_similar_contracts` methods whose output was limited to `HTTPConfig.batch_size` field.
* tzkt: Fixed lots of SignalR bugs by replacing `aiosignalrcore` library with `pysignalr`.

## Changed

* cli: `dipdup schema wipe` command now requires confirmation when invoked in the interactive shell.
* cli: `dipdup schema approve` command now also causes a recalculation of schema and index config hashes.
* index: DipDup will recalculate respective hashes if reindexing is triggered with `config_modified: ignore` or `schema_modified: ignore` in advanced config.

### Deprecated

* cli: `run --oneshot` option is deprecated and will be removed in the next major release. The oneshot mode applies automatically when `last_level` field is set in the index config.
* cli: `clear-cache` command is deprecated and will be removed in the next major release. Use `cache clear` command instead.

### Performance

* config: Configuration files are loaded 10x times faster.
* index: Number of operations processed by matcher reduced by 40%-95% depending on the number of addresses and entrypoints used.
* tzkt: Rate limit was increased. Try to set `connection_timeout` to a higher value if requests fail with `ConnectionTimeout` exception.
* tzkt: Improved performance of response deserialization. 

## 3.1.3 - 2021-11-15

### Fixed

* codegen: Fixed missing imports in operation handlers. 
* codegen: Fixed invalid imports and arguments in big_map handlers.

## 3.1.2 - 2021-11-02

### Fixed

* Fixed crash occurred during synchronization of big map indexes.

## 3.1.1 - 2021-10-18

### Fixed

* Fixed loss of realtime subscriptions occurred after TzKT API outage.
* Fixed updating schema hash in `schema approve` command.
* Fixed possible crash occurred while Hasura is not ready.

## 3.1.0 - 2021-10-12

### Added

* New index class `HeadIndex` (configuration: [`dipdup.config.HeadIndexConfig`](https://github.com/dipdup-net/dipdup-py/blob/master/src/dipdup/config.py#L778)). Use this index type to handle head (limited block header content) updates. This index type is realtime-only: historical data won't be indexed during the synchronization stage.
* Added three new commands: `schema approve`, `schema wipe`, and `schema export`. Run `dipdup schema --help` command for details.

### Changed

* Triggering reindexing won't lead to dropping the database automatically anymore. `ReindexingRequiredError` is raised instead. `--forbid-reindexing` option has become default.
* `--reindex` option is removed. Use `dipdup schema wipe` instead.
* Values of `dipdup_schema.reindex` field updated to simplify querying database. See [`dipdup.enums.ReindexingReason`](https://github.com/dipdup-net/dipdup-py/blob/master/src/dipdup/enums.py) class for possible values.

### Fixed

* Fixed `ReindexRequiredError` not being raised when running DipDup after reindexing was triggered.
* Fixed index config hash calculation. Hashes of existing indexes in a database will be updated during the first run.
* Fixed issue in `BigMapIndex` causing the partial loss of big map diffs.
* Fixed printing help for CLI commands.
* Fixed merging storage which contains specific nested structures.

### Improved

* Raise `DatabaseConfigurationError` exception when project models are not compatible with GraphQL.
* Another bunch of performance optimizations. Reduced DB pressure, speeded up parallel processing lots of indexes.
* Added initial set of performance benchmarks (run: `./scripts/run_benchmarks.sh`)

## 3.0.4 - 2021-10-04

### Improved

* A significant increase in indexing speed.

### Fixed

* Fixed unexpected reindexing caused by the bug in processing zero- and single-level rollbacks.
* Removed unnecessary file IO calls that could cause `PermissionError` exception in Docker environments.
* Fixed possible violation of block-level atomicity during realtime indexing.

### Changes

* Public methods of `TzktDatasource` now return immutable sequences.

## 3.0.3 - 2021-10-01

### Fixed

* Fixed processing of single-level rollbacks emitted before rolled back head.

## 3.0.2 - 2021-09-30

### Added

* Human-readable `CHANGELOG.md` 🕺
* Two new options added to `dipdup run` command:
  * `--forbid-reindexing` – raise `ReindexingRequiredError` instead of truncating database when reindexing is triggered for any reason. To continue indexing with existing database run `UPDATE dipdup_schema SET reindex = NULL;`
  * `--postpone-jobs` – job scheduler won't start until all indexes are synchronized. 

### Changed

* Migration to this version requires reindexing.
* `dipdup_index.head_id` foreign key removed. `dipdup_head` table still contains the latest blocks from Websocket received by each datasource.

### Fixed

* Removed unnecessary calls to TzKT API.
* Fixed removal of PostgreSQL extensions (`timescaledb`, `pgcrypto`) by function `truncate_database` triggered on reindex.
* Fixed creation of missing project package on `init`.
* Fixed invalid handler callbacks generated on `init`.
* Fixed detection of existing types in the project.
* Fixed race condition caused by event emitter concurrency.
* Capture unknown exceptions with Sentry before wrapping to `DipDupError`.
* Fixed job scheduler start delay.
* Fixed processing of reorg messages.

## 3.0.1 - 2021-09-24

### Added

* Added `get_quote` and `get_quotes` methods to `TzKTDatasource`.

### Fixed

* Defer spawning index datasources until initial sync is complete. It helps to mitigate some WebSocket-related crashes, but initial sync is a bit slower now.
* Fixed possible race conditions in `TzKTDatasource`.
* Start `jobs` scheduler after all indexes sync with a current head to speed up indexing.<|MERGE_RESOLUTION|>--- conflicted
+++ resolved
@@ -6,14 +6,8 @@
 
 ### Added
 
-<<<<<<< HEAD
 * metadata: Added `metadata_interface` feature flag to expose metadata in TzKT format.
 * tzkt: Added missing fields to the `HeadBlockData` model.
-
-### Performance
-
-* dipdup: Use fast `orjson` library instead of built-in `json` where possible.
-=======
 * tzkt: Added `iter_...` methods to iterate over item batches.
 
 ### Fixed
@@ -28,6 +22,10 @@
 ### Removed
 
 * bcd: Removed `bcd` datasource and config section.
+
+### Performance
+
+* dipdup: Use fast `orjson` library instead of built-in `json` where possible.
 
 ## 4.2.6 - 2022-02-25
 
@@ -43,7 +41,6 @@
 
 * database: Do not add the `schema` argument to the PostgreSQL connection string when not needed.
 * hasura: Wait for Hasura to be configured before starting indexing.
->>>>>>> 23f4341a
 
 ## 4.2.4 - 2022-02-14
 
