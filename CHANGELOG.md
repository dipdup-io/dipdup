--- conflicted
+++ resolved
@@ -4,11 +4,8 @@
 
 ### Fixed
 
-<<<<<<< HEAD
 * Fixed possible race condition during single level rollback.
-=======
-* Removed unnecessary file IO calls, improved logging
->>>>>>> ccbb0cb7
+* Removed unnecessary file IO calls, improved logging.
 
 ## 3.0.3 - 2021-10-01
 
