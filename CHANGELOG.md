# Changelog

Please use [this](https://docs.gitlab.com/ee/development/changelog.html) document as guidelines to keep a changelog.

<<<<<<< HEAD
## [unreleased]

### Removed

* bcd: Removed `bcd` datasource and config section.
=======
## 4.2.6 - 2022-02-25

### Fixed

* database: Fixed generating table names from uppercase model names.
* http: Fixed bug that leads to caching invalid responses on the disk.
* tzkt: Fixed processing realtime messages with data from multiple levels.

## 4.2.5 - 2022-02-21

### Fixed

* database: Do not add the `schema` argument to the PostgreSQL connection string when not needed.
* hasura: Wait for Hasura to be configured before starting indexing.
>>>>>>> 56679f68

## 4.2.4 - 2022-02-14

### Fixed

* context: Fixed crash when calling `fire_hook` method.
* context: Fixed `HookConfig.atomic` flag, which was ignored in `fire_hook` method.
* database: Create missing tables even if `Schema` model is present.
* database: Fixed excess increasing of `decimal` context precision.
* index: Fixed loading handler callbacks from nested packages ([@veqtor](https://github.com/veqtor)).

### Other

* ci: Added GitHub Action to build and publish Docker images for each PR opened.

## 4.2.3 - 2022-02-08

### Fixed

* ci: Removed `black 21.12b0` dependency since bug in `datamodel-codegen-generator` is fixed.
* cli: Fixed `config export` command crash when `advanced.reindex` dictionary is present.
* cli: Removed optionals from `config export` output so the result can be loaded again.
* config: Verify `advanced.scheduler` config for the correctness and unsupported features.
* context: Fixed ignored `wait` argument of `fire_hook` method.
* hasura: Fixed processing relation fields with missing `related_name`.
* jobs: Fixed default `apscheduler` config.
* tzkt: Fixed crash occurring when reorg message is the first one received by the datasource.

## 4.2.2 - 2022-02-01

### Fixed

* config: Fixed `ipfs` datasource config.

## 4.2.1 - 2022-01-31

### Fixed

* ci: Added `black 21.12b0` dependency to avoid possible conflict with `datamodel-codegen-generator`.

## 4.2.0 - 2022-01-31

### Added

* context: Added `wait` argument to `fire_hook` method to escape current transaction context.
* context: Added `ctx.get_<kind>_datasource` helpers to avoid type casting.
* hooks: Added ability to configure `apscheduler` with `AdvancedConfig.scheduler` field.
* http: Added `request` method to send arbitrary requests (affects all datasources).
* ipfs: Added `ipfs` datasource to download JSON and binary data from IPFS.

### Fixed

* http: Removed dangerous method `close_session`.
* context: Fixed help message of `IndexAlreadyExistsError` exception.

### Deprecated

* bcd: Added deprecation notice.

### Other

* dipdup: Removed unused internal methods.

## 4.1.2 - 2022-01-27

### Added

* cli: Added `schema wipe --force` argument to skip confirmation prompt.

### Fixed

* cli: Show warning about deprecated `--hashes` argument
* cli: Ignore `SIGINT` signal when shutdown is in progress.
* sentry: Ignore exceptions when shutdown is in progress.

## 4.1.1 - 2022-01-25

### Fixed

* cli: Fixed stacktraces missing on exception.
* cli: Fixed wrapping `OSError` with `ConfigurationError` during config loading.
* hasura: Fixed printing help messages on `HasuraError`.
* hasura: Preserve a list of sources in Hasura Cloud environments.
* hasura: Fixed `HasuraConfig.source` config option.

### Changed

* cli: Unknown exceptions are no longer wrapped with `DipDupError`.

### Performance

* hasura: Removed some useless requests.

## 4.1.0 - 2022-01-24

### Added

* cli: Added `schema init` command to initialize database schema.
* cli: Added `--force` flag to `hasura configure` command.
* codegen: Added support for subpackages inside callback directories.
* hasura: Added `dipdup_head_status` view and REST endpoint.
* index: Added an ability to skip historical data while synchronizing `big_map` indexes.
* metadata: Added `metadata` datasource.
* tzkt: Added `get_big_map` and `get_contract_big_maps` datasource methods.

## 4.0.5 - 2022-01-20

### Fixed

* index: Fixed deserializing manually modified typeclasses.

## 4.0.4 - 2022-01-17

### Added

* cli: Added `--keep-schemas` flag to `init` command to preserve JSONSchemas along with generated types.

### Fixed

* demos: Tezos Domains and Homebase DAO demos were updated from edo2net to mainnet contracts.
* hasura: Fixed missing relations for models with `ManyToManyField` fields.
* tzkt: Fixed parsing storage with nested structures.

### Performance

* dipdup: Minor overall performance improvements.

### Other

* ci: Cache virtual environment in GitHub Actions.
* ci: Detect CI environment and skip tests that fail in GitHub Actions.
* ci: Execute tests in parallel with `pytest-xdist` when possible.
* ci: More strict linting rules of `flake8`.

## 4.0.3 - 2022-01-09

### Fixed

* tzkt: Fixed parsing parameter with an optional value.

## 4.0.2 - 2022-01-06

### Added

* tzkt: Added optional `delegate_address` and `delegate_alias` fields to `OperationData`.

### Fixed

* tzkt: Fixed crash due to unprocessed pysignalr exception.
* tzkt: Fixed parsing `OperationData.amount` field.
* tzkt: Fixed parsing storage with top-level boolean fields.

## 4.0.1 - 2021-12-30

### Fixed

* codegen: Fixed generating storage typeclasses with `Union` fields.
* codegen: Fixed preprocessing contract JSONSchema.
* index: Fixed processing reindexing reason saved in the database.
* tzkt: Fixed processing operations with default entrypoint and empty parameter.
* tzkt: Fixed crash while recursively applying bigmap diffs to the storage.

### Performance

* tzkt: Increased speed of applying bigmap diffs to operation storage.

## 4.0.0 - 2021-12-24

This release contains no changes except for the version number.

## 4.0.0-rc3 - 2021-12-20

### Fixed

* cli: Fixed missing `schema approve --hashes` argument.
* codegen: Fixed contract address used instead of an alias when typename is not set.
* tzkt: Fixed processing operations with entrypoint `default`.
* tzkt: Fixed regression in processing migration originations.
* tzkt: Fixed filtering of big map diffs by the path.

### Removed

* cli: Removed deprecated `run --oneshot` argument and `clear-cache` command.

## 4.0.0-rc2 - 2021-12-11

### ⚠ Migration

* Run `dipdup init` command to generate `on_synchronized` hook stubs.

### Added

* hooks: Added `on_synchronized` hook, which fires each time all indexes reach realtime state.

### Fixed

* cli: Fixed config not being verified when invoking some commands.
* codegen: Fixed generating callback arguments for untyped operations.
* index: Fixed incorrect log messages, remove duplicate ones.
* index: Fixed crash while processing storage of some contracts.
* index: Fixed matching of untyped operations filtered by `source` field ([@pravin-d](https://github.com/pravin-d)).

### Performance

* index: Checks performed on each iteration of the main DipDup loop are slightly faster now.

## 4.0.0-rc1 - 2021-12-02

### ⚠ Migration

* Run `dipdup schema approve` command on every database you want to use with 4.0.0-rc1. Running `dipdup migrate` is not necessary since `spec_version` hasn't changed in this release.

### Added

* cli: Added `run --early-realtime` flag to establish a realtime connection before all indexes are synchronized.
* cli: Added `run --merge-subscriptions` flag to subscribe to all operations/big map diffs during realtime indexing.
* cli: Added `status` command to print the current status of indexes from the database.
* cli: Added `config export [--unsafe]` command to print config after resolving all links and variables.
* cli: Added `cache show` command to get information about file caches used by DipDup.
* config: Added `first_level` and `last_level` optional fields to `TemplateIndexConfig`. These limits are applied after ones from the template itself.
* config: Added `daemon` boolean field to `JobConfig` to run a single callback indefinitely. Conflicts with `crontab` and `interval` fields.
* config: Added `advanced` top-level section.

### Fixed

* cli: Fixed crashes and output inconsistency when piping DipDup commands.
* cli: Fixed `schema wipe --immune` flag being ignored.
* codegen: Fixed missing imports in handlers generated during init.
* coinbase: Fixed possible data inconsistency caused by caching enabled for method `get_candles`.
* http: Fixed increasing sleep time between failed request attempts.
* index: Fixed invocation of head index callback.
* index: Fixed `CallbackError` raised instead of `ReindexingRequiredError` in some cases.
* tzkt: Fixed resubscribing when realtime connectivity is lost for a long time.
* tzkt: Fixed sending useless subscription requests when adding indexes in runtime.
* tzkt: Fixed `get_originated_contracts` and `get_similar_contracts` methods whose output was limited to `HTTPConfig.batch_size` field.
* tzkt: Fixed lots of SignalR bugs by replacing `aiosignalrcore` library with `pysignalr`.

## Changed

* cli: `dipdup schema wipe` command now requires confirmation when invoked in the interactive shell.
* cli: `dipdup schema approve` command now also causes a recalculation of schema and index config hashes.
* index: DipDup will recalculate respective hashes if reindexing is triggered with `config_modified: ignore` or `schema_modified: ignore` in advanced config.

### Deprecated

* cli: `run --oneshot` option is deprecated and will be removed in the next major release. The oneshot mode applies automatically when `last_level` field is set in the index config.
* cli: `clear-cache` command is deprecated and will be removed in the next major release. Use `cache clear` command instead.

### Performance

* config: Configuration files are loaded 10x times faster.
* index: Number of operations processed by matcher reduced by 40%-95% depending on the number of addresses and entrypoints used.
* tzkt: Rate limit was increased. Try to set `connection_timeout` to a higher value if requests fail with `ConnectionTimeout` exception.
* tzkt: Improved performance of response deserialization. 

## 3.1.3 - 2021-11-15

### Fixed

* codegen: Fixed missing imports in operation handlers. 
* codegen: Fixed invalid imports and arguments in big_map handlers.

## 3.1.2 - 2021-11-02

### Fixed

* Fixed crash occurred during synchronization of big map indexes.

## 3.1.1 - 2021-10-18

### Fixed

* Fixed loss of realtime subscriptions occurred after TzKT API outage.
* Fixed updating schema hash in `schema approve` command.
* Fixed possible crash occurred while Hasura is not ready.

## 3.1.0 - 2021-10-12

### Added

* New index class `HeadIndex` (configuration: [`dipdup.config.HeadIndexConfig`](https://github.com/dipdup-net/dipdup-py/blob/master/src/dipdup/config.py#L778)). Use this index type to handle head (limited block header content) updates. This index type is realtime-only: historical data won't be indexed during the synchronization stage.
* Added three new commands: `schema approve`, `schema wipe`, and `schema export`. Run `dipdup schema --help` command for details.

### Changed

* Triggering reindexing won't lead to dropping the database automatically anymore. `ReindexingRequiredError` is raised instead. `--forbid-reindexing` option has become default.
* `--reindex` option is removed. Use `dipdup schema wipe` instead.
* Values of `dipdup_schema.reindex` field updated to simplify querying database. See [`dipdup.enums.ReindexingReason`](https://github.com/dipdup-net/dipdup-py/blob/master/src/dipdup/enums.py) class for possible values.

### Fixed

* Fixed `ReindexRequiredError` not being raised when running DipDup after reindexing was triggered.
* Fixed index config hash calculation. Hashes of existing indexes in a database will be updated during the first run.
* Fixed issue in `BigMapIndex` causing the partial loss of big map diffs.
* Fixed printing help for CLI commands.
* Fixed merging storage which contains specific nested structures.

### Improved

* Raise `DatabaseConfigurationError` exception when project models are not compatible with GraphQL.
* Another bunch of performance optimizations. Reduced DB pressure, speeded up parallel processing lots of indexes.
* Added initial set of performance benchmarks (run: `./scripts/run_benchmarks.sh`)

## 3.0.4 - 2021-10-04

### Improved

* A significant increase in indexing speed.

### Fixed

* Fixed unexpected reindexing caused by the bug in processing zero- and single-level rollbacks.
* Removed unnecessary file IO calls that could cause `PermissionError` exception in Docker environments.
* Fixed possible violation of block-level atomicity during realtime indexing.

### Changes

* Public methods of `TzktDatasource` now return immutable sequences.

## 3.0.3 - 2021-10-01

### Fixed

* Fixed processing of single-level rollbacks emitted before rolled back head.

## 3.0.2 - 2021-09-30

### Added

* Human-readable `CHANGELOG.md` 🕺
* Two new options added to `dipdup run` command:
  * `--forbid-reindexing` – raise `ReindexingRequiredError` instead of truncating database when reindexing is triggered for any reason. To continue indexing with existing database run `UPDATE dipdup_schema SET reindex = NULL;`
  * `--postpone-jobs` – job scheduler won't start until all indexes are synchronized. 

### Changed

* Migration to this version requires reindexing.
* `dipdup_index.head_id` foreign key removed. `dipdup_head` table still contains the latest blocks from Websocket received by each datasource.

### Fixed

* Removed unnecessary calls to TzKT API.
* Fixed removal of PostgreSQL extensions (`timescaledb`, `pgcrypto`) by function `truncate_database` triggered on reindex.
* Fixed creation of missing project package on `init`.
* Fixed invalid handler callbacks generated on `init`.
* Fixed detection of existing types in the project.
* Fixed race condition caused by event emitter concurrency.
* Capture unknown exceptions with Sentry before wrapping to `DipDupError`.
* Fixed job scheduler start delay.
* Fixed processing of reorg messages.

## 3.0.1 - 2021-09-24

### Added

* Added `get_quote` and `get_quotes` methods to `TzKTDatasource`.

### Fixed

* Defer spawning index datasources until initial sync is complete. It helps to mitigate some WebSocket-related crashes, but initial sync is a bit slower now.
* Fixed possible race conditions in `TzKTDatasource`.
* Start `jobs` scheduler after all indexes sync with a current head to speed up indexing.<|MERGE_RESOLUTION|>--- conflicted
+++ resolved
@@ -2,13 +2,12 @@
 
 Please use [this](https://docs.gitlab.com/ee/development/changelog.html) document as guidelines to keep a changelog.
 
-<<<<<<< HEAD
 ## [unreleased]
 
 ### Removed
 
 * bcd: Removed `bcd` datasource and config section.
-=======
+
 ## 4.2.6 - 2022-02-25
 
 ### Fixed
@@ -23,7 +22,6 @@
 
 * database: Do not add the `schema` argument to the PostgreSQL connection string when not needed.
 * hasura: Wait for Hasura to be configured before starting indexing.
->>>>>>> 56679f68
 
 ## 4.2.4 - 2022-02-14
 
