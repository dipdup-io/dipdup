--- conflicted
+++ resolved
@@ -6,7 +6,6 @@
 
 ## [Unreleased]
 
-<<<<<<< HEAD
 ### Added
 
 - env: Added `DIPDUP_JSON_LOG` environment variable to enable JSON logging.
@@ -14,12 +13,8 @@
 ### Fixed
 
 - config: Allow `sentry.dsn` to be empty string.
-=======
-### Fixed
-
+- models: Fixed setting default value for `Meta.maxsize`.
 - starknet.subsquid.events: Fixed filtering events by key.
-- models: Fixed setting default value for `Meta.maxsize`.
->>>>>>> 5b201548
 
 ## [8.0.0b1] - 2024-06-19
 
