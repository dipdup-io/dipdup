# Changelog

All notable changes to this project will be documented in this file.

The format is based on [Keep a Changelog], and this project adheres to [Semantic Versioning].

## [Unreleased]

### Added

<<<<<<< HEAD
- cli: Added `--unsafe` and `--compose` flags to `config env` command.
=======
- cli: Relative paths to be initialized now can be passed to the `init` command as arguments.
- tezos.tzkt.token_balances: Added new index.

### Fixed

- tezos.tzkt.token_transfers: Fixed filtering transfers by token_id.
>>>>>>> 02a26cdf

## [7.0.2] - 2023-10-10

### Added

- database: Added `dipdup_wipe` and `dipdup_approve` SQL functions to the schema.

### Fixed

- cli: Fixed `schema wipe` command for SQLite databases.
- tezos.tzkt: Fixed regression in `get_transactions` method pagination.

## [6.5.13] - 2023-10-10

### Fixed

- tzkt: Fixed regression in `get_transactions` method pagination.

## [7.0.1] - 2023-09-30

### Added

- env: Added `DIPDUP_DEBUG` environment variable to enable debug logging.

### Fixed

- cli: Use correct data path with timescaledb-ha Docker image.
- demos: Fixed decimal overflow in `demo_uniswap` project.
- evm.node: Fixed incorrect log request parameters.
- evm.subsquid.events: Fixed issue with determining the last level when syncing with node.
- hasura: Increated retry count for initial connection (healthcheck).

## [7.0.0] - 2023-09-25

### Fixed

- cli: Import package submodules before starting indexing to fail early on import errors.
- cli: Fixed ordering of crash reports in `report` group commands.
- evm.node: Fixed parsing topics and integers in datasource models.
- evm.subsquid.events: Fixed incorrrect log request parameters.
- install: Fixed issue with interpreting user answers in some cases.
- tezos.tzkt: Fixed operation matching when contract code hash specified as a string.
- tezos.tzkt: Fixed issue with processing rollbacks while sync is in progress.
- tezos.tzkt.events: Fixed parsing contract event data.
- tezos.tzkt.operations: Fixed parsing operations with empty parameters.

## [6.5.12] - 2023-09-15

### Fixed

- tzkt: Fixed issue with processing rollbacks while sync is in progress.
- tzkt: Fixed operation matching when contract code hash specified as a string.
- tzkt: Fixed parsing contract event data.

## [7.0.0rc5] - 2023-09-06

### Fixed

- evm.subsquid: Create a separate aiohttp session for each worker.
- evm.subsquid.events: Sync to `last_level` if specified in config.
- evm.node: Set `timestamp` field to the block timestamp.

## [6.5.11] - 2023-09-02

### Fixed

- index: Fixed crash when parsing typed transactions with empty parameter.
- tzkt: Fixed pagination when requesting transactions.
- tzkt: Use cursor iteration where possible.

## [7.0.0rc4] - 2023-08-23

### Added

- models: Added optional `maxsize` meta field to `CachedModel` to limit the LRU cache size.

### Fixed

- cli: Fixed `config export --full` command showing original config.
- cli: Keep the last 100 reports only.
- cli: Fixed `schema wipe` command crash due to `dipdup_meta` table being always immune.
- config: Don't create empty SentryConfig if DSN is not set.
- context: Share internal state between context instances.
- evm.node: Fixed keepalive loop for websocket connection.
- evm.node: Fixed parsing empty realtime message payloads.
- jobs: Don't add jobs before scheduler is started.
- package: Fixed package detection for poetry managed projects.
- package: Fixed mypy command in default template.
- package: Create package symlink only when needed.

### Changed

- cli: `report` command renamed to `report ls`.

## [7.0.0rc3] - 2023-08-05

### Fixed

- ci: Fixed dipdup package metadata.
- cli: Generate base template from replay only when --base flag is set.
- cli: Remove cached jsonschemas when calling init --force.
- codegen: Filter jsonschemas by prefixes supported by code generator.
- index: Fixed crash when parsing typed transactions with empty parameter.
- index: Remove Python limitation on large int<->str conversions.
- package: Create jsonschemas directory if not exists.
- package: Don't create empty pyproject.toml during init.
- package: Fixed discovery of the package when workdir is project root.

## [6.5.10] - 2023-08-02

### Fixed

- index: Remove Python limitation on large int<->str conversions.

## [7.0.0rc2] - 2023-07-26

### Fixed

- package: Create missing files from project base on init.
- package: Update replay.yaml on init.
- demos: Don't include database config in root config.

## [7.0.0rc1] - 2023-07-21

### Added

- abi.etherscan: Added `abi.etherscan` datasource to fetch ABIs from Etherscan.
- api: Added `/performance` endpoint to request indexing stats.
- cli: Added `report` command group to manage performance and crash reports created by DipDup.
- config: Added `advanced.decimal_precision` field to overwrite precision if it's not guessed correctly based on project models.
- config: Added `advanced.unsafe_sqlite` field to disable journaling and data integrity checks.
- config: Added `advanced.api` section to configure monitoring API exposed by DipDup.
- config: Added `advanced.metrics` field to configure amount of gathered metrics.
- config: Added `http.alias` field to overwrite alias of datasource HTTP gateway.
- database: Added `dipdup_meta` immune table to store arbitrary JSON values.
- database: Added experimental support for immune tables in SQLite.
- evm.node: Added `evm.node` datasource to receive events from Ethereum node and use web3 API.
- evm.subsquid: Added `evm.subsquid` datasource to fetch historical data from Subsquid Archives.
- evm.subsquid.events: Added `evm.subsquid.events` index to process event logs from Subsquid Archives.

### Fixed

- database: Fixed `OperationalError` raised in some cases after calling `bulk_create`.
- database: Allow running project scripts and queries on SQLite.
- database: Don't cleanup model updates on every loop.

### Changed

- ci: Docker images are now based on Debian 12.
- cli: `config env --file` option renamed to `--output`.
- cli: Commands to manage local dipdup installation moved to the `self` group.
- cli: `init --overwrite-types` flag renamed to `--force` and now also affects ABIs.
- config: `advanced.rollback_depth` value set based on indexes used in the project if not set explicitly.
- config: `logging` field now can contain either loglevel or name-loglevel mapping.
- context: Signature of `add_contract` method has changed.
- database: `EnumField` now uses `TEXT` type instead of `VARCHAR(n)`.
- database: Querysets are no longer copied between chained method calls (`.filter().order_by().limit()`)
- database: Store datasource aliases instead of URLs in `dipdup_head` table.
- models: User models must use field classes from `dipdup.fields` module instead of `tortoise.fields`.
- tezos.tzkt: Signatures of `[get/iter]_similar_contracts` and `[get/iter]_originated_contracts` methods have changed.
- tezos.tzkt.head: Replaced `handlers` section with a single `callback` field in config.

### Removed

- ci: `-slim` and `-pytezos` Docker images are no longer published.
- ci: Docker images no longer contain git, poetry and custom scripts.
- cli: Removed `dipdup-install` alias to `dipdup.install`.
- cli: Removed `status` command.
- config: Removed `similar_to` filter of `operation` index pattern.
- config: Removed `# dipdup: ignore` hint used to ignore typeclass during init.
- config: Removed `advanced.metadata_interface` flag (always enabled).
- sentry: Removed `crash_reporting` flag and built-in DSN.

### Other

- tzkt: Request plain values instead of mappings from TzKT when possible.

## [6.5.9] - 2023-07-11

### Fixed

- tzkt: Optimized queries for `operation_unfiltered` index.

## [6.5.8] - 2023-06-28

### Fixed

- cli: Fixed `init` crash when package name is equal to one of the project typenames.

## [6.5.7] - 2023-05-30

### Added

- config: Added `advanced.decimal_precision` option to adjust decimal context precision.

### Fixed

- database: Fixed `OperationalError` raised in some cases after calling `bulk_create`.
- database: Allow running project scripts and queries on SQLite. 
- database: Don't cleanup model updates on every loop.
- http: Mark `asyncio.TimeoutError` exception as safe to retry.

### Other

- http: Deserialize JSON responses with `orjson`.

## [6.5.6] - 2023-05-02

### Fixed

- config: Fixed crash due to incorrect parsing of `event` index definitions.
- http: Fixed waiting for response indefinitely when IPFS hash is not available.

### Other

- ci: Slim Docker image updated to Alpine 3.17.
- metadata: Added `nairobinet` to supported networks.

## [6.5.5] - 2023-04-17

### Fixed

- config: Enable early realtime mode when config contains bigmap indexes with `skip_history`.
- http: Fixed crash when using custom datasources.
- index: Allow mixing `source` and `entrypoint` filters in `operation` index pattern.

### Other

- ci: Default git branch switched to `next`.

## [6.5.4] - 2023-03-31

### Fixed

- config: Fixed incorrest parsing of `token_transfer` index filters. 

### Other

- deps: Updated pytezos to 3.9.0.

## [6.5.3] - 2023-03-28

### Fixed

- cli: Don't enforce logging `DeprecationWarning` warnings.
- cli: Fixed `BrokenPipeError` messages when interrupting with DipDup with SIGINT.
- config: Fixed crash when `token_transfer` index has `from` or `to` filter.

### Security

- hasura: Forbid using Hasura instances affected by [GHSA-c9rw-rw2f-mj4x](https://github.com/hasura/graphql-engine/security/advisories/GHSA-c9rw-rw2f-mj4x).

## [6.5.2] - 2023-03-09

### Fixed

- codegen: Fixed type generation for contracts with "default" entrypoint.
- metadata: Add "mumbainet" to available networks.
- sentry: Fixed bug leading to crash reports not being sent in some cases.
- sentry: Fixed crash report grouping.

### Deprecated

- ci: `-slim` images will be based on Ubuntu instead of Alpine in the next major release.

## [6.5.1] - 2023-02-21

### Fixed

- codegen: Fixed bug leading to incorrect imports in generated callbacks in some cases.
- codegen: Fixed validation of created package after `dipdup init`.
- config: Allow using empty string as default env (`{DEFAULT_EMPTY:-}`).

### Other

- deps: Updated pydantic to 1.10.5
- deps: Updated datamodel-code-generator to 0.17.1
- deps: Updated tortoise-orm to 0.19.3
- deps: Updated pytezos to 3.8.0

## [6.5.0] - 2023-01-28

### Added

- hasura: Apply arbitrary metadata from `hasura` project directory.
- config: Added `allow_inconsistent_metadata` option to `hasura` section.

### Fixed

- config: Do not include coinbase datasource credentials in config repr.
- database: Fixed crash when schema generation should fail with `schema_modified`.
- hasura: Stop using deprecated schema/metadata API.
- index: Fixed unnecessary prefetching of migration originations in `operation` index.
- index: Remove disabled indexes from the dispatcher queue.
- sentry: Flush and reopen session daily.
- tzkt: Fixed `OperationData.type` field value for migration originations.
- tzkt: Added missing `last_level` argument to migration origination fetching methods.

### Other

- tzkt: Updated current testnet protocol (`limanet`).
- deps: Updated asyncpg to 0.27.0
- deps: Updated hasura to 2.17.0

## [6.4.3] - 2023-01-05

### Fixed

- context: Fixed order of `add_contract` method arguments.
- index: Fixed matching operations when both `address` and `code_hash` filters are specified.
- sentry: Fixed sending crash reports when DSN is not set implicitly.
- sentry: Increase event length limit.

## [6.4.2] - 2022-12-31

### Added

- config: Added `http.ratelimit_sleep` option to set fixed sleep time on 429 responses.
- context: Allow adding contracts by code hash in runtime.

### Fixed

- http: Fixed merging user-defined HTTP settings and datasource defaults.
- tzkt: Fixed iterating over big map keys.

## [6.4.1] - 2022-12-22

### Fixed

- models: Fixed package model detection.

## [6.4.0] - 2022-12-20

### Fixed

- cli: `update` and `uninstall` commands no longer require a valid config.
- cli: Fixed a regression in `new` command leading to crash with `TypeError`.
- config: Fixed `jobs` section deserialization.
- database: Ignore abstract models during module validation.

## [6.4.0rc1] - 2022-12-09

### Added

- config: Added optional `code_hash` field to contract config.
- context: Added `first_level` and `last_level` arguments to `ctx.add_index` methods.
- index: Filtering by `code_hash` is available for `operation` index.
- tzkt: Added datasource methods `get_contract_address` and `get_contract_hashes`.
- tzkt: Originations and operations now can be fetched by contract code hashes.
- tzkt: Added `sender_code_hash` and `target_code_hash` fields to `OperationData` model.

### Fixed

- codegen: Unresolved index templates are now correctly processed during types generation.
- demos: Fixed outdated `demo_dao` project.
- http: Fixed a crash when datasource URL contains trailing slash.
- metadata: Add `limanet` to supported networks.
- projects: Do not scaffold an outdated `poetry.lock`.

### Changed

- demos: Demos were renamed to better indicate their purpose.
- exceptions: `FrameworkException` is raised instead of plain `RuntimeError` when a framework error occurs.
- exceptions: Known exceptions are inherited from `FrameworkError`.
- tzkt: Some datasource methods have changed their signatures.

### Deprecated

- config: `similar_to.address` filter is an alias for `originated_contract.code_hash` and will be removed in the next major release.
- config: `DipDupError` is an alias for `FrameworkError` and will be removed in the next major release.

## [6.3.1] - 2022-11-25

### Fixed

- cli: Do not apply cli hacks on module import.
- codegen: Include PEP 561 marker in generated packages.
- codegen: Untyped originations are now correctly handled.
- codegen: Fixed `alias` config field having no effect on originations.
- codegen: Fixed optional arguments in generated callbacks.
- config: Suggest snake_case for package name.
- config: Fixed crash with `RuntimeError` when index has no subscriptions.
- http: Limit aiohttp sessions to specific base URL.
- index: Do not deserialize originations matched by the `source` filter.
- index: Wrap storage deserialization exceptions with `InvalidDataError`.
- projects: Fixed Hasura environment in docker-compose examples.

### Security

- hasura: Forbid using Hasura instances running vulnerable versions ([GHSA-g7mj-g7f4-hgrg](https://github.com/hasura/graphql-engine/security/advisories/GHSA-g7mj-g7f4-hgrg))

### Other

- ci: `mypy --strict` is now enforced on a codebase.
- ci: Finished migration to `pytest`.

## [6.3.0] - 2022-11-15

### Added

- context: Added `execute_sql_query` method to run queries from `sql` project directory.
- context: `execute_sql` method now accepts arbitrary arguments to format SQL script (unsafe, use with caution).
- index: New filters for `token_transfer` index.

### Fixed

- cli: Fixed missing log messages from `ctx.logger`.
- codegen: Better PEP 8 compatibility of generated callbacks.
- context: Fixed SQL scripts executed in the wrong order.
- context: Fixed `execute_sql` method crashes when the path is not a directory.
- database: Fixed crash with `CannotConnectNowError` before establishing the database connection.
- database: Fixed crash when using F expressions inside versioned transactions.
- http: Fixed caching datasource responses when `replay_path` contains tilde.
- http: Adjusted per-datasource default config values.
- project: Use the latest stable version instead of hardcoded values.
- tzkt: Fixed deserializing of `EventData` and `OperationData` models.
- tzkt: Fixed matching migration originations by address.

### Deprecated

- ci: `pytezos` extra and corresponding Docker image are deprecated. 

## [6.2.0] - 2022-10-12

### Added

- cli: `new` command to create a new project interactively.
- cli: `install/update/uninstall` commands to manage local DipDup installation.
- index: New index kind `event` to process contract events.
- install: New interactive installer based on pipx (`install.py` or `dipdup-install`).

### Fixed

- cli: Fixed commands that don't require a valid config yet crash with `ConfigurationError`.
- codegen: Fail on demand when `datamodel-codegen` is not available.
- codegen: Fixed Jinja2 template caching.
- config: Allow `sentry.dsn` field to be empty.
- config: Fixed greedy environment variable regex.
- hooks: Raise a `FeatureAvailabilityHook` instead of a warning when trying to execute hooks on SQLite.

### Improved

- cli: Detect `src/` layout when guessing package path.
- codegen: Improved cross-platform compatibility.
- config: `sentry.user_id` option to set user ID for Sentry (affects release adoption data).
- sentry: Detect environment when not set in config (docker/gha/tests/local)
- sentry: Expose more tags under the `dipdup` namespace.

### Performance

- cli: Up to 5x faster startup for some commands.

### Security

- sentry: Prevent Sentry from leaking hostname if `server_name` is not set.
- sentry: Notify about using Sentry when DSN is set or crash reporting is enabled.

### Other

- ci: A significantly faster execution of GitHub Actions.
- docs: Updated "Contributing Guide" page.

## [6.1.3] - 2022-09-21

### Added

- sentry: Enable crash-free session reporting.

### Fixed

- metadata: Updated protocol aliases.
- sentry: Unwrap `CallbackError` traceback to fix event grouping.
- sentry: Hide "attempting to send..." message on shutdown.

### Other

- ci: Do not build default and `-pytezos` nightly images.

## [6.1.2] - 2022-09-16

### Added

- config: Added `alias` field to operation pattern items.
- tzkt: Added quote field `gbp`.

### Fixed

- config: Require aliases for multiple operations with the same entrypoint.
- http: Raise `InvalidRequestError` on 204 No Content responses.
- tzkt: Verify API version on datasource initialization.
- tzkt: Remove deprecated block field `priority`.

## [6.1.1] - 2022-09-01

### Fixed

- ci: Lock Pydantic to 1.9.2 to avoid breaking changes in dataclasses.

## [6.1.0] - 2022-08-30

### Added

- ci: Build `arm64` images for M1/M2 silicon.
- ci: Build `-slim` images based on Alpine Linux.
- ci: Introduced official MacOS support.
- ci: Introduced interactive installer (dipdup.io/install.py).

## [6.0.1] - 2022-08-19

### Fixed

- codegen: Fixed invalid `models.py` template.
- context: Do not wrap known exceptions with `CallbackError`.
- database: Raise `DatabaseConfigurationError` when backward relation name equals table name.
- database: Wrap schema wiping in a transaction to avoid orphaned tables in the immune schema.
- hasura: Fixed processing M2M relations.
- sentry: Fixed "invalid value `environment`" error.
- sentry: Ignore events from project callbacks when `crash_reporting` is enabled.

## [6.0.0] - 2022-08-08

This release contains no changes except for the version number.

## [6.0.0rc2] - 2022-08-06

### Added

- config: Added `advanced.crash_reporting` flag to enable reporting crashes to Baking Bad.
- dipdup: Save Sentry crashdump in `/tmp/dipdup/crashdumps/XXXXXXX.json` on a crash.

### Fixed

- config: Do not perform env variable substitution in commented-out lines.

### Removed

- cli: `--logging-config` option is removed.
- cli: All `run` command flags are removed. Use the `advanced` section of the config.
- cli: `cache show` and `cache clear` commands are removed.
- config: `http.cache` flag is removed.

## [6.0.0-rc1] - 2022-07-26

### Added

- cli: Added `config export --full` flag to resolve templates before printing config.
- config: Added `advanced.rollback_depth` field, a number of levels to keep in a database for rollback.
- context: Added `rollback` method to perform database rollback.
- database: Added an internal `ModelUpdate` model to store the latest database changes.

### Fixed

- prometheus: Fixed updating `dipdup_index_handlers_matched_total` metric.

### Changed

- codegen: `on_index_rollback` hook calls `ctx.rollback` by default.
- database: Project models must be subclassed from `dipdup.models.Model`
- database: `bulk_create` and `bulk_update` model methods are no longer supported.

### Removed

- hooks: Removed deprecated `on_rollback` hook.
- index: Do not try to avoid single-level rollbacks by comparing operation hashes.

## [5.2.5] - 2022-07-26

### Fixed

- index: Fixed crash when adding an index with new subscriptions in runtime.

## [5.2.4] - 2022-07-17

### Fixed

- cli: Fixed logs being printed to stderr instead of stdout.
- config: Fixed job scheduler not starting when config contains no indexes.

## [5.2.3] - 2022-07-07

### Added

- sentry: Allow customizing `server_name` and `release` tags with corresponding fields in Sentry config.

### Fixed

- cli: Fixed `hasura configure` command crash when models have empty `Meta.table`.
- config: Removed secrets from config `__repr__`.

## [5.2.2] - 2022-07-03

### Fixed

- hasura: Fixed metadata generation.

## [5.2.1] - 2022-07-02

### Fixed

- cli: Fixed setting default logging level.
- hasura: Fixed metadata generation for relations with a custom field name.
- hasura: Fixed configuring existing instances after changing `camel_case` field in config.

## [5.2.0] - 2022-06-28

### Added

- config: Added `logging` config field.
- config: Added `hasura.create_source` flag to create PostgreSQL source if missing.

### Fixed

- hasura: Do not apply table customizations to tables from other sources.

### Deprecated

- cli: `--logging-config` option is deprecated.
- cli: All `run` command flags are deprecated. Use the `advanced` section of the config.
- cli: `cache show` and `cache clear` commands are deprecated.
- config: `http.cache` flag is deprecated.

## [5.1.7] - 2022-06-15

### Fixed

- index: Fixed `token_transfer` index not receiving realtime updates.

## [5.1.6] - 2022-06-08

### Fixed

- cli: Commands with `--help` option no longer require a working DipDup config.
- index: Fixed crash with `RuntimeError` after continuous realtime connection loss.

### Performance

- cli: Lazy import dependencies to speed up startup.

### Other

- docs: Migrate docs from GitBook to mdbook.

## [5.1.5] - 2022-06-05

### Fixed

- config: Fixed crash when rollback hook is about to be called.

## [5.1.4] - 2022-06-02

### Fixed

- config: Fixed `OperationIndexConfig.types` field being partially ignored.
- index: Allow mixing oneshot and regular indexes in a single config.
- index: Call rollback hook instead of triggering reindex when single-level rollback has failed.
- index: Fixed crash with `RuntimeError` after continuous realtime connection loss.
- tzkt: Fixed `origination` subscription missing when `merge_subscriptions` flag is set.

### Performance

- ci: Decrease the size of generic and `-pytezos` Docker images by 11% and 16%, respectively.

## [5.1.3] - 2022-05-26

### Fixed

- database: Fixed special characters in password not being URL encoded.

### Performance

- context: Do not reinitialize config when adding a single index.

## [5.1.2] - 2022-05-24

### Added

- tzkt: Added `originated_contract_tzips` field to `OperationData`.

### Fixed

- jobs: Fixed jobs with `daemon` schedule never start.
- jobs: Fixed failed jobs not throwing exceptions into the main loop.

### Other

- database: Tortoise ORM updated to `0.19.1`.

## [5.1.1] - 2022-05-13

### Fixed

- index: Ignore indexes with different message types on rollback.
- metadata: Add `ithacanet` to available networks.

## [5.1.0] - 2022-05-12

### Added

- ci: Push `X` and `X.Y` tags to the Docker Hub on release.
- cli: Added `config env` command to export env-file with default values.
- cli: Show warning when running an outdated version of DipDup.
- hooks: Added a new hook `on_index_rollback` to perform per-index rollbacks.

### Fixed

- index: Fixed fetching `migration` operations.
- tzkt: Fixed possible data corruption when using the `buffer_size` option.
- tzkt: Fixed reconnection due to `websockets` message size limit.

### Deprecated

- hooks: The `on_rollback` default hook is superseded by `on_index_rollback` and will be removed later.

## [5.0.4] - 2022-05-05

### Fixed

- exceptions: Fixed incorrect formatting and broken links in help messages.
- index: Fixed crash when the only index in config is `head`.
- index: Fixed fetching originations during the initial sync.

## [5.0.3] - 2022-05-04

### Fixed

- index: Fixed crash when no block with the same level arrived after a single-level rollback.
- index: Fixed setting initial index level when `IndexConfig.first_level` is set.
- tzkt: Fixed delayed emitting of buffered realtime messages.
- tzkt: Fixed inconsistent behavior of `first_level`/`last_level` arguments in different getter methods.

## [5.0.2] - 2022-04-21

### Fixed

- context: Fixed reporting incorrect reindexing reason.
- exceptions: Fixed crash with `FrozenInstanceError` when an exception is raised from a callback.
- jobs: Fixed graceful shutdown of daemon jobs.

### Improved

- codegen: Refined `on_rollback` hook template.
- exceptions: Updated help messages for known exceptions.
- tzkt: Do not request reindexing if missing subgroups have matched no handlers.

## [5.0.1] - 2022-04-12

### Fixed

- cli: Fixed `schema init` command crash with SQLite databases.
- index: Fixed spawning datasources in oneshot mode.
- tzkt: Fixed processing realtime messages.

## [5.0.0] - 2022-04-08

This release contains no changes except for the version number.

## [5.0.0-rc4] - 2022-04-04

### Added

- tzkt: Added ability to process realtime messages with lag.

## [4.2.7] - 2022-04-02

### Fixed

- config: Fixed `jobs` config section validation.
- hasura: Fixed metadata generation for v2.3.0 and above.
- tzkt: Fixed `get_originated_contracts` and `get_similar_contracts` methods response.

## [5.0.0-rc3] - 2022-03-28

### Added

- config: Added `custom` section to store arbitrary user data.

### Fixed

- config: Fixed default SQLite path (`:memory:`).
- tzkt: Fixed pagination in several getter methods.
- tzkt: Fixed data loss when `skip_history` option is enabled.

### Removed

- config: Removed dummy `advanced.oneshot` flag.
- cli: Removed `docker init` command.
- cli: Removed dummy `schema approve --hashes` flag.

## [5.0.0-rc2] - 2022-03-13

### Fixed

- tzkt: Fixed crash in methods that do not support cursor pagination.
- prometheus: Fixed invalid metric labels. 

## [5.0.0-rc1] - 2022-03-02

### Added

- metadata: Added `metadata_interface` feature flag to expose metadata in TzKT format.
- prometheus: Added ability to expose Prometheus metrics.
- tzkt: Added missing fields to the `HeadBlockData` model.
- tzkt: Added `iter_...` methods to iterate over item batches.

### Fixed

- tzkt: Fixed possible OOM while calling methods that support pagination.
- tzkt: Fixed possible data loss in `get_originations` and `get_quotes` methods.

### Changed

- tzkt: Added `offset` and `limit` arguments to all methods that support pagination.

### Removed

- bcd: Removed `bcd` datasource and config section.

### Performance

- dipdup: Use fast `orjson` library instead of built-in `json` where possible.

## [4.2.6] - 2022-02-25

### Fixed

- database: Fixed generating table names from uppercase model names.
- http: Fixed bug that leads to caching invalid responses on the disk.
- tzkt: Fixed processing realtime messages with data from multiple levels.

## [4.2.5] - 2022-02-21

### Fixed

- database: Do not add the `schema` argument to the PostgreSQL connection string when not needed.
- hasura: Wait for Hasura to be configured before starting indexing.

## [4.2.4] - 2022-02-14

### Added

- config: Added `http` datasource to making arbitrary http requests.

### Fixed

- context: Fixed crash when calling `fire_hook` method.
- context: Fixed `HookConfig.atomic` flag, which was ignored in `fire_hook` method.
- database: Create missing tables even if `Schema` model is present.
- database: Fixed excess increasing of `decimal` context precision.
- index: Fixed loading handler callbacks from nested packages ([@veqtor](https://github.com/veqtor)).

### Other

- ci: Added GitHub Action to build and publish Docker images for each PR opened.

## [4.2.3] - 2022-02-08

### Fixed

- ci: Removed `black 21.12b0` dependency since bug in `datamodel-codegen-generator` is fixed.
- cli: Fixed `config export` command crash when `advanced.reindex` dictionary is present.
- cli: Removed optionals from `config export` output so the result can be loaded again.
- config: Verify `advanced.scheduler` config for the correctness and unsupported features.
- context: Fixed ignored `wait` argument of `fire_hook` method.
- hasura: Fixed processing relation fields with missing `related_name`.
- jobs: Fixed default `apscheduler` config.
- tzkt: Fixed crash occurring when reorg message is the first one received by the datasource.

## [4.2.2] - 2022-02-01

### Fixed

- config: Fixed `ipfs` datasource config.

## [4.2.1] - 2022-01-31

### Fixed

- ci: Added `black 21.12b0` dependency to avoid possible conflict with `datamodel-codegen-generator`.

## [4.2.0] - 2022-01-31

### Added

- context: Added `wait` argument to `fire_hook` method to escape current transaction context.
- context: Added `ctx.get_<kind>_datasource` helpers to avoid type casting.
- hooks: Added ability to configure `apscheduler` with `AdvancedConfig.scheduler` field.
- http: Added `request` method to send arbitrary requests (affects all datasources).
- ipfs: Added `ipfs` datasource to download JSON and binary data from IPFS.

### Fixed

- http: Removed dangerous method `close_session`.
- context: Fixed help message of `IndexAlreadyExistsError` exception.

### Deprecated

- bcd: Added deprecation notice.

### Other

- dipdup: Removed unused internal methods.

## [4.1.2] - 2022-01-27

### Added

- cli: Added `schema wipe --force` argument to skip confirmation prompt.

### Fixed

- cli: Show warning about deprecated `--hashes` argument
- cli: Ignore `SIGINT` signal when shutdown is in progress.
- sentry: Ignore exceptions when shutdown is in progress.

## [4.1.1] - 2022-01-25

### Fixed

- cli: Fixed stacktraces missing on exception.
- cli: Fixed wrapping `OSError` with `ConfigurationError` during config loading.
- hasura: Fixed printing help messages on `HasuraError`.
- hasura: Preserve a list of sources in Hasura Cloud environments.
- hasura: Fixed `HasuraConfig.source` config option.

### Changed

- cli: Unknown exceptions are no longer wrapped with `DipDupError`.

### Performance

- hasura: Removed some useless requests.

## [4.1.0] - 2022-01-24

### Added

- cli: Added `schema init` command to initialize database schema.
- cli: Added `--force` flag to `hasura configure` command.
- codegen: Added support for subpackages inside callback directories.
- hasura: Added `dipdup_head_status` view and REST endpoint.
- index: Added an ability to skip historical data while synchronizing `big_map` indexes.
- metadata: Added `metadata` datasource.
- tzkt: Added `get_big_map` and `get_contract_big_maps` datasource methods.

## [4.0.5] - 2022-01-20

### Fixed

- index: Fixed deserializing manually modified typeclasses.

## [4.0.4] - 2022-01-17

### Added

- cli: Added `--keep-schemas` flag to `init` command to preserve JSONSchemas along with generated types.

### Fixed

- demos: Tezos Domains and Homebase DAO demos were updated from edo2net to mainnet contracts.
- hasura: Fixed missing relations for models with `ManyToManyField` fields.
- tzkt: Fixed parsing storage with nested structures.

### Performance

- dipdup: Minor overall performance improvements.

### Other

- ci: Cache virtual environment in GitHub Actions.
- ci: Detect CI environment and skip tests that fail in GitHub Actions.
- ci: Execute tests in parallel with `pytest-xdist` when possible.
- ci: More strict linting rules of `flake8`.

## [4.0.3] - 2022-01-09

### Fixed

- tzkt: Fixed parsing parameter with an optional value.

## [4.0.2] - 2022-01-06

### Added

- tzkt: Added optional `delegate_address` and `delegate_alias` fields to `OperationData`.

### Fixed

- tzkt: Fixed crash due to unprocessed pysignalr exception.
- tzkt: Fixed parsing `OperationData.amount` field.
- tzkt: Fixed parsing storage with top-level boolean fields.

## [4.0.1] - 2021-12-30

### Fixed

- codegen: Fixed generating storage typeclasses with `Union` fields.
- codegen: Fixed preprocessing contract JSONSchema.
- index: Fixed processing reindexing reason saved in the database.
- tzkt: Fixed processing operations with default entrypoint and empty parameter.
- tzkt: Fixed crash while recursively applying bigmap diffs to the storage.

### Performance

- tzkt: Increased speed of applying bigmap diffs to operation storage.

## [4.0.0] - 2021-12-24

This release contains no changes except for the version number.

## [4.0.0-rc3] - 2021-12-20

### Fixed

- cli: Fixed missing `schema approve --hashes` argument.
- codegen: Fixed contract address used instead of an alias when typename is not set.
- tzkt: Fixed processing operations with entrypoint `default`.
- tzkt: Fixed regression in processing migration originations.
- tzkt: Fixed filtering of big map diffs by the path.

### Removed

- cli: Removed deprecated `run --oneshot` argument and `clear-cache` command.

## [4.0.0-rc2] - 2021-12-11

### Migration

- Run `dipdup init` command to generate `on_synchronized` hook stubs.

### Added

- hooks: Added `on_synchronized` hook, which fires each time all indexes reach realtime state.

### Fixed

- cli: Fixed config not being verified when invoking some commands.
- codegen: Fixed generating callback arguments for untyped operations.
- index: Fixed incorrect log messages, remove duplicate ones.
- index: Fixed crash while processing storage of some contracts.
- index: Fixed matching of untyped operations filtered by `source` field ([@pravin-d](https://github.com/pravin-d)).

### Performance

- index: Checks performed on each iteration of the main DipDup loop are slightly faster now.

## [4.0.0-rc1] - 2021-12-02

### Migration

- Run `dipdup schema approve` command on every database you want to use with 4.0.0-rc1. Running `dipdup migrate` is not necessary since `spec_version` hasn't changed in this release.

### Added

- cli: Added `run --early-realtime` flag to establish a realtime connection before all indexes are synchronized.
- cli: Added `run --merge-subscriptions` flag to subscribe to all operations/big map diffs during realtime indexing.
- cli: Added `status` command to print the current status of indexes from the database.
- cli: Added `config export [--unsafe]` command to print config after resolving all links and variables.
- cli: Added `cache show` command to get information about file caches used by DipDup.
- config: Added `first_level` and `last_level` optional fields to `TemplateIndexConfig`. These limits are applied after ones from the template itself.
- config: Added `daemon` boolean field to `JobConfig` to run a single callback indefinitely. Conflicts with `crontab` and `interval` fields.
- config: Added `advanced` top-level section.

### Fixed

- cli: Fixed crashes and output inconsistency when piping DipDup commands.
- cli: Fixed `schema wipe --immune` flag being ignored.
- codegen: Fixed missing imports in handlers generated during init.
- coinbase: Fixed possible data inconsistency caused by caching enabled for method `get_candles`.
- http: Fixed increasing sleep time between failed request attempts.
- index: Fixed invocation of head index callback.
- index: Fixed `CallbackError` raised instead of `ReindexingRequiredError` in some cases.
- tzkt: Fixed resubscribing when realtime connectivity is lost for a long time.
- tzkt: Fixed sending useless subscription requests when adding indexes in runtime.
- tzkt: Fixed `get_originated_contracts` and `get_similar_contracts` methods whose output was limited to `HTTPConfig.batch_size` field.
- tzkt: Fixed lots of SignalR bugs by replacing `aiosignalrcore` library with `pysignalr`.

## Changed

- cli: `dipdup schema wipe` command now requires confirmation when invoked in the interactive shell.
- cli: `dipdup schema approve` command now also causes a recalculation of schema and index config hashes.
- index: DipDup will recalculate respective hashes if reindexing is triggered with `config_modified: ignore` or `schema_modified: ignore` in advanced config.

### Deprecated

- cli: `run --oneshot` option is deprecated and will be removed in the next major release. The oneshot mode applies automatically when `last_level` field is set in the index config.
- cli: `clear-cache` command is deprecated and will be removed in the next major release. Use `cache clear` command instead.

### Performance

- config: Configuration files are loaded 10x times faster.
- index: Number of operations processed by matcher reduced by 40%-95% depending on the number of addresses and entrypoints used.
- tzkt: Rate limit was increased. Try to set `connection_timeout` to a higher value if requests fail with `ConnectionTimeout` exception.
- tzkt: Improved performance of response deserialization. 

## [3.1.3] - 2021-11-15

### Fixed

- codegen: Fixed missing imports in operation handlers. 
- codegen: Fixed invalid imports and arguments in big_map handlers.

## [3.1.2] - 2021-11-02

### Fixed

- Fixed crash occurred during synchronization of big map indexes.

## [3.1.1] - 2021-10-18

### Fixed

- Fixed loss of realtime subscriptions occurred after TzKT API outage.
- Fixed updating schema hash in `schema approve` command.
- Fixed possible crash occurred while Hasura is not ready.

## [3.1.0] - 2021-10-12

### Added

- New index class `HeadIndex` (configuration: [`dipdup.config.HeadIndexConfig`](https://github.com/dipdup-io/dipdup/blob/master/src/dipdup/config.py#L778)). Use this index type to handle head (limited block header content) updates. This index type is realtime-only: historical data won't be indexed during the synchronization stage.
- Added three new commands: `schema approve`, `schema wipe`, and `schema export`. Run `dipdup schema --help` command for details.

### Changed

- Triggering reindexing won't lead to dropping the database automatically anymore. `ReindexingRequiredError` is raised instead. `--forbid-reindexing` option has become default.
- `--reindex` option is removed. Use `dipdup schema wipe` instead.
- Values of `dipdup_schema.reindex` field updated to simplify querying database. See [`dipdup.enums.ReindexingReason`](https://github.com/dipdup-io/dipdup/blob/master/src/dipdup/enums.py) class for possible values.

### Fixed

- Fixed `ReindexRequiredError` not being raised when running DipDup after reindexing was triggered.
- Fixed index config hash calculation. Hashes of existing indexes in a database will be updated during the first run.
- Fixed issue in `BigMapIndex` causing the partial loss of big map diffs.
- Fixed printing help for CLI commands.
- Fixed merging storage which contains specific nested structures.

### Improved

- Raise `DatabaseConfigurationError` exception when project models are not compatible with GraphQL.
- Another bunch of performance optimizations. Reduced DB pressure, speeded up parallel processing lots of indexes.
- Added initial set of performance benchmarks (run: `./scripts/run_benchmarks.sh`)

## [3.0.4] - 2021-10-04

### Improved

- A significant increase in indexing speed.

### Fixed

- Fixed unexpected reindexing caused by the bug in processing zero- and single-level rollbacks.
- Removed unnecessary file IO calls that could cause `PermissionError` exception in Docker environments.
- Fixed possible violation of block-level atomicity during realtime indexing.

### Changes

- Public methods of `TzktDatasource` now return immutable sequences.

## [3.0.3] - 2021-10-01

### Fixed

- Fixed processing of single-level rollbacks emitted before rolled back head.

## [3.0.2] - 2021-09-30

### Added

- Human-readable `CHANGELOG.md` 🕺
- Two new options added to `dipdup run` command:
  - `--forbid-reindexing` – raise `ReindexingRequiredError` instead of truncating database when reindexing is triggered for any reason. To continue indexing with existing database run `UPDATE dipdup_schema SET reindex = NULL;`
  - `--postpone-jobs` – job scheduler won't start until all indexes are synchronized. 

### Changed

- Migration to this version requires reindexing.
- `dipdup_index.head_id` foreign key removed. `dipdup_head` table still contains the latest blocks from Websocket received by each datasource.

### Fixed

- Removed unnecessary calls to TzKT API.
- Fixed removal of PostgreSQL extensions (`timescaledb`, `pgcrypto`) by function `truncate_database` triggered on reindex.
- Fixed creation of missing project package on `init`.
- Fixed invalid handler callbacks generated on `init`.
- Fixed detection of existing types in the project.
- Fixed race condition caused by event emitter concurrency.
- Capture unknown exceptions with Sentry before wrapping to `DipDupError`.
- Fixed job scheduler start delay.
- Fixed processing of reorg messages.

## [3.0.1] - 2021-09-24

### Added

- Added `get_quote` and `get_quotes` methods to `TzKTDatasource`.

### Fixed

- Defer spawning index datasources until initial sync is complete. It helps to mitigate some WebSocket-related crashes, but initial sync is a bit slower now.
- Fixed possible race conditions in `TzKTDatasource`.
- Start `jobs` scheduler after all indexes sync with a current head to speed up indexing.

<!-- Links -->
[keep a changelog]: https://keepachangelog.com/en/1.0.0/
[semantic versioning]: https://semver.org/spec/v2.0.0.html

<!-- Versions -->
[Unreleased]: https://github.com/dipdup-io/dipdup/compare/7.0.1...HEAD
[7.0.1]: https://github.com/dipdup-io/dipdup/compare/7.0.0...7.0.1
[7.0.0]: https://github.com/dipdup-io/dipdup/compare/7.0.0rc5...7.0.0
[7.0.0rc5]: https://github.com/dipdup-io/dipdup/compare/7.0.0rc4...7.0.0rc5
[6.5.11]: https://github.com/dipdup-io/dipdup/compare/6.5.10...6.5.11
[7.0.0rc4]: https://github.com/dipdup-io/dipdup/compare/7.0.0rc3...7.0.0rc4
[7.0.0rc3]: https://github.com/dipdup-io/dipdup/compare/7.0.0rc2...7.0.0rc3
[6.5.10]: https://github.com/dipdup-io/dipdup/compare/6.5.9...6.5.10
[7.0.0rc2]: https://github.com/dipdup-io/dipdup/compare/7.0.0rc1...7.0.0rc2
[7.0.0rc1]: https://github.com/dipdup-io/dipdup/compare/6.5.9...7.0.0rc1
[6.5.9]: https://github.com/dipdup-io/dipdup/compare/6.5.8...6.5.9
[6.5.8]: https://github.com/dipdup-io/dipdup/compare/6.5.7...6.5.8
[6.5.7]: https://github.com/dipdup-io/dipdup/compare/6.5.6...6.5.7
[6.5.6]: https://github.com/dipdup-io/dipdup/compare/6.5.5...6.5.6
[6.5.5]: https://github.com/dipdup-io/dipdup/compare/6.5.4...6.5.5
[6.5.4]: https://github.com/dipdup-io/dipdup/compare/6.5.3...6.5.4
[6.5.3]: https://github.com/dipdup-io/dipdup/compare/6.5.2...6.5.3
[6.5.2]: https://github.com/dipdup-io/dipdup/compare/6.5.1...6.5.2
[6.5.1]: https://github.com/dipdup-io/dipdup/compare/6.5.0...6.5.1
[6.5.0]: https://github.com/dipdup-io/dipdup/compare/6.4.3...6.5.0
[6.4.3]: https://github.com/dipdup-io/dipdup/compare/6.4.2...6.4.3
[6.4.2]: https://github.com/dipdup-io/dipdup/compare/6.4.1...6.4.2
[6.4.1]: https://github.com/dipdup-io/dipdup/compare/6.4.0...6.4.1
[6.4.0]: https://github.com/dipdup-io/dipdup/compare/6.4.0rc1...6.4.0
[6.4.0rc1]: https://github.com/dipdup-io/dipdup/compare/6.3.1...6.4.0rc1
[6.3.1]: https://github.com/dipdup-io/dipdup/compare/6.3.0...6.3.1
[6.3.0]: https://github.com/dipdup-io/dipdup/compare/6.2.0...6.3.0
[6.2.0]: https://github.com/dipdup-io/dipdup/compare/6.1.3...6.2.0
[6.1.3]: https://github.com/dipdup-io/dipdup/compare/6.1.2...6.1.3
[6.1.2]: https://github.com/dipdup-io/dipdup/compare/6.1.1...6.1.2
[6.1.1]: https://github.com/dipdup-io/dipdup/compare/6.1.0...6.1.1
[6.1.0]: https://github.com/dipdup-io/dipdup/compare/6.0.1...6.1.0
[6.0.1]: https://github.com/dipdup-io/dipdup/compare/6.0.0...6.0.1
[6.0.0]: https://github.com/dipdup-io/dipdup/compare/6.0.0rc2...6.0.0
[6.0.0rc2]: https://github.com/dipdup-io/dipdup/compare/6.0.0-rc1...6.0.0rc2
[6.0.0-rc1]: https://github.com/dipdup-io/dipdup/compare/5.2.5...6.0.0-rc1
[5.2.5]: https://github.com/dipdup-io/dipdup/compare/5.2.4...5.2.5
[5.2.4]: https://github.com/dipdup-io/dipdup/compare/5.2.3...5.2.4
[5.2.3]: https://github.com/dipdup-io/dipdup/compare/5.2.2...5.2.3
[5.2.2]: https://github.com/dipdup-io/dipdup/compare/5.2.1...5.2.2
[5.2.1]: https://github.com/dipdup-io/dipdup/compare/5.2.0...5.2.1
[5.2.0]: https://github.com/dipdup-io/dipdup/compare/5.1.7...5.2.0
[5.1.7]: https://github.com/dipdup-io/dipdup/compare/5.1.6...5.1.7
[5.1.6]: https://github.com/dipdup-io/dipdup/compare/5.1.5...5.1.6
[5.1.5]: https://github.com/dipdup-io/dipdup/compare/5.1.4...5.1.5
[5.1.4]: https://github.com/dipdup-io/dipdup/compare/5.1.3...5.1.4
[5.1.3]: https://github.com/dipdup-io/dipdup/compare/5.1.2...5.1.3
[5.1.2]: https://github.com/dipdup-io/dipdup/compare/5.1.1...5.1.2
[5.1.1]: https://github.com/dipdup-io/dipdup/compare/5.1.0...5.1.1
[5.1.0]: https://github.com/dipdup-io/dipdup/compare/5.0.4...5.1.0
[5.0.4]: https://github.com/dipdup-io/dipdup/compare/5.0.3...5.0.4
[5.0.3]: https://github.com/dipdup-io/dipdup/compare/5.0.2...5.0.3
[5.0.2]: https://github.com/dipdup-io/dipdup/compare/5.0.1...5.0.2
[5.0.1]: https://github.com/dipdup-io/dipdup/compare/5.0.0...5.0.1
[5.0.0]: https://github.com/dipdup-io/dipdup/compare/5.0.0-rc4...5.0.0
[5.0.0-rc4]: https://github.com/dipdup-io/dipdup/compare/5.0.0-rc3...5.0.0-rc4
[4.2.7]: https://github.com/dipdup-io/dipdup/compare/4.2.6...4.2.7
[5.0.0-rc3]: https://github.com/dipdup-io/dipdup/compare/5.0.0-rc2...5.0.0-rc3
[5.0.0-rc2]: https://github.com/dipdup-io/dipdup/compare/5.0.0-rc1...5.0.0-rc2
[5.0.0-rc1]: https://github.com/dipdup-io/dipdup/compare/4.2.6...5.0.0-rc1
[4.2.6]: https://github.com/dipdup-io/dipdup/compare/4.2.5...4.2.6
[4.2.5]: https://github.com/dipdup-io/dipdup/compare/4.2.4...4.2.5
[4.2.4]: https://github.com/dipdup-io/dipdup/compare/4.2.3...4.2.4
[4.2.3]: https://github.com/dipdup-io/dipdup/compare/4.2.2...4.2.3
[4.2.2]: https://github.com/dipdup-io/dipdup/compare/4.2.1...4.2.2
[4.2.1]: https://github.com/dipdup-io/dipdup/compare/4.2.0...4.2.1
[4.2.0]: https://github.com/dipdup-io/dipdup/compare/4.1.2...4.2.0
[4.1.2]: https://github.com/dipdup-io/dipdup/compare/4.1.1...4.1.2
[4.1.1]: https://github.com/dipdup-io/dipdup/compare/4.1.0...4.1.1
[4.1.0]: https://github.com/dipdup-io/dipdup/compare/4.0.5...4.1.0
[4.0.5]: https://github.com/dipdup-io/dipdup/compare/4.0.4...4.0.5
[4.0.4]: https://github.com/dipdup-io/dipdup/compare/4.0.3...4.0.4
[4.0.3]: https://github.com/dipdup-io/dipdup/compare/4.0.2...4.0.3
[4.0.2]: https://github.com/dipdup-io/dipdup/compare/4.0.1...4.0.2
[4.0.1]: https://github.com/dipdup-io/dipdup/compare/4.0.0...4.0.1
[4.0.0]: https://github.com/dipdup-io/dipdup/compare/4.0.0-rc3...4.0.0
[4.0.0-rc3]: https://github.com/dipdup-io/dipdup/compare/4.0.0-rc2...4.0.0-rc3
[4.0.0-rc2]: https://github.com/dipdup-io/dipdup/compare/4.0.0-rc1...4.0.0-rc2
[4.0.0-rc1]: https://github.com/dipdup-io/dipdup/compare/3.1.3...4.0.0-rc1
[3.1.3]: https://github.com/dipdup-io/dipdup/compare/3.1.2...3.1.3
[3.1.2]: https://github.com/dipdup-io/dipdup/compare/3.1.1...3.1.2
[3.1.1]: https://github.com/dipdup-io/dipdup/compare/3.1.0...3.1.1
[3.1.0]: https://github.com/dipdup-io/dipdup/compare/3.0.4...3.1.0
[3.0.4]: https://github.com/dipdup-io/dipdup/compare/3.0.3...3.0.4
[3.0.3]: https://github.com/dipdup-io/dipdup/compare/3.0.2...3.0.3
[3.0.2]: https://github.com/dipdup-io/dipdup/compare/3.0.1...3.0.2
[3.0.1]: https://github.com/dipdup-io/dipdup/compare/3.0.0...3.0.1
[3.0.0]: https://github.com/dipdup-io/dipdup/releases/tag/3.0.0<|MERGE_RESOLUTION|>--- conflicted
+++ resolved
@@ -8,16 +8,13 @@
 
 ### Added
 
-<<<<<<< HEAD
 - cli: Added `--unsafe` and `--compose` flags to `config env` command.
-=======
 - cli: Relative paths to be initialized now can be passed to the `init` command as arguments.
 - tezos.tzkt.token_balances: Added new index.
 
 ### Fixed
 
 - tezos.tzkt.token_transfers: Fixed filtering transfers by token_id.
->>>>>>> 02a26cdf
 
 ## [7.0.2] - 2023-10-10
 
