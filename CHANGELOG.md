# Changelog

Please use [this](https://docs.gitlab.com/ee/development/changelog.html) document as guidelines to keep a changelog.

## [unreleased]

### Fixed

<<<<<<< HEAD
* hasura: Wait for Hasura to be configured before starting indexing.
=======
* database: Do not add the `schema` argument to the PostgreSQL connection string when not needed.
>>>>>>> dd316ee8

## 4.2.4 - 2022-02-14

### Fixed

* context: Fixed crash when calling `fire_hook` method.
* context: Fixed `HookConfig.atomic` flag, which was ignored in `fire_hook` method.
* database: Create missing tables even if `Schema` model is present.
* database: Fixed excess increasing of `decimal` context precision.
* index: Fixed loading handler callbacks from nested packages ([@veqtor](https://github.com/veqtor)).

### Other

* ci: Added GitHub Action to build and publish Docker images for each PR opened.

## 4.2.3 - 2022-02-08

### Fixed

* ci: Removed `black 21.12b0` dependency since bug in `datamodel-codegen-generator` is fixed.
* cli: Fixed `config export` command crash when `advanced.reindex` dictionary is present.
* cli: Removed optionals from `config export` output so the result can be loaded again.
* config: Verify `advanced.scheduler` config for the correctness and unsupported features.
* context: Fixed ignored `wait` argument of `fire_hook` method.
* hasura: Fixed processing relation fields with missing `related_name`.
* jobs: Fixed default `apscheduler` config.
* tzkt: Fixed crash occurring when reorg message is the first one received by the datasource.

## 4.2.2 - 2022-02-01

### Fixed

* config: Fixed `ipfs` datasource config.

## 4.2.1 - 2022-01-31

### Fixed

* ci: Added `black 21.12b0` dependency to avoid possible conflict with `datamodel-codegen-generator`.

## 4.2.0 - 2022-01-31

### Added

* context: Added `wait` argument to `fire_hook` method to escape current transaction context.
* context: Added `ctx.get_<kind>_datasource` helpers to avoid type casting.
* hooks: Added ability to configure `apscheduler` with `AdvancedConfig.scheduler` field.
* http: Added `request` method to send arbitrary requests (affects all datasources).
* ipfs: Added `ipfs` datasource to download JSON and binary data from IPFS.

### Fixed

* http: Removed dangerous method `close_session`.
* context: Fixed help message of `IndexAlreadyExistsError` exception.

### Deprecated

* bcd: Added deprecation notice.

### Other

* dipdup: Removed unused internal methods.

## 4.1.2 - 2022-01-27

### Added

* cli: Added `schema wipe --force` argument to skip confirmation prompt.

### Fixed

* cli: Show warning about deprecated `--hashes` argument
* cli: Ignore `SIGINT` signal when shutdown is in progress.
* sentry: Ignore exceptions when shutdown is in progress.

## 4.1.1 - 2022-01-25

### Fixed

* cli: Fixed stacktraces missing on exception.
* cli: Fixed wrapping `OSError` with `ConfigurationError` during config loading.
* hasura: Fixed printing help messages on `HasuraError`.
* hasura: Preserve a list of sources in Hasura Cloud environments.
* hasura: Fixed `HasuraConfig.source` config option.

### Changed

* cli: Unknown exceptions are no longer wrapped with `DipDupError`.

### Performance

* hasura: Removed some useless requests.

## 4.1.0 - 2022-01-24

### Added

* cli: Added `schema init` command to initialize database schema.
* cli: Added `--force` flag to `hasura configure` command.
* codegen: Added support for subpackages inside callback directories.
* hasura: Added `dipdup_head_status` view and REST endpoint.
* index: Added an ability to skip historical data while synchronizing `big_map` indexes.
* metadata: Added `metadata` datasource.
* tzkt: Added `get_big_map` and `get_contract_big_maps` datasource methods.

## 4.0.5 - 2022-01-20

### Fixed

* index: Fixed deserializing manually modified typeclasses.

## 4.0.4 - 2022-01-17

### Added

* cli: Added `--keep-schemas` flag to `init` command to preserve JSONSchemas along with generated types.

### Fixed

* demos: Tezos Domains and Homebase DAO demos were updated from edo2net to mainnet contracts.
* hasura: Fixed missing relations for models with `ManyToManyField` fields.
* tzkt: Fixed parsing storage with nested structures.

### Performance

* dipdup: Minor overall performance improvements.

### Other

* ci: Cache virtual environment in GitHub Actions.
* ci: Detect CI environment and skip tests that fail in GitHub Actions.
* ci: Execute tests in parallel with `pytest-xdist` when possible.
* ci: More strict linting rules of `flake8`.

## 4.0.3 - 2022-01-09

### Fixed

* tzkt: Fixed parsing parameter with an optional value.

## 4.0.2 - 2022-01-06

### Added

* tzkt: Added optional `delegate_address` and `delegate_alias` fields to `OperationData`.

### Fixed

* tzkt: Fixed crash due to unprocessed pysignalr exception.
* tzkt: Fixed parsing `OperationData.amount` field.
* tzkt: Fixed parsing storage with top-level boolean fields.

## 4.0.1 - 2021-12-30

### Fixed

* codegen: Fixed generating storage typeclasses with `Union` fields.
* codegen: Fixed preprocessing contract JSONSchema.
* index: Fixed processing reindexing reason saved in the database.
* tzkt: Fixed processing operations with default entrypoint and empty parameter.
* tzkt: Fixed crash while recursively applying bigmap diffs to the storage.

### Performance

* tzkt: Increased speed of applying bigmap diffs to operation storage.

## 4.0.0 - 2021-12-24

This release contains no changes except for the version number.

## 4.0.0-rc3 - 2021-12-20

### Fixed

* cli: Fixed missing `schema approve --hashes` argument.
* codegen: Fixed contract address used instead of an alias when typename is not set.
* tzkt: Fixed processing operations with entrypoint `default`.
* tzkt: Fixed regression in processing migration originations.
* tzkt: Fixed filtering of big map diffs by the path.

### Removed

* cli: Removed deprecated `run --oneshot` argument and `clear-cache` command.

## 4.0.0-rc2 - 2021-12-11

### ⚠ Migration

* Run `dipdup init` command to generate `on_synchronized` hook stubs.

### Added

* hooks: Added `on_synchronized` hook, which fires each time all indexes reach realtime state.

### Fixed

* cli: Fixed config not being verified when invoking some commands.
* codegen: Fixed generating callback arguments for untyped operations.
* index: Fixed incorrect log messages, remove duplicate ones.
* index: Fixed crash while processing storage of some contracts.
* index: Fixed matching of untyped operations filtered by `source` field ([@pravin-d](https://github.com/pravin-d)).

### Performance

* index: Checks performed on each iteration of the main DipDup loop are slightly faster now.

## 4.0.0-rc1 - 2021-12-02

### ⚠ Migration

* Run `dipdup schema approve` command on every database you want to use with 4.0.0-rc1. Running `dipdup migrate` is not necessary since `spec_version` hasn't changed in this release.

### Added

* cli: Added `run --early-realtime` flag to establish a realtime connection before all indexes are synchronized.
* cli: Added `run --merge-subscriptions` flag to subscribe to all operations/big map diffs during realtime indexing.
* cli: Added `status` command to print the current status of indexes from the database.
* cli: Added `config export [--unsafe]` command to print config after resolving all links and variables.
* cli: Added `cache show` command to get information about file caches used by DipDup.
* config: Added `first_level` and `last_level` optional fields to `TemplateIndexConfig`. These limits are applied after ones from the template itself.
* config: Added `daemon` boolean field to `JobConfig` to run a single callback indefinitely. Conflicts with `crontab` and `interval` fields.
* config: Added `advanced` top-level section.

### Fixed

* cli: Fixed crashes and output inconsistency when piping DipDup commands.
* cli: Fixed `schema wipe --immune` flag being ignored.
* codegen: Fixed missing imports in handlers generated during init.
* coinbase: Fixed possible data inconsistency caused by caching enabled for method `get_candles`.
* http: Fixed increasing sleep time between failed request attempts.
* index: Fixed invocation of head index callback.
* index: Fixed `CallbackError` raised instead of `ReindexingRequiredError` in some cases.
* tzkt: Fixed resubscribing when realtime connectivity is lost for a long time.
* tzkt: Fixed sending useless subscription requests when adding indexes in runtime.
* tzkt: Fixed `get_originated_contracts` and `get_similar_contracts` methods whose output was limited to `HTTPConfig.batch_size` field.
* tzkt: Fixed lots of SignalR bugs by replacing `aiosignalrcore` library with `pysignalr`.

## Changed

* cli: `dipdup schema wipe` command now requires confirmation when invoked in the interactive shell.
* cli: `dipdup schema approve` command now also causes a recalculation of schema and index config hashes.
* index: DipDup will recalculate respective hashes if reindexing is triggered with `config_modified: ignore` or `schema_modified: ignore` in advanced config.

### Deprecated

* cli: `run --oneshot` option is deprecated and will be removed in the next major release. The oneshot mode applies automatically when `last_level` field is set in the index config.
* cli: `clear-cache` command is deprecated and will be removed in the next major release. Use `cache clear` command instead.

### Performance

* config: Configuration files are loaded 10x times faster.
* index: Number of operations processed by matcher reduced by 40%-95% depending on the number of addresses and entrypoints used.
* tzkt: Rate limit was increased. Try to set `connection_timeout` to a higher value if requests fail with `ConnectionTimeout` exception.
* tzkt: Improved performance of response deserialization. 

## 3.1.3 - 2021-11-15

### Fixed

* codegen: Fixed missing imports in operation handlers. 
* codegen: Fixed invalid imports and arguments in big_map handlers.

## 3.1.2 - 2021-11-02

### Fixed

* Fixed crash occurred during synchronization of big map indexes.

## 3.1.1 - 2021-10-18

### Fixed

* Fixed loss of realtime subscriptions occurred after TzKT API outage.
* Fixed updating schema hash in `schema approve` command.
* Fixed possible crash occurred while Hasura is not ready.

## 3.1.0 - 2021-10-12

### Added

* New index class `HeadIndex` (configuration: [`dipdup.config.HeadIndexConfig`](https://github.com/dipdup-net/dipdup-py/blob/master/src/dipdup/config.py#L778)). Use this index type to handle head (limited block header content) updates. This index type is realtime-only: historical data won't be indexed during the synchronization stage.
* Added three new commands: `schema approve`, `schema wipe`, and `schema export`. Run `dipdup schema --help` command for details.

### Changed

* Triggering reindexing won't lead to dropping the database automatically anymore. `ReindexingRequiredError` is raised instead. `--forbid-reindexing` option has become default.
* `--reindex` option is removed. Use `dipdup schema wipe` instead.
* Values of `dipdup_schema.reindex` field updated to simplify querying database. See [`dipdup.enums.ReindexingReason`](https://github.com/dipdup-net/dipdup-py/blob/master/src/dipdup/enums.py) class for possible values.

### Fixed

* Fixed `ReindexRequiredError` not being raised when running DipDup after reindexing was triggered.
* Fixed index config hash calculation. Hashes of existing indexes in a database will be updated during the first run.
* Fixed issue in `BigMapIndex` causing the partial loss of big map diffs.
* Fixed printing help for CLI commands.
* Fixed merging storage which contains specific nested structures.

### Improved

* Raise `DatabaseConfigurationError` exception when project models are not compatible with GraphQL.
* Another bunch of performance optimizations. Reduced DB pressure, speeded up parallel processing lots of indexes.
* Added initial set of performance benchmarks (run: `./scripts/run_benchmarks.sh`)

## 3.0.4 - 2021-10-04

### Improved

* A significant increase in indexing speed.

### Fixed

* Fixed unexpected reindexing caused by the bug in processing zero- and single-level rollbacks.
* Removed unnecessary file IO calls that could cause `PermissionError` exception in Docker environments.
* Fixed possible violation of block-level atomicity during realtime indexing.

### Changes

* Public methods of `TzktDatasource` now return immutable sequences.

## 3.0.3 - 2021-10-01

### Fixed

* Fixed processing of single-level rollbacks emitted before rolled back head.

## 3.0.2 - 2021-09-30

### Added

* Human-readable `CHANGELOG.md` 🕺
* Two new options added to `dipdup run` command:
  * `--forbid-reindexing` – raise `ReindexingRequiredError` instead of truncating database when reindexing is triggered for any reason. To continue indexing with existing database run `UPDATE dipdup_schema SET reindex = NULL;`
  * `--postpone-jobs` – job scheduler won't start until all indexes are synchronized. 

### Changed

* Migration to this version requires reindexing.
* `dipdup_index.head_id` foreign key removed. `dipdup_head` table still contains the latest blocks from Websocket received by each datasource.

### Fixed

* Removed unnecessary calls to TzKT API.
* Fixed removal of PostgreSQL extensions (`timescaledb`, `pgcrypto`) by function `truncate_database` triggered on reindex.
* Fixed creation of missing project package on `init`.
* Fixed invalid handler callbacks generated on `init`.
* Fixed detection of existing types in the project.
* Fixed race condition caused by event emitter concurrency.
* Capture unknown exceptions with Sentry before wrapping to `DipDupError`.
* Fixed job scheduler start delay.
* Fixed processing of reorg messages.

## 3.0.1 - 2021-09-24

### Added

* Added `get_quote` and `get_quotes` methods to `TzKTDatasource`.

### Fixed

* Defer spawning index datasources until initial sync is complete. It helps to mitigate some WebSocket-related crashes, but initial sync is a bit slower now.
* Fixed possible race conditions in `TzKTDatasource`.
* Start `jobs` scheduler after all indexes sync with a current head to speed up indexing.<|MERGE_RESOLUTION|>--- conflicted
+++ resolved
@@ -6,11 +6,8 @@
 
 ### Fixed
 
-<<<<<<< HEAD
+* database: Do not add the `schema` argument to the PostgreSQL connection string when not needed.
 * hasura: Wait for Hasura to be configured before starting indexing.
-=======
-* database: Do not add the `schema` argument to the PostgreSQL connection string when not needed.
->>>>>>> dd316ee8
 
 ## 4.2.4 - 2022-02-14
 
