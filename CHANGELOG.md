--- conflicted
+++ resolved
@@ -6,21 +6,14 @@
 
 ### Added
 
-<<<<<<< HEAD
 * config: Added top-level config section `prometheus`. 
 * metadata: Added `metadata_interface` feature flag to expose metadata in TzKT format.
 * prometheus: Added ability to expose Prometheus metrics.
+* tzkt: Added missing fields to the `HeadBlockData` model.
 
 ### Fixed
 
 * context: Fixed `HookConfig.atomic` flag, which was ignored in `fire_hook` method.
-=======
-* metadata: Added `metadata_interface` feature flag to expose metadata in TzKT format.
-* tzkt: Added missing fields to the `HeadBlockData` model.
-
-### Fixed
-
->>>>>>> 3395cc61
 * database: Try to create missing tables even if `Schema` model is present.
 
 ### Performance
