# Changelog

All notable changes to this project will be documented in this file.

The format is based on [Keep a Changelog], and this project adheres to [Semantic Versioning].

## [Unreleased]

### Added

<<<<<<< HEAD
* context: Added `execute_sql_query` method to run queries from `sql` project directory.
* context: `execute_sql` method now accepts arbitrary arguments to format SQL script (unsafe, use with caution)

### Fixed

- cli: Configure package logger in addition to `dipdup` one.
- context: Fixed `execute_sql` method crashes when the path is a file.
=======
- index: New index kind `operation_unfiltered`.
- index: New filters for `token_transfer` index.

### Fixed

- cli: Fixed missing log messages from `ctx.logger`.
- database: Fixed crash when using F expressions inside versioned transactions.
- project: Fixed outdated options in DipDup version question.
>>>>>>> a1960ef4
- tzkt: Fixed deserializing `EventData` model.

## [6.2.0] - 2022-10-12

### Added

- cli: `new` command to create a new project interactively.
- cli: `install/update/uninstall` commands to manage local DipDup installation.
- index: New index kind `event` to process contract events.
- install: New interactive installer based on pipx (`install.py` or `dipdup-install`).

### Fixed

- cli: Fixed commands that don't require a valid config yet crash with `ConfigurationError`.
- codegen: Fail on demand when `datamodel-codegen` is not available.
- codegen: Fixed Jinja2 template caching.
- config: Allow `sentry.dsn` field to be empty.
- config: Fixed greedy environment variable regex.
- hooks: Raise a `FeatureAvailabilityHook` instead of a warning when trying to execute hooks on SQLite.

### Improved

- cli: Detect `src/` layout when guessing package path.
- codegen: Improved cross-platform compatibility.
- config: `sentry.user_id` option to set user ID for Sentry (affects release adoption data).
- sentry: Detect environment when not set in config (docker/gha/tests/local)
- sentry: Expose more tags under the `dipdup` namespace.

### Performance

- cli: Up to 5x faster startup for some commands.

### Security

- sentry: Prevent Sentry from leaking hostname if `server_name` is not set.
- sentry: Notify about using Sentry when DSN is set or crash reporting is enabled.

### Other

- ci: A significantly faster execution of GitHub Actions.
- docs: Updated "Contributing Guide" page.

## [6.1.3] - 2022-09-21

### Added

- sentry: Enable crash-free session reporting.

### Fixed

- metadata: Updated protocol aliases.
- sentry: Unwrap `CallbackError` traceback to fix event grouping.
- sentry: Hide "attempting to send..." message on shutdown.

### Other

- ci: Do not build default and `-pytezos` nightly images.

## [6.1.2] - 2022-09-16

### Added

- config: Added `alias` field to operation pattern items.
- tzkt: Added quote field `gbp`.

### Fixed

- config: Require aliases for multiple operations with the same entrypoint.
- http: Raise `InvalidRequestError` on 204 No Content responses.
- tzkt: Verify API version on datasource initialization.
- tzkt: Remove deprecated block field `priority`.

## [6.1.1] - 2022-09-01

### Fixed

- ci: Lock Pydantic to 1.9.2 to avoid breaking changes in dataclasses.

## [6.1.0] - 2022-08-30

### Added

- ci: Build `arm64` images for M1/M2 silicon.
- ci: Build `-slim` images based on Alpine Linux.
- ci: Introduced official MacOS support.
- ci: Introduced interactive installer (dipdup.io/install.py).

## [6.0.1] - 2022-08-19

### Fixed

- codegen: Fixed invalid `models.py` template.
- context: Do not wrap known exceptions with `CallbackError`.
- database: Raise `DatabaseConfigurationError` when backward relation name equals table name.
- database: Wrap schema wiping in a transaction to avoid orphaned tables in the immune schema.
- hasura: Fixed processing M2M relations.
- sentry: Fixed "invalid value `environment`" error.
- sentry: Ignore events from project callbacks when `crash_reporting` is enabled.

## [6.0.0] - 2022-08-08

This release contains no changes except for the version number.

## [6.0.0rc2] - 2022-08-06

### Added

- config: Added `advanced.crash_reporting` flag to enable reporting crashes to Baking Bad.
- dipdup: Save Sentry crashdump in `/tmp/dipdup/crashdumps/XXXXXXX.json` on a crash.

### Fixed

- config: Do not perform env variable substitution in commented-out lines.

### Removed

- cli: `--logging-config` option is removed.
- cli: All `run` command flags are removed. Use the `advanced` section of the config.
- cli: `cache show` and `cache clear` commands are removed.
- config: `http.cache` flag is removed.

## [6.0.0-rc1] - 2022-07-26

### Added

- cli: Added `config export --full` flag to resolve templates before printing config.
- config: Added `advanced.rollback_depth` field, a number of levels to keep in a database for rollback.
- context: Added `rollback` method to perform database rollback.
- database: Added an internal `ModelUpdate` model to store the latest database changes.

### Fixed

- prometheus: Fixed updating `dipdup_index_handlers_matched_total` metric.

### Changed

- codegen: `on_index_rollback` hook calls `ctx.rollback` by default.
- database: Project models must be subclassed from `dipdup.models.Model`
- database: `bulk_create` and `bulk_update` model methods are no longer supported.

### Removed

- hooks: Removed deprecated `on_rollback` hook.
- index: Do not try to avoid single-level rollbacks by comparing operation hashes.

## [5.2.5] - 2022-07-26

### Fixed

- index: Fixed crash when adding an index with new subscriptions in runtime.

## [5.2.4] - 2022-07-17

### Fixed

- cli: Fixed logs being printed to stderr instead of stdout.
- config: Fixed job scheduler not starting when config contains no indexes.

## [5.2.3] - 2022-07-07

### Added

- sentry: Allow customizing `server_name` and `release` tags with corresponding fields in Sentry config.

### Fixed

- cli: Fixed `hasura configure` command crash when models have empty `Meta.table`.
- config: Removed secrets from config `__repr__`.

## [5.2.2] - 2022-07-03

### Fixed

- hasura: Fixed metadata generation.

## [5.2.1] - 2022-07-02

### Fixed

- cli: Fixed setting default logging level.
- hasura: Fixed metadata generation for relations with a custom field name.
- hasura: Fixed configuring existing instances after changing `camel_case` field in config.

## [5.2.0] - 2022-06-28

### Added

- config: Added `logging` config field.
- config: Added `hasura.create_source` flag to create PostgreSQL source if missing.

### Fixed

- hasura: Do not apply table customizations to tables from other sources.

### Deprecated

- cli: `--logging-config` option is deprecated.
- cli: All `run` command flags are deprecated. Use the `advanced` section of the config.
- cli: `cache show` and `cache clear` commands are deprecated.
- config: `http.cache` flag is deprecated.

## [5.1.7] - 2022-06-15

### Fixed

- index: Fixed `token_transfer` index not receiving realtime updates.

## [5.1.6] - 2022-06-08

### Fixed

- cli: Commands with `--help` option no longer require a working DipDup config.
- index: Fixed crash with `RuntimeError` after continuous realtime connection loss.

### Performance

- cli: Lazy import dependencies to speed up startup.

### Other

- docs: Migrate docs from GitBook to mdbook.

## [5.1.5] - 2022-06-05

### Fixed

- config: Fixed crash when rollback hook is about to be called.

## [5.1.4] - 2022-06-02

### Fixed

- config: Fixed `OperationIndexConfig.types` field being partially ignored.
- index: Allow mixing oneshot and regular indexes in a single config.
- index: Call rollback hook instead of triggering reindex when single-level rollback has failed.
- index: Fixed crash with `RuntimeError` after continuous realtime connection loss.
- tzkt: Fixed `origination` subscription missing when `merge_subscriptions` flag is set.

### Performance

- ci: Decrease the size of generic and `-pytezos` Docker images by 11% and 16%, respectively.

## [5.1.3] - 2022-05-26

### Fixed

- database: Fixed special characters in password not being URL encoded.

### Performance

- context: Do not reinitialize config when adding a single index.

## [5.1.2] - 2022-05-24

### Added

- tzkt: Added `originated_contract_tzips` field to `OperationData`.

### Fixed

- jobs: Fixed jobs with `daemon` schedule never start.
- jobs: Fixed failed jobs not throwing exceptions into the main loop.

### Other

- database: Tortoise ORM updated to `0.19.1`.

## [5.1.1] - 2022-05-13

### Fixed

- index: Ignore indexes with different message types on rollback.
- metadata: Add `ithacanet` to available networks.

## [5.1.0] - 2022-05-12

### Added

- ci: Push `X` and `X.Y` tags to the Docker Hub on release.
- cli: Added `config env` command to export env-file with default values.
- cli: Show warning when running an outdated version of DipDup.
- hooks: Added a new hook `on_index_rollback` to perform per-index rollbacks.

### Fixed

- index: Fixed fetching `migration` operations.
- tzkt: Fixed possible data corruption when using the `buffer_size` option.
- tzkt: Fixed reconnection due to `websockets` message size limit.

### Deprecated

- hooks: The `on_rollback` default hook is superseded by `on_index_rollback` and will be removed later.

## [5.0.4] - 2022-05-05

### Fixed

- exceptions: Fixed incorrect formatting and broken links in help messages.
- index: Fixed crash when the only index in config is `head`.
- index: Fixed fetching originations during the initial sync.

## [5.0.3] - 2022-05-04

### Fixed

- index: Fixed crash when no block with the same level arrived after a single-level rollback.
- index: Fixed setting initial index level when `IndexConfig.first_level` is set.
- tzkt: Fixed delayed emitting of buffered realtime messages.
- tzkt: Fixed inconsistent behavior of `first_level`/`last_level` arguments in different getter methods.

## [5.0.2] - 2022-04-21

### Fixed

- context: Fixed reporting incorrect reindexing reason.
- exceptions: Fixed crash with `FrozenInstanceError` when an exception is raised from a callback.
- jobs: Fixed graceful shutdown of daemon jobs.

### Improved

- codegen: Refined `on_rollback` hook template.
- exceptions: Updated help messages for known exceptions.
- tzkt: Do not request reindexing if missing subgroups have matched no handlers.

## [5.0.1] - 2022-04-12

### Fixed

- cli: Fixed `schema init` command crash with SQLite databases.
- index: Fixed spawning datasources in oneshot mode.
- tzkt: Fixed processing realtime messages.

## [5.0.0] - 2022-04-08

This release contains no changes except for the version number.

## [5.0.0-rc4] - 2022-04-04

### Added

- tzkt: Added ability to process realtime messages with lag.

## [4.2.7] - 2022-04-02

### Fixed

- config: Fixed `jobs` config section validation.
- hasura: Fixed metadata generation for v2.3.0 and above.
- tzkt: Fixed `get_originated_contracts` and `get_similar_contracts` methods response.

## [5.0.0-rc3] - 2022-03-28

### Added

- config: Added `custom` section to store arbitrary user data.

### Fixed

- config: Fixed default SQLite path (`:memory:`).
- tzkt: Fixed pagination in several getter methods.
- tzkt: Fixed data loss when `skip_history` option is enabled.

### Removed

- config: Removed dummy `advanced.oneshot` flag.
- cli: Removed `docker init` command.
- cli: Removed dummy `schema approve --hashes` flag.

## [5.0.0-rc2] - 2022-03-13

### Fixed

- tzkt: Fixed crash in methods that do not support cursor pagination.
- prometheus: Fixed invalid metric labels. 

## [5.0.0-rc1] - 2022-03-02

### Added

- metadata: Added `metadata_interface` feature flag to expose metadata in TzKT format.
- prometheus: Added ability to expose Prometheus metrics.
- tzkt: Added missing fields to the `HeadBlockData` model.
- tzkt: Added `iter_...` methods to iterate over item batches.

### Fixed

- tzkt: Fixed possible OOM while calling methods that support pagination.
- tzkt: Fixed possible data loss in `get_originations` and `get_quotes` methods.

### Changed

- tzkt: Added `offset` and `limit` arguments to all methods that support pagination.

### Removed

- bcd: Removed `bcd` datasource and config section.

### Performance

- dipdup: Use fast `orjson` library instead of built-in `json` where possible.

## [4.2.6] - 2022-02-25

### Fixed

- database: Fixed generating table names from uppercase model names.
- http: Fixed bug that leads to caching invalid responses on the disk.
- tzkt: Fixed processing realtime messages with data from multiple levels.

## [4.2.5] - 2022-02-21

### Fixed

- database: Do not add the `schema` argument to the PostgreSQL connection string when not needed.
- hasura: Wait for Hasura to be configured before starting indexing.

## [4.2.4] - 2022-02-14

### Added

- config: Added `http` datasource to making arbitrary http requests.

### Fixed

- context: Fixed crash when calling `fire_hook` method.
- context: Fixed `HookConfig.atomic` flag, which was ignored in `fire_hook` method.
- database: Create missing tables even if `Schema` model is present.
- database: Fixed excess increasing of `decimal` context precision.
- index: Fixed loading handler callbacks from nested packages ([@veqtor](https://github.com/veqtor)).

### Other

- ci: Added GitHub Action to build and publish Docker images for each PR opened.

## [4.2.3] - 2022-02-08

### Fixed

- ci: Removed `black 21.12b0` dependency since bug in `datamodel-codegen-generator` is fixed.
- cli: Fixed `config export` command crash when `advanced.reindex` dictionary is present.
- cli: Removed optionals from `config export` output so the result can be loaded again.
- config: Verify `advanced.scheduler` config for the correctness and unsupported features.
- context: Fixed ignored `wait` argument of `fire_hook` method.
- hasura: Fixed processing relation fields with missing `related_name`.
- jobs: Fixed default `apscheduler` config.
- tzkt: Fixed crash occurring when reorg message is the first one received by the datasource.

## [4.2.2] - 2022-02-01

### Fixed

- config: Fixed `ipfs` datasource config.

## [4.2.1] - 2022-01-31

### Fixed

- ci: Added `black 21.12b0` dependency to avoid possible conflict with `datamodel-codegen-generator`.

## [4.2.0] - 2022-01-31

### Added

- context: Added `wait` argument to `fire_hook` method to escape current transaction context.
- context: Added `ctx.get_<kind>_datasource` helpers to avoid type casting.
- hooks: Added ability to configure `apscheduler` with `AdvancedConfig.scheduler` field.
- http: Added `request` method to send arbitrary requests (affects all datasources).
- ipfs: Added `ipfs` datasource to download JSON and binary data from IPFS.

### Fixed

- http: Removed dangerous method `close_session`.
- context: Fixed help message of `IndexAlreadyExistsError` exception.

### Deprecated

- bcd: Added deprecation notice.

### Other

- dipdup: Removed unused internal methods.

## [4.1.2] - 2022-01-27

### Added

- cli: Added `schema wipe --force` argument to skip confirmation prompt.

### Fixed

- cli: Show warning about deprecated `--hashes` argument
- cli: Ignore `SIGINT` signal when shutdown is in progress.
- sentry: Ignore exceptions when shutdown is in progress.

## [4.1.1] - 2022-01-25

### Fixed

- cli: Fixed stacktraces missing on exception.
- cli: Fixed wrapping `OSError` with `ConfigurationError` during config loading.
- hasura: Fixed printing help messages on `HasuraError`.
- hasura: Preserve a list of sources in Hasura Cloud environments.
- hasura: Fixed `HasuraConfig.source` config option.

### Changed

- cli: Unknown exceptions are no longer wrapped with `DipDupError`.

### Performance

- hasura: Removed some useless requests.

## [4.1.0] - 2022-01-24

### Added

- cli: Added `schema init` command to initialize database schema.
- cli: Added `--force` flag to `hasura configure` command.
- codegen: Added support for subpackages inside callback directories.
- hasura: Added `dipdup_head_status` view and REST endpoint.
- index: Added an ability to skip historical data while synchronizing `big_map` indexes.
- metadata: Added `metadata` datasource.
- tzkt: Added `get_big_map` and `get_contract_big_maps` datasource methods.

## [4.0.5] - 2022-01-20

### Fixed

- index: Fixed deserializing manually modified typeclasses.

## [4.0.4] - 2022-01-17

### Added

- cli: Added `--keep-schemas` flag to `init` command to preserve JSONSchemas along with generated types.

### Fixed

- demos: Tezos Domains and Homebase DAO demos were updated from edo2net to mainnet contracts.
- hasura: Fixed missing relations for models with `ManyToManyField` fields.
- tzkt: Fixed parsing storage with nested structures.

### Performance

- dipdup: Minor overall performance improvements.

### Other

- ci: Cache virtual environment in GitHub Actions.
- ci: Detect CI environment and skip tests that fail in GitHub Actions.
- ci: Execute tests in parallel with `pytest-xdist` when possible.
- ci: More strict linting rules of `flake8`.

## [4.0.3] - 2022-01-09

### Fixed

- tzkt: Fixed parsing parameter with an optional value.

## [4.0.2] - 2022-01-06

### Added

- tzkt: Added optional `delegate_address` and `delegate_alias` fields to `OperationData`.

### Fixed

- tzkt: Fixed crash due to unprocessed pysignalr exception.
- tzkt: Fixed parsing `OperationData.amount` field.
- tzkt: Fixed parsing storage with top-level boolean fields.

## [4.0.1] - 2021-12-30

### Fixed

- codegen: Fixed generating storage typeclasses with `Union` fields.
- codegen: Fixed preprocessing contract JSONSchema.
- index: Fixed processing reindexing reason saved in the database.
- tzkt: Fixed processing operations with default entrypoint and empty parameter.
- tzkt: Fixed crash while recursively applying bigmap diffs to the storage.

### Performance

- tzkt: Increased speed of applying bigmap diffs to operation storage.

## [4.0.0] - 2021-12-24

This release contains no changes except for the version number.

## [4.0.0-rc3] - 2021-12-20

### Fixed

- cli: Fixed missing `schema approve --hashes` argument.
- codegen: Fixed contract address used instead of an alias when typename is not set.
- tzkt: Fixed processing operations with entrypoint `default`.
- tzkt: Fixed regression in processing migration originations.
- tzkt: Fixed filtering of big map diffs by the path.

### Removed

- cli: Removed deprecated `run --oneshot` argument and `clear-cache` command.

## [4.0.0-rc2] - 2021-12-11

### Migration

- Run `dipdup init` command to generate `on_synchronized` hook stubs.

### Added

- hooks: Added `on_synchronized` hook, which fires each time all indexes reach realtime state.

### Fixed

- cli: Fixed config not being verified when invoking some commands.
- codegen: Fixed generating callback arguments for untyped operations.
- index: Fixed incorrect log messages, remove duplicate ones.
- index: Fixed crash while processing storage of some contracts.
- index: Fixed matching of untyped operations filtered by `source` field ([@pravin-d](https://github.com/pravin-d)).

### Performance

- index: Checks performed on each iteration of the main DipDup loop are slightly faster now.

## [4.0.0-rc1] - 2021-12-02

### Migration

- Run `dipdup schema approve` command on every database you want to use with 4.0.0-rc1. Running `dipdup migrate` is not necessary since `spec_version` hasn't changed in this release.

### Added

- cli: Added `run --early-realtime` flag to establish a realtime connection before all indexes are synchronized.
- cli: Added `run --merge-subscriptions` flag to subscribe to all operations/big map diffs during realtime indexing.
- cli: Added `status` command to print the current status of indexes from the database.
- cli: Added `config export [--unsafe]` command to print config after resolving all links and variables.
- cli: Added `cache show` command to get information about file caches used by DipDup.
- config: Added `first_level` and `last_level` optional fields to `TemplateIndexConfig`. These limits are applied after ones from the template itself.
- config: Added `daemon` boolean field to `JobConfig` to run a single callback indefinitely. Conflicts with `crontab` and `interval` fields.
- config: Added `advanced` top-level section.

### Fixed

- cli: Fixed crashes and output inconsistency when piping DipDup commands.
- cli: Fixed `schema wipe --immune` flag being ignored.
- codegen: Fixed missing imports in handlers generated during init.
- coinbase: Fixed possible data inconsistency caused by caching enabled for method `get_candles`.
- http: Fixed increasing sleep time between failed request attempts.
- index: Fixed invocation of head index callback.
- index: Fixed `CallbackError` raised instead of `ReindexingRequiredError` in some cases.
- tzkt: Fixed resubscribing when realtime connectivity is lost for a long time.
- tzkt: Fixed sending useless subscription requests when adding indexes in runtime.
- tzkt: Fixed `get_originated_contracts` and `get_similar_contracts` methods whose output was limited to `HTTPConfig.batch_size` field.
- tzkt: Fixed lots of SignalR bugs by replacing `aiosignalrcore` library with `pysignalr`.

## Changed

- cli: `dipdup schema wipe` command now requires confirmation when invoked in the interactive shell.
- cli: `dipdup schema approve` command now also causes a recalculation of schema and index config hashes.
- index: DipDup will recalculate respective hashes if reindexing is triggered with `config_modified: ignore` or `schema_modified: ignore` in advanced config.

### Deprecated

- cli: `run --oneshot` option is deprecated and will be removed in the next major release. The oneshot mode applies automatically when `last_level` field is set in the index config.
- cli: `clear-cache` command is deprecated and will be removed in the next major release. Use `cache clear` command instead.

### Performance

- config: Configuration files are loaded 10x times faster.
- index: Number of operations processed by matcher reduced by 40%-95% depending on the number of addresses and entrypoints used.
- tzkt: Rate limit was increased. Try to set `connection_timeout` to a higher value if requests fail with `ConnectionTimeout` exception.
- tzkt: Improved performance of response deserialization. 

## [3.1.3] - 2021-11-15

### Fixed

- codegen: Fixed missing imports in operation handlers. 
- codegen: Fixed invalid imports and arguments in big_map handlers.

## [3.1.2] - 2021-11-02

### Fixed

- Fixed crash occurred during synchronization of big map indexes.

## [3.1.1] - 2021-10-18

### Fixed

- Fixed loss of realtime subscriptions occurred after TzKT API outage.
- Fixed updating schema hash in `schema approve` command.
- Fixed possible crash occurred while Hasura is not ready.

## [3.1.0] - 2021-10-12

### Added

- New index class `HeadIndex` (configuration: [`dipdup.config.HeadIndexConfig`](https://github.com/dipdup-net/dipdup/blob/master/src/dipdup/config.py#L778)). Use this index type to handle head (limited block header content) updates. This index type is realtime-only: historical data won't be indexed during the synchronization stage.
- Added three new commands: `schema approve`, `schema wipe`, and `schema export`. Run `dipdup schema --help` command for details.

### Changed

- Triggering reindexing won't lead to dropping the database automatically anymore. `ReindexingRequiredError` is raised instead. `--forbid-reindexing` option has become default.
- `--reindex` option is removed. Use `dipdup schema wipe` instead.
- Values of `dipdup_schema.reindex` field updated to simplify querying database. See [`dipdup.enums.ReindexingReason`](https://github.com/dipdup-net/dipdup/blob/master/src/dipdup/enums.py) class for possible values.

### Fixed

- Fixed `ReindexRequiredError` not being raised when running DipDup after reindexing was triggered.
- Fixed index config hash calculation. Hashes of existing indexes in a database will be updated during the first run.
- Fixed issue in `BigMapIndex` causing the partial loss of big map diffs.
- Fixed printing help for CLI commands.
- Fixed merging storage which contains specific nested structures.

### Improved

- Raise `DatabaseConfigurationError` exception when project models are not compatible with GraphQL.
- Another bunch of performance optimizations. Reduced DB pressure, speeded up parallel processing lots of indexes.
- Added initial set of performance benchmarks (run: `./scripts/run_benchmarks.sh`)

## [3.0.4] - 2021-10-04

### Improved

- A significant increase in indexing speed.

### Fixed

- Fixed unexpected reindexing caused by the bug in processing zero- and single-level rollbacks.
- Removed unnecessary file IO calls that could cause `PermissionError` exception in Docker environments.
- Fixed possible violation of block-level atomicity during realtime indexing.

### Changes

- Public methods of `TzktDatasource` now return immutable sequences.

## [3.0.3] - 2021-10-01

### Fixed

- Fixed processing of single-level rollbacks emitted before rolled back head.

## [3.0.2] - 2021-09-30

### Added

- Human-readable `CHANGELOG.md` 🕺
- Two new options added to `dipdup run` command:
  - `--forbid-reindexing` – raise `ReindexingRequiredError` instead of truncating database when reindexing is triggered for any reason. To continue indexing with existing database run `UPDATE dipdup_schema SET reindex = NULL;`
  - `--postpone-jobs` – job scheduler won't start until all indexes are synchronized. 

### Changed

- Migration to this version requires reindexing.
- `dipdup_index.head_id` foreign key removed. `dipdup_head` table still contains the latest blocks from Websocket received by each datasource.

### Fixed

- Removed unnecessary calls to TzKT API.
- Fixed removal of PostgreSQL extensions (`timescaledb`, `pgcrypto`) by function `truncate_database` triggered on reindex.
- Fixed creation of missing project package on `init`.
- Fixed invalid handler callbacks generated on `init`.
- Fixed detection of existing types in the project.
- Fixed race condition caused by event emitter concurrency.
- Capture unknown exceptions with Sentry before wrapping to `DipDupError`.
- Fixed job scheduler start delay.
- Fixed processing of reorg messages.

## [3.0.1] - 2021-09-24

### Added

- Added `get_quote` and `get_quotes` methods to `TzKTDatasource`.

### Fixed

- Defer spawning index datasources until initial sync is complete. It helps to mitigate some WebSocket-related crashes, but initial sync is a bit slower now.
- Fixed possible race conditions in `TzKTDatasource`.
- Start `jobs` scheduler after all indexes sync with a current head to speed up indexing.

<!-- Links -->
[keep a changelog]: https://keepachangelog.com/en/1.0.0/
[semantic versioning]: https://semver.org/spec/v2.0.0.html

<!-- Versions -->
[Unreleased]: https://github.com/dipdup-net/dipdup/compare/6.2.0...HEAD
[6.2.0]: https://github.com/dipdup-net/dipdup/compare/6.1.3...6.2.0
[6.1.3]: https://github.com/dipdup-net/dipdup/compare/6.1.2...6.1.3
[6.1.2]: https://github.com/dipdup-net/dipdup/compare/6.1.1...6.1.2
[6.1.1]: https://github.com/dipdup-net/dipdup/compare/6.1.0...6.1.1
[6.1.0]: https://github.com/dipdup-net/dipdup/compare/6.0.1...6.1.0
[6.0.1]: https://github.com/dipdup-net/dipdup/compare/6.0.0...6.0.1
[6.0.0]: https://github.com/dipdup-net/dipdup/compare/6.0.0rc2...6.0.0
[6.0.0rc2]: https://github.com/dipdup-net/dipdup/compare/6.0.0-rc1...6.0.0rc2
[6.0.0-rc1]: https://github.com/dipdup-net/dipdup/compare/5.2.5...6.0.0-rc1
[5.2.5]: https://github.com/dipdup-net/dipdup/compare/5.2.4...5.2.5
[5.2.4]: https://github.com/dipdup-net/dipdup/compare/5.2.3...5.2.4
[5.2.3]: https://github.com/dipdup-net/dipdup/compare/5.2.2...5.2.3
[5.2.2]: https://github.com/dipdup-net/dipdup/compare/5.2.1...5.2.2
[5.2.1]: https://github.com/dipdup-net/dipdup/compare/5.2.0...5.2.1
[5.2.0]: https://github.com/dipdup-net/dipdup/compare/5.1.7...5.2.0
[5.1.7]: https://github.com/dipdup-net/dipdup/compare/5.1.6...5.1.7
[5.1.6]: https://github.com/dipdup-net/dipdup/compare/5.1.5...5.1.6
[5.1.5]: https://github.com/dipdup-net/dipdup/compare/5.1.4...5.1.5
[5.1.4]: https://github.com/dipdup-net/dipdup/compare/5.1.3...5.1.4
[5.1.3]: https://github.com/dipdup-net/dipdup/compare/5.1.2...5.1.3
[5.1.2]: https://github.com/dipdup-net/dipdup/compare/5.1.1...5.1.2
[5.1.1]: https://github.com/dipdup-net/dipdup/compare/5.1.0...5.1.1
[5.1.0]: https://github.com/dipdup-net/dipdup/compare/5.0.4...5.1.0
[5.0.4]: https://github.com/dipdup-net/dipdup/compare/5.0.3...5.0.4
[5.0.3]: https://github.com/dipdup-net/dipdup/compare/5.0.2...5.0.3
[5.0.2]: https://github.com/dipdup-net/dipdup/compare/5.0.1...5.0.2
[5.0.1]: https://github.com/dipdup-net/dipdup/compare/5.0.0...5.0.1
[5.0.0]: https://github.com/dipdup-net/dipdup/compare/5.0.0-rc4...5.0.0
[5.0.0-rc4]: https://github.com/dipdup-net/dipdup/compare/5.0.0-rc3...5.0.0-rc4
[4.2.7]: https://github.com/dipdup-net/dipdup/compare/4.2.6...4.2.7
[5.0.0-rc3]: https://github.com/dipdup-net/dipdup/compare/5.0.0-rc2...5.0.0-rc3
[5.0.0-rc2]: https://github.com/dipdup-net/dipdup/compare/5.0.0-rc1...5.0.0-rc2
[5.0.0-rc1]: https://github.com/dipdup-net/dipdup/compare/4.2.6...5.0.0-rc1
[4.2.6]: https://github.com/dipdup-net/dipdup/compare/4.2.5...4.2.6
[4.2.5]: https://github.com/dipdup-net/dipdup/compare/4.2.4...4.2.5
[4.2.4]: https://github.com/dipdup-net/dipdup/compare/4.2.3...4.2.4
[4.2.3]: https://github.com/dipdup-net/dipdup/compare/4.2.2...4.2.3
[4.2.2]: https://github.com/dipdup-net/dipdup/compare/4.2.1...4.2.2
[4.2.1]: https://github.com/dipdup-net/dipdup/compare/4.2.0...4.2.1
[4.2.0]: https://github.com/dipdup-net/dipdup/compare/4.1.2...4.2.0
[4.1.2]: https://github.com/dipdup-net/dipdup/compare/4.1.1...4.1.2
[4.1.1]: https://github.com/dipdup-net/dipdup/compare/4.1.0...4.1.1
[4.1.0]: https://github.com/dipdup-net/dipdup/compare/4.0.5...4.1.0
[4.0.5]: https://github.com/dipdup-net/dipdup/compare/4.0.4...4.0.5
[4.0.4]: https://github.com/dipdup-net/dipdup/compare/4.0.3...4.0.4
[4.0.3]: https://github.com/dipdup-net/dipdup/compare/4.0.2...4.0.3
[4.0.2]: https://github.com/dipdup-net/dipdup/compare/4.0.1...4.0.2
[4.0.1]: https://github.com/dipdup-net/dipdup/compare/4.0.0...4.0.1
[4.0.0]: https://github.com/dipdup-net/dipdup/compare/4.0.0-rc3...4.0.0
[4.0.0-rc3]: https://github.com/dipdup-net/dipdup/compare/4.0.0-rc2...4.0.0-rc3
[4.0.0-rc2]: https://github.com/dipdup-net/dipdup/compare/4.0.0-rc1...4.0.0-rc2
[4.0.0-rc1]: https://github.com/dipdup-net/dipdup/compare/3.1.3...4.0.0-rc1
[3.1.3]: https://github.com/dipdup-net/dipdup/compare/3.1.2...3.1.3
[3.1.2]: https://github.com/dipdup-net/dipdup/compare/3.1.1...3.1.2
[3.1.1]: https://github.com/dipdup-net/dipdup/compare/3.1.0...3.1.1
[3.1.0]: https://github.com/dipdup-net/dipdup/compare/3.0.4...3.1.0
[3.0.4]: https://github.com/dipdup-net/dipdup/compare/3.0.3...3.0.4
[3.0.3]: https://github.com/dipdup-net/dipdup/compare/3.0.2...3.0.3
[3.0.2]: https://github.com/dipdup-net/dipdup/compare/3.0.1...3.0.2
[3.0.1]: https://github.com/dipdup-net/dipdup/compare/3.0.0...3.0.1
[3.0.0]: https://github.com/dipdup-net/dipdup/releases/tag/3.0.0<|MERGE_RESOLUTION|>--- conflicted
+++ resolved
@@ -8,24 +8,18 @@
 
 ### Added
 
-<<<<<<< HEAD
-* context: Added `execute_sql_query` method to run queries from `sql` project directory.
-* context: `execute_sql` method now accepts arbitrary arguments to format SQL script (unsafe, use with caution)
-
-### Fixed
-
+- context: Added `execute_sql_query` method to run queries from `sql` project directory.
+- context: `execute_sql` method now accepts arbitrary arguments to format SQL script (unsafe, use with caution)
+- index: New index kind `operation_unfiltered`.
+- index: New filters for `token_transfer` index.
+
+### Fixed
+
+- cli: Fixed missing log messages from `ctx.logger`.
 - cli: Configure package logger in addition to `dipdup` one.
 - context: Fixed `execute_sql` method crashes when the path is a file.
-=======
-- index: New index kind `operation_unfiltered`.
-- index: New filters for `token_transfer` index.
-
-### Fixed
-
-- cli: Fixed missing log messages from `ctx.logger`.
 - database: Fixed crash when using F expressions inside versioned transactions.
 - project: Fixed outdated options in DipDup version question.
->>>>>>> a1960ef4
 - tzkt: Fixed deserializing `EventData` model.
 
 ## [6.2.0] - 2022-10-12
