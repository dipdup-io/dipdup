--- conflicted
+++ resolved
@@ -4,9 +4,12 @@
 
 The format is based on [Keep a Changelog], and this project adheres to [Semantic Versioning].
 
-<<<<<<< HEAD
 ## [Unreleased]
-=======
+
+### Added
+
+- index: New index kind `operation_unfiltered`.
+
 ## [6.4.3] - 2023-01-05
 
 ### Fixed
@@ -100,13 +103,11 @@
 - ci: Finished migration to `pytest`.
 
 ## [6.3.0] - 2022-11-15
->>>>>>> f85e5517
 
 ### Added
 
 - context: Added `execute_sql_query` method to run queries from `sql` project directory.
 - context: `execute_sql` method now accepts arbitrary arguments to format SQL script (unsafe, use with caution).
-- index: New index kind `operation_unfiltered`.
 - index: New filters for `token_transfer` index.
 
 ### Fixed
