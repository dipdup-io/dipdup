# Changelog

All notable changes to this project will be documented in this file.

The format is based on [Keep a Changelog],
and this project adheres to [Semantic Versioning].

<<<<<<< HEAD
## [Unreleased]

- cli: Added `config export --full` flag to resolve templates before printing config.
- config: Added `advanced.rollback_depth` field, a number of levels to keep in a database for rollback.
- context: Added `rollback` method to perform database rollback.
- database: Added an internal `ModelUpdate` model to store the latest database changes.

### Changed

- codegen: `on_index_rollback` hook calls `ctx.rollback` by default.
- database: Project models must be subclassed from `dipdup.models.Model`
- database: `bulk_create` and `bulk_update` model methods are no longer supported.

### Removed

- hooks: Removed deprecated `on_rollback` hook.
- index: Do not try to avoid single-level rollbacks by comparing operation hashes.
=======
## [5.2.4] - 2022-07-17

### Fixed

- cli: Fixed logs being printed to stderr instead of stdout.
- config: Fixed job scheduler not starting when config contains no indexes.
>>>>>>> 3ce33503

## [5.2.3] - 2022-07-07

### Added

- sentry: Allow customizing `server_name` and `release` tags with corresponding fields in Sentry config.

### Fixed

- cli: Fixed `hasura configure` command crash when models have empty `Meta.table`.
- config: Removed secrets from config `__repr__`.

## [5.2.2] - 2022-07-03

### Fixed

- hasura: Fixed metadata generation.

## [5.2.1] - 2022-07-02

### Fixed

- cli: Fixed setting default logging level.
- hasura: Fixed metadata generation for relations with a custom field name.
- hasura: Fixed configuring existing instances after changing `camel_case` field in config.

## [5.2.0] - 2022-06-28

### Added

- config: Added `logging` config field.
- config: Added `hasura.create_source` flag to create PostgreSQL source if missing.

### Fixed

- hasura: Do not apply table customizations to tables from other sources.

### Deprecated

- cli: `--logging-config` option is deprecated.
- cli: All `run` command flags are deprecated. Use the `advanced` section of the config.
- cli: `cache show` and `cache clear` commands are deprecated.
- config: `http.cache` flag is deprecated.

## [5.1.7] - 2022-06-15

### Fixed

- index: Fixed `token_transfer` index not receiving realtime updates.

## [5.1.6] - 2022-06-08

### Fixed

- cli: Commands with `--help` option no longer require a working DipDup config.
- index: Fixed crash with `RuntimeError` after continuous realtime connection loss.

### Performance

- cli: Lazy import dependencies to speed up startup.

### Other

- docs: Migrate docs from GitBook to mdbook.

## [5.1.5] - 2022-06-05

### Fixed

- config: Fixed crash when rollback hook is about to be called.

## [5.1.4] - 2022-06-02

### Fixed

- config: Fixed `OperationIndexConfig.types` field being partially ignored.
- index: Allow mixing oneshot and regular indexes in a single config.
- index: Call rollback hook instead of triggering reindex when single-level rollback has failed.
- index: Fixed crash with `RuntimeError` after continuous realtime connection loss.
- tzkt: Fixed `origination` subscription missing when `merge_subscriptions` flag is set.

### Performance

- ci: Decrease the size of generic and `-pytezos` Docker images by 11% and 16%, respectively.

## [5.1.3] - 2022-05-26

### Fixed

- database: Fixed special characters in password not being URL encoded.

### Performance

- context: Do not reinitialize config when adding a single index.

## [5.1.2] - 2022-05-24

### Added

- tzkt: Added `originated_contract_tzips` field to `OperationData`.

### Fixed

- jobs: Fixed jobs with `daemon` schedule never start.
- jobs: Fixed failed jobs not throwing exceptions into the main loop.

### Other

- database: Tortoise ORM updated to `0.19.1`.

## [5.1.1] - 2022-05-13

### Fixed

- index: Ignore indexes with different message types on rollback.
- metadata: Add `ithacanet` to available networks.

## [5.1.0] - 2022-05-12

### Added

- ci: Push `X` and `X.Y` tags to the Docker Hub on release.
- cli: Added `config env` command to export env-file with default values.
- cli: Show warning when running an outdated version of DipDup.
- hooks: Added a new hook `on_index_rollback` to perform per-index rollbacks.

### Fixed

- index: Fixed fetching `migration` operations.
- tzkt: Fixed possible data corruption when using the `buffer_size` option.
- tzkt: Fixed reconnection due to `websockets` message size limit.

### Deprecated

- hooks: The `on_rollback` default hook is superseded by `on_index_rollback` and will be removed later.

## [5.0.4] - 2022-05-05

### Fixed

- exceptions: Fixed incorrect formatting and broken links in help messages.
- index: Fixed crash when the only index in config is `head`.
- index: Fixed fetching originations during the initial sync.

## [5.0.3] - 2022-05-04

### Fixed

- index: Fixed crash when no block with the same level arrived after a single-level rollback.
- index: Fixed setting initial index level when `IndexConfig.first_level` is set.
- tzkt: Fixed delayed emitting of buffered realtime messages.
- tzkt: Fixed inconsistent behavior of `first_level`/`last_level` arguments in different getter methods.

## [5.0.2] - 2022-04-21

### Fixed

- context: Fixed reporting incorrect reindexing reason.
- exceptions: Fixed crash with `FrozenInstanceError` when an exception is raised from a callback.
- jobs: Fixed graceful shutdown of daemon jobs.

### Improved

- codegen: Refined `on_rollback` hook template.
- exceptions: Updated help messages for known exceptions.
- tzkt: Do not request reindexing if missing subgroups have matched no handlers.

## [5.0.1] - 2022-04-12

### Fixed

- cli: Fixed `schema init` command crash with SQLite databases.
- index: Fixed spawning datasources in oneshot mode.
- tzkt: Fixed processing realtime messages.

## [5.0.0] - 2022-04-08

This release contains no changes except for the version number.

## [5.0.0-rc4] - 2022-04-04

### Added

- tzkt: Added ability to process realtime messages with lag.

## [4.2.7] - 2022-04-02

### Fixed

- config: Fixed `jobs` config section validation.
- hasura: Fixed metadata generation for v2.3.0 and above.
- tzkt: Fixed `get_originated_contracts` and `get_similar_contracts` methods response.

## [5.0.0-rc3] - 2022-03-28

### Added

- config: Added `custom` section to store arbitrary user data.

### Fixed

- config: Fixed default SQLite path (`:memory:`).
- tzkt: Fixed pagination in several getter methods.
- tzkt: Fixed data loss when `skip_history` option is enabled.

### Removed

- config: Removed dummy `advanced.oneshot` flag.
- cli: Removed `docker init` command.
- cli: Removed dummy `schema approve --hashes` flag.

## [5.0.0-rc2] - 2022-03-13

### Fixed

- tzkt: Fixed crash in methods that do not support cursor pagination.
- prometheus: Fixed invalid metric labels. 

## [5.0.0-rc1] - 2022-03-02

### Added

- metadata: Added `metadata_interface` feature flag to expose metadata in TzKT format.
- prometheus: Added ability to expose Prometheus metrics.
- tzkt: Added missing fields to the `HeadBlockData` model.
- tzkt: Added `iter_...` methods to iterate over item batches.

### Fixed

- tzkt: Fixed possible OOM while calling methods that support pagination.
- tzkt: Fixed possible data loss in `get_originations` and `get_quotes` methods.

### Changed

- tzkt: Added `offset` and `limit` arguments to all methods that support pagination.

### Removed

- bcd: Removed `bcd` datasource and config section.

### Performance

- dipdup: Use fast `orjson` library instead of built-in `json` where possible.

## [4.2.6] - 2022-02-25

### Fixed

- database: Fixed generating table names from uppercase model names.
- http: Fixed bug that leads to caching invalid responses on the disk.
- tzkt: Fixed processing realtime messages with data from multiple levels.

## [4.2.5] - 2022-02-21

### Fixed

- database: Do not add the `schema` argument to the PostgreSQL connection string when not needed.
- hasura: Wait for Hasura to be configured before starting indexing.

## [4.2.4] - 2022-02-14

### Added

- config: Added `http` datasource to making arbitrary http requests.

### Fixed

- context: Fixed crash when calling `fire_hook` method.
- context: Fixed `HookConfig.atomic` flag, which was ignored in `fire_hook` method.
- database: Create missing tables even if `Schema` model is present.
- database: Fixed excess increasing of `decimal` context precision.
- index: Fixed loading handler callbacks from nested packages ([@veqtor](https://github.com/veqtor)).

### Other

- ci: Added GitHub Action to build and publish Docker images for each PR opened.

## [4.2.3] - 2022-02-08

### Fixed

- ci: Removed `black 21.12b0` dependency since bug in `datamodel-codegen-generator` is fixed.
- cli: Fixed `config export` command crash when `advanced.reindex` dictionary is present.
- cli: Removed optionals from `config export` output so the result can be loaded again.
- config: Verify `advanced.scheduler` config for the correctness and unsupported features.
- context: Fixed ignored `wait` argument of `fire_hook` method.
- hasura: Fixed processing relation fields with missing `related_name`.
- jobs: Fixed default `apscheduler` config.
- tzkt: Fixed crash occurring when reorg message is the first one received by the datasource.

## [4.2.2] - 2022-02-01

### Fixed

- config: Fixed `ipfs` datasource config.

## [4.2.1] - 2022-01-31

### Fixed

- ci: Added `black 21.12b0` dependency to avoid possible conflict with `datamodel-codegen-generator`.

## [4.2.0] - 2022-01-31

### Added

- context: Added `wait` argument to `fire_hook` method to escape current transaction context.
- context: Added `ctx.get_<kind>_datasource` helpers to avoid type casting.
- hooks: Added ability to configure `apscheduler` with `AdvancedConfig.scheduler` field.
- http: Added `request` method to send arbitrary requests (affects all datasources).
- ipfs: Added `ipfs` datasource to download JSON and binary data from IPFS.

### Fixed

- http: Removed dangerous method `close_session`.
- context: Fixed help message of `IndexAlreadyExistsError` exception.

### Deprecated

- bcd: Added deprecation notice.

### Other

- dipdup: Removed unused internal methods.

## [4.1.2] - 2022-01-27

### Added

- cli: Added `schema wipe --force` argument to skip confirmation prompt.

### Fixed

- cli: Show warning about deprecated `--hashes` argument
- cli: Ignore `SIGINT` signal when shutdown is in progress.
- sentry: Ignore exceptions when shutdown is in progress.

## [4.1.1] - 2022-01-25

### Fixed

- cli: Fixed stacktraces missing on exception.
- cli: Fixed wrapping `OSError` with `ConfigurationError` during config loading.
- hasura: Fixed printing help messages on `HasuraError`.
- hasura: Preserve a list of sources in Hasura Cloud environments.
- hasura: Fixed `HasuraConfig.source` config option.

### Changed

- cli: Unknown exceptions are no longer wrapped with `DipDupError`.

### Performance

- hasura: Removed some useless requests.

## [4.1.0] - 2022-01-24

### Added

- cli: Added `schema init` command to initialize database schema.
- cli: Added `--force` flag to `hasura configure` command.
- codegen: Added support for subpackages inside callback directories.
- hasura: Added `dipdup_head_status` view and REST endpoint.
- index: Added an ability to skip historical data while synchronizing `big_map` indexes.
- metadata: Added `metadata` datasource.
- tzkt: Added `get_big_map` and `get_contract_big_maps` datasource methods.

## [4.0.5] - 2022-01-20

### Fixed

- index: Fixed deserializing manually modified typeclasses.

## [4.0.4] - 2022-01-17

### Added

- cli: Added `--keep-schemas` flag to `init` command to preserve JSONSchemas along with generated types.

### Fixed

- demos: Tezos Domains and Homebase DAO demos were updated from edo2net to mainnet contracts.
- hasura: Fixed missing relations for models with `ManyToManyField` fields.
- tzkt: Fixed parsing storage with nested structures.

### Performance

- dipdup: Minor overall performance improvements.

### Other

- ci: Cache virtual environment in GitHub Actions.
- ci: Detect CI environment and skip tests that fail in GitHub Actions.
- ci: Execute tests in parallel with `pytest-xdist` when possible.
- ci: More strict linting rules of `flake8`.

## [4.0.3] - 2022-01-09

### Fixed

- tzkt: Fixed parsing parameter with an optional value.

## [4.0.2] - 2022-01-06

### Added

- tzkt: Added optional `delegate_address` and `delegate_alias` fields to `OperationData`.

### Fixed

- tzkt: Fixed crash due to unprocessed pysignalr exception.
- tzkt: Fixed parsing `OperationData.amount` field.
- tzkt: Fixed parsing storage with top-level boolean fields.

## [4.0.1] - 2021-12-30

### Fixed

- codegen: Fixed generating storage typeclasses with `Union` fields.
- codegen: Fixed preprocessing contract JSONSchema.
- index: Fixed processing reindexing reason saved in the database.
- tzkt: Fixed processing operations with default entrypoint and empty parameter.
- tzkt: Fixed crash while recursively applying bigmap diffs to the storage.

### Performance

- tzkt: Increased speed of applying bigmap diffs to operation storage.

## [4.0.0] - 2021-12-24

This release contains no changes except for the version number.

## [4.0.0-rc3] - 2021-12-20

### Fixed

- cli: Fixed missing `schema approve --hashes` argument.
- codegen: Fixed contract address used instead of an alias when typename is not set.
- tzkt: Fixed processing operations with entrypoint `default`.
- tzkt: Fixed regression in processing migration originations.
- tzkt: Fixed filtering of big map diffs by the path.

### Removed

- cli: Removed deprecated `run --oneshot` argument and `clear-cache` command.

## [4.0.0-rc2] - 2021-12-11

### ⚠ Migration

- Run `dipdup init` command to generate `on_synchronized` hook stubs.

### Added

- hooks: Added `on_synchronized` hook, which fires each time all indexes reach realtime state.

### Fixed

- cli: Fixed config not being verified when invoking some commands.
- codegen: Fixed generating callback arguments for untyped operations.
- index: Fixed incorrect log messages, remove duplicate ones.
- index: Fixed crash while processing storage of some contracts.
- index: Fixed matching of untyped operations filtered by `source` field ([@pravin-d](https://github.com/pravin-d)).

### Performance

- index: Checks performed on each iteration of the main DipDup loop are slightly faster now.

## [4.0.0-rc1] - 2021-12-02

### ⚠ Migration

- Run `dipdup schema approve` command on every database you want to use with 4.0.0-rc1. Running `dipdup migrate` is not necessary since `spec_version` hasn't changed in this release.

### Added

- cli: Added `run --early-realtime` flag to establish a realtime connection before all indexes are synchronized.
- cli: Added `run --merge-subscriptions` flag to subscribe to all operations/big map diffs during realtime indexing.
- cli: Added `status` command to print the current status of indexes from the database.
- cli: Added `config export [--unsafe]` command to print config after resolving all links and variables.
- cli: Added `cache show` command to get information about file caches used by DipDup.
- config: Added `first_level` and `last_level` optional fields to `TemplateIndexConfig`. These limits are applied after ones from the template itself.
- config: Added `daemon` boolean field to `JobConfig` to run a single callback indefinitely. Conflicts with `crontab` and `interval` fields.
- config: Added `advanced` top-level section.

### Fixed

- cli: Fixed crashes and output inconsistency when piping DipDup commands.
- cli: Fixed `schema wipe --immune` flag being ignored.
- codegen: Fixed missing imports in handlers generated during init.
- coinbase: Fixed possible data inconsistency caused by caching enabled for method `get_candles`.
- http: Fixed increasing sleep time between failed request attempts.
- index: Fixed invocation of head index callback.
- index: Fixed `CallbackError` raised instead of `ReindexingRequiredError` in some cases.
- tzkt: Fixed resubscribing when realtime connectivity is lost for a long time.
- tzkt: Fixed sending useless subscription requests when adding indexes in runtime.
- tzkt: Fixed `get_originated_contracts` and `get_similar_contracts` methods whose output was limited to `HTTPConfig.batch_size` field.
- tzkt: Fixed lots of SignalR bugs by replacing `aiosignalrcore` library with `pysignalr`.

## Changed

- cli: `dipdup schema wipe` command now requires confirmation when invoked in the interactive shell.
- cli: `dipdup schema approve` command now also causes a recalculation of schema and index config hashes.
- index: DipDup will recalculate respective hashes if reindexing is triggered with `config_modified: ignore` or `schema_modified: ignore` in advanced config.

### Deprecated

- cli: `run --oneshot` option is deprecated and will be removed in the next major release. The oneshot mode applies automatically when `last_level` field is set in the index config.
- cli: `clear-cache` command is deprecated and will be removed in the next major release. Use `cache clear` command instead.

### Performance

- config: Configuration files are loaded 10x times faster.
- index: Number of operations processed by matcher reduced by 40%-95% depending on the number of addresses and entrypoints used.
- tzkt: Rate limit was increased. Try to set `connection_timeout` to a higher value if requests fail with `ConnectionTimeout` exception.
- tzkt: Improved performance of response deserialization. 

## [3.1.3] - 2021-11-15

### Fixed

- codegen: Fixed missing imports in operation handlers. 
- codegen: Fixed invalid imports and arguments in big_map handlers.

## [3.1.2] - 2021-11-02

### Fixed

- Fixed crash occurred during synchronization of big map indexes.

## [3.1.1] - 2021-10-18

### Fixed

- Fixed loss of realtime subscriptions occurred after TzKT API outage.
- Fixed updating schema hash in `schema approve` command.
- Fixed possible crash occurred while Hasura is not ready.

## [3.1.0] - 2021-10-12

### Added

- New index class `HeadIndex` (configuration: [`dipdup.config.HeadIndexConfig`](https://github.com/dipdup-net/dipdup-py/blob/master/src/dipdup/config.py#L778)). Use this index type to handle head (limited block header content) updates. This index type is realtime-only: historical data won't be indexed during the synchronization stage.
- Added three new commands: `schema approve`, `schema wipe`, and `schema export`. Run `dipdup schema --help` command for details.

### Changed

- Triggering reindexing won't lead to dropping the database automatically anymore. `ReindexingRequiredError` is raised instead. `--forbid-reindexing` option has become default.
- `--reindex` option is removed. Use `dipdup schema wipe` instead.
- Values of `dipdup_schema.reindex` field updated to simplify querying database. See [`dipdup.enums.ReindexingReason`](https://github.com/dipdup-net/dipdup-py/blob/master/src/dipdup/enums.py) class for possible values.

### Fixed

- Fixed `ReindexRequiredError` not being raised when running DipDup after reindexing was triggered.
- Fixed index config hash calculation. Hashes of existing indexes in a database will be updated during the first run.
- Fixed issue in `BigMapIndex` causing the partial loss of big map diffs.
- Fixed printing help for CLI commands.
- Fixed merging storage which contains specific nested structures.

### Improved

- Raise `DatabaseConfigurationError` exception when project models are not compatible with GraphQL.
- Another bunch of performance optimizations. Reduced DB pressure, speeded up parallel processing lots of indexes.
- Added initial set of performance benchmarks (run: `./scripts/run_benchmarks.sh`)

## [3.0.4] - 2021-10-04

### Improved

- A significant increase in indexing speed.

### Fixed

- Fixed unexpected reindexing caused by the bug in processing zero- and single-level rollbacks.
- Removed unnecessary file IO calls that could cause `PermissionError` exception in Docker environments.
- Fixed possible violation of block-level atomicity during realtime indexing.

### Changes

- Public methods of `TzktDatasource` now return immutable sequences.

## [3.0.3] - 2021-10-01

### Fixed

- Fixed processing of single-level rollbacks emitted before rolled back head.

## [3.0.2] - 2021-09-30

### Added

- Human-readable `CHANGELOG.md` 🕺
- Two new options added to `dipdup run` command:
  - `--forbid-reindexing` – raise `ReindexingRequiredError` instead of truncating database when reindexing is triggered for any reason. To continue indexing with existing database run `UPDATE dipdup_schema SET reindex = NULL;`
  - `--postpone-jobs` – job scheduler won't start until all indexes are synchronized. 

### Changed

- Migration to this version requires reindexing.
- `dipdup_index.head_id` foreign key removed. `dipdup_head` table still contains the latest blocks from Websocket received by each datasource.

### Fixed

- Removed unnecessary calls to TzKT API.
- Fixed removal of PostgreSQL extensions (`timescaledb`, `pgcrypto`) by function `truncate_database` triggered on reindex.
- Fixed creation of missing project package on `init`.
- Fixed invalid handler callbacks generated on `init`.
- Fixed detection of existing types in the project.
- Fixed race condition caused by event emitter concurrency.
- Capture unknown exceptions with Sentry before wrapping to `DipDupError`.
- Fixed job scheduler start delay.
- Fixed processing of reorg messages.

## [3.0.1] - 2021-09-24

### Added

- Added `get_quote` and `get_quotes` methods to `TzKTDatasource`.

### Fixed

- Defer spawning index datasources until initial sync is complete. It helps to mitigate some WebSocket-related crashes, but initial sync is a bit slower now.
- Fixed possible race conditions in `TzKTDatasource`.
- Start `jobs` scheduler after all indexes sync with a current head to speed up indexing.

<!-- Links -->
[keep a changelog]: https://keepachangelog.com/en/1.0.0/
[semantic versioning]: https://semver.org/spec/v2.0.0.html

<!-- Versions -->
[unreleased]: https://github.com/dipdup-net/dipdup-py/compare/5.2.4...HEAD
[5.2.4]: https://github.com/dipdup-net/dipdup-py/compare/5.2.3...5.2.4
[5.2.3]: https://github.com/dipdup-net/dipdup-py/compare/5.2.2...5.2.3
[5.2.2]: https://github.com/dipdup-net/dipdup-py/compare/5.2.1...5.2.2
[5.2.1]: https://github.com/dipdup-net/dipdup-py/compare/5.2.0...5.2.1
[5.2.0]: https://github.com/dipdup-net/dipdup-py/compare/5.1.7...5.2.0
[5.1.7]: https://github.com/dipdup-net/dipdup-py/compare/5.1.6...5.1.7
[5.1.6]: https://github.com/dipdup-net/dipdup-py/compare/5.1.5...5.1.6
[5.1.5]: https://github.com/dipdup-net/dipdup-py/compare/5.1.4...5.1.5
[5.1.4]: https://github.com/dipdup-net/dipdup-py/compare/5.1.3...5.1.4
[5.1.3]: https://github.com/dipdup-net/dipdup-py/compare/5.1.2...5.1.3
[5.1.2]: https://github.com/dipdup-net/dipdup-py/compare/5.1.1...5.1.2
[5.1.1]: https://github.com/dipdup-net/dipdup-py/compare/5.1.0...5.1.1
[5.1.0]: https://github.com/dipdup-net/dipdup-py/compare/5.0.4...5.1.0
[5.0.4]: https://github.com/dipdup-net/dipdup-py/compare/5.0.3...5.0.4
[5.0.3]: https://github.com/dipdup-net/dipdup-py/compare/5.0.2...5.0.3
[5.0.2]: https://github.com/dipdup-net/dipdup-py/compare/5.0.1...5.0.2
[5.0.1]: https://github.com/dipdup-net/dipdup-py/compare/5.0.0...5.0.1
[5.0.0]: https://github.com/dipdup-net/dipdup-py/compare/5.0.0-rc4...5.0.0
[5.0.0-rc4]: https://github.com/dipdup-net/dipdup-py/compare/5.0.0-rc3...5.0.0-rc4
[4.2.7]: https://github.com/dipdup-net/dipdup-py/compare/4.2.6...4.2.7
[5.0.0-rc3]: https://github.com/dipdup-net/dipdup-py/compare/5.0.0-rc2...5.0.0-rc3
[5.0.0-rc2]: https://github.com/dipdup-net/dipdup-py/compare/5.0.0-rc1...5.0.0-rc2
[5.0.0-rc1]: https://github.com/dipdup-net/dipdup-py/compare/4.2.6...5.0.0-rc1
[4.2.6]: https://github.com/dipdup-net/dipdup-py/compare/4.2.5...4.2.6
[4.2.5]: https://github.com/dipdup-net/dipdup-py/compare/4.2.4...4.2.5
[4.2.4]: https://github.com/dipdup-net/dipdup-py/compare/4.2.3...4.2.4
[4.2.3]: https://github.com/dipdup-net/dipdup-py/compare/4.2.2...4.2.3
[4.2.2]: https://github.com/dipdup-net/dipdup-py/compare/4.2.1...4.2.2
[4.2.1]: https://github.com/dipdup-net/dipdup-py/compare/4.2.0...4.2.1
[4.2.0]: https://github.com/dipdup-net/dipdup-py/compare/4.1.2...4.2.0
[4.1.2]: https://github.com/dipdup-net/dipdup-py/compare/4.1.1...4.1.2
[4.1.1]: https://github.com/dipdup-net/dipdup-py/compare/4.1.0...4.1.1
[4.1.0]: https://github.com/dipdup-net/dipdup-py/compare/4.0.5...4.1.0
[4.0.5]: https://github.com/dipdup-net/dipdup-py/compare/4.0.4...4.0.5
[4.0.4]: https://github.com/dipdup-net/dipdup-py/compare/4.0.3...4.0.4
[4.0.3]: https://github.com/dipdup-net/dipdup-py/compare/4.0.2...4.0.3
[4.0.2]: https://github.com/dipdup-net/dipdup-py/compare/4.0.1...4.0.2
[4.0.1]: https://github.com/dipdup-net/dipdup-py/compare/4.0.0...4.0.1
[4.0.0]: https://github.com/dipdup-net/dipdup-py/compare/4.0.0-rc3...4.0.0
[4.0.0-rc3]: https://github.com/dipdup-net/dipdup-py/compare/4.0.0-rc2...4.0.0-rc3
[4.0.0-rc2]: https://github.com/dipdup-net/dipdup-py/compare/4.0.0-rc1...4.0.0-rc2
[4.0.0-rc1]: https://github.com/dipdup-net/dipdup-py/compare/3.1.3...4.0.0-rc1
[3.1.3]: https://github.com/dipdup-net/dipdup-py/compare/3.1.2...3.1.3
[3.1.2]: https://github.com/dipdup-net/dipdup-py/compare/3.1.1...3.1.2
[3.1.1]: https://github.com/dipdup-net/dipdup-py/compare/3.1.0...3.1.1
[3.1.0]: https://github.com/dipdup-net/dipdup-py/compare/3.0.4...3.1.0
[3.0.4]: https://github.com/dipdup-net/dipdup-py/compare/3.0.3...3.0.4
[3.0.3]: https://github.com/dipdup-net/dipdup-py/compare/3.0.2...3.0.3
[3.0.2]: https://github.com/dipdup-net/dipdup-py/compare/3.0.1...3.0.2
[3.0.1]: https://github.com/dipdup-net/dipdup-py/compare/3.0.0...3.0.1
[3.0.0]: https://github.com/Author/Repository/releases/tag/3.0.0<|MERGE_RESOLUTION|>--- conflicted
+++ resolved
@@ -5,7 +5,6 @@
 The format is based on [Keep a Changelog],
 and this project adheres to [Semantic Versioning].
 
-<<<<<<< HEAD
 ## [Unreleased]
 
 - cli: Added `config export --full` flag to resolve templates before printing config.
@@ -23,14 +22,13 @@
 
 - hooks: Removed deprecated `on_rollback` hook.
 - index: Do not try to avoid single-level rollbacks by comparing operation hashes.
-=======
+
 ## [5.2.4] - 2022-07-17
 
 ### Fixed
 
 - cli: Fixed logs being printed to stderr instead of stdout.
 - config: Fixed job scheduler not starting when config contains no indexes.
->>>>>>> 3ce33503
 
 ## [5.2.3] - 2022-07-07
 
