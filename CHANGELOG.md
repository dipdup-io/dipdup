# Changelog

Please use [this](https://docs.gitlab.com/ee/development/changelog.html) document as guidelines to keep a changelog.

<<<<<<< HEAD
## 4.0.0 - [unrleased]

### Fixed

* Fixed missing `schema approve --hashes` argument.
* Fixed regression in processing migration originations.

### Removed

* Removed deprecated `run --oneshot` argument and `clear-cache` command.
=======
## [unreleased]

### Fixed

* codegen: Fixed contract address used instead of an alias when typename is not set.
* tzkt: Fixed processing operations with entrypoint `default`
>>>>>>> c799bc10

## 4.0.0-rc2 - 2021-12-11

### ⚠ Migration

* Run `dipdup init` command to generate `on_synchronized` hook stubs.

### Added

* hooks: Added `on_synchronized` hook, which fires each time all indexes reach realtime state.

### Fixed

* cli: Fixed config not being verified when invoking some commands.
* codegen: Fixed generating callback arguments for untyped operations.
* index: Fixed incorrect log messages, remove duplicate ones.
* index: Fixed crash while processing storage of some contracts.
* index: Fixed matching of untyped operations filtered by `source` field ([@pravin-d](https://github.com/pravin-d)).

### Performance

* index: Checks performed on each iteration of the main DipDup loop are slightly faster now.

## 4.0.0-rc1 - 2021-12-02

### ⚠ Migration

* Run `dipdup schema approve` command on every database you want to use with 4.0.0-rc1. Running `dipdup migrate` is not necessary since `spec_version` hasn't changed in this release.

### Added

* cli: Added `run --early-realtime` flag to establish a realtime connection before all indexes are synchronized.
* cli: Added`run --merge-subscriptions`  flag to subscribe to all operations/big map diffs during realtime indexing. This flag helps to avoid reaching TzKT subscriptions limit (currently 10000 channels).
* cli: Added `status` command to print the current status of indexes from the database.
* cli: Added `config export [--unsafe]` command to print config after resolving all links and variables. Add `--unsafe` option to substitute environment variables.
* cli: Added `cache show` command to get information about file caches used by DipDup.
* config: Added `first_level` and `last_level` optional fields to `TemplateIndexConfig`. These limits are applied after ones from the template itself.
* config: Added `daemon` boolean field to `JobConfig` to run a single callback indefinitely. Conflicts with `crontab` and `interval` fields.
* config: Added `advanced` top-level section with following fields:

```yaml
advanced:
  early_realtime: False
  merge_subscriptions: False
  oneshot: False
  postpone_jobs: False
  reindex:
    manual: exception
    migration: wipe
    rollback: ignore
    config_modified: exception
    schema_modified: wipe
```

`ReindexingRequiredError` exception is raised by default when reindexing is triggered. CLI flags have priority over self-titled `AdvancedConfig` fields.

### Fixed

* cli: Fixed crashes and output inconsistency when piping DipDup commands.
* cli: Fixed `schema wipe --immune` flag being ignored.
* codegen: Fixed missing imports in handlers generated during init.
* coinbase: Fixed possible data inconsistency caused by caching enabled for method `get_candles`.
* http: Fixed increasing sleep time between failed request attempts.
* index: Fixed invocation of head index callback.
* index: Fixed `CallbackError` raised instead of `ReindexingRequiredError` in some cases.
* tzkt: Fixed resubscribing when realtime connectivity is lost for a long time.
* tzkt: Fixed sending useless subscription requests when adding indexes in runtime.
* tzkt: Fixed `get_originated_contracts` and `get_similar_contracts` methods whose output was limited to `HTTPConfig.batch_size` field.
* tzkt: Fixed lots of SignalR bugs by replacing `aiosignalrcore` library with `pysignalr`.

## Changed

* cli: `dipdup schema wipe` command now requires confirmation when invoked in the interactive shell.
* cli: `dipdup schema approve` command now also causes a recalculation of schema and index config hashes.
* index: DipDup will recalculate respective hashes if reindexing is triggered with `config_modified: ignore` or `schema_modified: ignore` in advanced config.

### Deprecated

* cli: `run --oneshot` option is deprecated and will be removed in the next major release. The oneshot mode applies automatically when `last_level` field is set in the index config.
* cli: `clear-cache` command is deprecated and will be removed in the next major release. Use `cache clear` command instead.

### Performance

* config: Configuration files are loaded 10x times faster.
* index: Number of operations processed by matcher reduced by 40%-95% depending on the number of addresses and entrypoints used.
* tzkt: Rate limit was increased. Try to set `connection_timeout` to a higher value if requests fail with `ConnectionTimeout` exception.
* tzkt: Improved performance of response deserialization. 

## 3.1.3 - 2021-11-15

### Fixed

* codegen: Fixed missing imports in operation handlers. 
* codegen: Fixed invalid imports and arguments in big_map handlers.

## 3.1.2 - 2021-11-02

### Fixed

* Fixed crash occurred during synchronization of big map indexes.

## 3.1.1 - 2021-10-18

### Fixed

* Fixed loss of realtime subscriptions occurred after TzKT API outage.
* Fixed updating schema hash in `schema approve` command.
* Fixed possible crash occurred while Hasura is not ready.

## 3.1.0 - 2021-10-12

### Added

* New index class `HeadIndex` (configuration: [`dipdup.config.HeadIndexConfig`](https://github.com/dipdup-net/dipdup-py/blob/master/src/dipdup/config.py#L778)). Use this index type to handle head (limited block header content) updates. This index type is realtime-only: historical data won't be indexed during the synchronization stage.
* Added three new commands: `schema approve`, `schema wipe`, and `schema export`. Run `dipdup schema --help` command for details.

### Changed

* Triggering reindexing won't lead to dropping the database automatically anymore. `ReindexingRequiredError` is raised instead. `--forbid-reindexing` option has become default.
* `--reindex` option is removed. Use `dipdup schema wipe` instead.
* Values of `dipdup_schema.reindex` field updated to simplify querying database. See [`dipdup.enums.ReindexingReason`](https://github.com/dipdup-net/dipdup-py/blob/master/src/dipdup/enums.py) class for possible values.

### Fixed

* Fixed `ReindexRequiredError` not being raised when running DipDup after reindexing was triggered.
* Fixed index config hash calculation. Hashes of existing indexes in a database will be updated during the first run.
* Fixed issue in `BigMapIndex` causing the partial loss of big map diffs.
* Fixed printing help for CLI commands.
* Fixed merging storage which contains specific nested structures.

### Improved

* Raise `DatabaseConfigurationError` exception when project models are not compatible with GraphQL.
* Another bunch of performance optimizations. Reduced DB pressure, speeded up parallel processing lots of indexes.
* Added initial set of performance benchmarks (run: `./scripts/run_benchmarks.sh`)

## 3.0.4 - 2021-10-04

### Improved

* A significant increase in indexing speed.

### Fixed

* Fixed unexpected reindexing caused by the bug in processing zero- and single-level rollbacks.
* Removed unnecessary file IO calls that could cause `PermissionError` exception in Docker environments.
* Fixed possible violation of block-level atomicity during realtime indexing.

### Changes

* Public methods of `TzktDatasource` now return immutable sequences.

## 3.0.3 - 2021-10-01

### Fixed

* Fixed processing of single-level rollbacks emitted before rolled back head.

## 3.0.2 - 2021-09-30

### Added

* Human-readable `CHANGELOG.md` 🕺
* Two new options added to `dipdup run` command:
  * `--forbid-reindexing` – raise `ReindexingRequiredError` instead of truncating database when reindexing is triggered for any reason. To continue indexing with existing database run `UPDATE dipdup_schema SET reindex = NULL;`
  * `--postpone-jobs` – job scheduler won't start until all indexes are synchronized. 

### Changed

* Migration to this version requires reindexing.
* `dipdup_index.head_id` foreign key removed. `dipdup_head` table still contains the latest blocks from Websocket received by each datasource.

### Fixed

* Removed unnecessary calls to TzKT API.
* Fixed removal of PostgreSQL extensions (`timescaledb`, `pgcrypto`) by function `truncate_database` triggered on reindex.
* Fixed creation of missing project package on `init`.
* Fixed invalid handler callbacks generated on `init`.
* Fixed detection of existing types in the project.
* Fixed race condition caused by event emitter concurrency.
* Capture unknown exceptions with Sentry before wrapping to `DipDupError`.
* Fixed job scheduler start delay.
* Fixed processing of reorg messages.

## 3.0.1 - 2021-09-24

### Added

* Added `get_quote` and `get_quotes` methods to `TzKTDatasource`.

### Fixed

* Defer spawning index datasources until initial sync is complete. It helps to mitigate some WebSocket-related crashes, but initial sync is a bit slower now.
* Fixed possible race conditions in `TzKTDatasource`.
* Start `jobs` scheduler after all indexes sync with a current head to speed up indexing.<|MERGE_RESOLUTION|>--- conflicted
+++ resolved
@@ -2,25 +2,18 @@
 
 Please use [this](https://docs.gitlab.com/ee/development/changelog.html) document as guidelines to keep a changelog.
 
-<<<<<<< HEAD
-## 4.0.0 - [unrleased]
-
-### Fixed
-
-* Fixed missing `schema approve --hashes` argument.
-* Fixed regression in processing migration originations.
-
-### Removed
-
-* Removed deprecated `run --oneshot` argument and `clear-cache` command.
-=======
 ## [unreleased]
 
 ### Fixed
 
+* cli: Fixed missing `schema approve --hashes` argument.
 * codegen: Fixed contract address used instead of an alias when typename is not set.
 * tzkt: Fixed processing operations with entrypoint `default`
->>>>>>> c799bc10
+* tzkt: Fixed regression in processing migration originations.
+
+### Removed
+
+* Removed deprecated `run --oneshot` argument and `clear-cache` command.
 
 ## 4.0.0-rc2 - 2021-12-11
 
