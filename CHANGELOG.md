--- conflicted
+++ resolved
@@ -4,22 +4,13 @@
 
 ### Added
 
-<<<<<<< HEAD
 * context: Added `execute_sql_query` method to run queries from `<project>/sql` directory.
-
-### Fixed
-
-* context: Fixed `execute_sql_scripts` method when the path is a file.
-
-### Deprecated
-
-* context: `execute_sql` is deprecated, use `execute_sql_scripts` instead.
-=======
 * config: Added `logging` config field.
 * config: Added `hasura.create_source` flag to create PostgreSQL source if missing.
 
 ### Fixed
 
+* context: Fixed `execute_sql` method when the path is a file.
 * hasura: Do not apply table customizations to tables from other sources.
 
 ### Deprecated
@@ -27,7 +18,7 @@
 * cli: `--logging-config` option is deprecated.
 * cli: All `run` command flags are deprecated. Use the `advanced` section of the config.
 * cli: `cache show` and `cache clear` commands are deprecated.
-* config: `http.cache` flag is deprecated.
+* config: `http.cache` flag is deprecated
 
 ## 5.1.7 - 2022-06-15
 
@@ -41,7 +32,6 @@
 
 * cli: Commands with `--help` option no longer require a working DipDup config.
 * index: Fixed crash with `RuntimeError` after continuous realtime connection loss.
->>>>>>> 0cbfc298
 
 ### Performance
 
