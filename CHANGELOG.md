--- conflicted
+++ resolved
@@ -4,23 +4,18 @@
 
 ## [unreleased]
 
-<<<<<<< HEAD
-## Fixed
+### Added
+
+* tzkt: Added optional `delegate_address` and `delegate_alias` fields to `OperationData`.
+
+### Fixed
 
 * tzkt: Fixed crash due to unprocessed pysignalr exception.
-=======
-## Added
-
-* tzkt: Added optional `delegate_address` and `delegate_alias` fields to `OperationData`.
-
-## Fixed
-
-* tzkt: Fixed incorrect parsing of `OperationData.amount` field.
->>>>>>> aa6bc020
+* tzkt: Fixed parsing `OperationData.amount` field.
 
 ## 4.0.1 - 2021-12-30
 
-## Fixed
+### Fixed
 
 * codegen: Fixed generating storage typeclasses with `Union` fields.
 * codegen: Fixed preprocessing contract JSONSchema.
@@ -28,7 +23,7 @@
 * tzkt: Fixed processing operations with default entrypoint and empty parameter.
 * tzkt: Fixed crash while recursively applying bigmap diffs to the storage.
 
-## Performance
+### Performance
 
 * tzkt: Increased speed of applying bigmap diffs to operation storage.
 
