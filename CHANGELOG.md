# Changelog

All notable changes to this project will be documented in this file.

The format is based on [Keep a Changelog], and this project adheres to [Semantic Versioning].

## [Unreleased]

### Added

<<<<<<< HEAD
- project: Added optional `package_manager` field to replay config.
- project: Added Makefile to the default project template (only for new projects).

### Fixed

- codegen: Use datamodel-code-generator from the project's virtualenv.
- install: Don't install datamodel-code-generator as a CLI tool.
- install: Respect package manager if specified in pyproject.toml.
=======
- evm.node: Requesting logs for multiple blocks at once for EVM nodes to improve performance
- evm.subsquid: Added metrics for Subsquid Cloud deploy.

### Security

- deps: Updated PyArrow to 14.0.1 to fix [CVE-2023-47248](https://github.com/advisories/GHSA-5wvp-7f3h-6wmm)
>>>>>>> 575b4366

## [7.1.1] - 2023-11-07

### Fixed

- cli: Fixed crash on early Python 3.11 releases.
- project: Update default Docker tag for TimescaleDB HA.

## [7.1.0] - 2023-10-27

### Added

- cli: Added `--unsafe`, `--compose`, `--internal` flags to `config env` command.
- cli: Added missing short equivalents for options in some commands.
- cli: Relative paths to be initialized now can be passed to the `init` command as arguments.
- tezos.tzkt.token_balances: Added new index.

### Fixed

- cli: Fixed `DIPDUP_DEBUG` not being applied to the package logger.
- tezos.tzkt.token_transfers: Fixed filtering transfers by token_id.

## [7.0.2] - 2023-10-10

### Added

- database: Added `dipdup_wipe` and `dipdup_approve` SQL functions to the schema.

### Fixed

- cli: Fixed `schema wipe` command for SQLite databases.
- tezos.tzkt: Fixed regression in `get_transactions` method pagination.

## [6.5.13] - 2023-10-10

### Fixed

- tzkt: Fixed regression in `get_transactions` method pagination.

## [7.0.1] - 2023-09-30

### Added

- env: Added `DIPDUP_DEBUG` environment variable to enable debug logging.

### Fixed

- cli: Use correct data path with timescaledb-ha Docker image.
- demos: Fixed decimal overflow in `demo_uniswap` project.
- evm.node: Fixed incorrect log request parameters.
- evm.subsquid.events: Fixed issue with determining the last level when syncing with node.
- hasura: Increated retry count for initial connection (healthcheck).

## [7.0.0] - 2023-09-25

### Fixed

- cli: Import package submodules before starting indexing to fail early on import errors.
- cli: Fixed ordering of crash reports in `report` group commands.
- evm.node: Fixed parsing topics and integers in datasource models.
- evm.subsquid.events: Fixed incorrrect log request parameters.
- install: Fixed issue with interpreting user answers in some cases.
- tezos.tzkt: Fixed operation matching when contract code hash specified as a string.
- tezos.tzkt: Fixed issue with processing rollbacks while sync is in progress.
- tezos.tzkt.events: Fixed parsing contract event data.
- tezos.tzkt.operations: Fixed parsing operations with empty parameters.

## [6.5.12] - 2023-09-15

### Fixed

- tzkt: Fixed issue with processing rollbacks while sync is in progress.
- tzkt: Fixed operation matching when contract code hash specified as a string.
- tzkt: Fixed parsing contract event data.

## [7.0.0rc5] - 2023-09-06

### Fixed

- evm.subsquid: Create a separate aiohttp session for each worker.
- evm.subsquid.events: Sync to `last_level` if specified in config.
- evm.node: Set `timestamp` field to the block timestamp.

## [6.5.11] - 2023-09-02

### Fixed

- index: Fixed crash when parsing typed transactions with empty parameter.
- tzkt: Fixed pagination when requesting transactions.
- tzkt: Use cursor iteration where possible.

## [7.0.0rc4] - 2023-08-23

### Added

- models: Added optional `maxsize` meta field to `CachedModel` to limit the LRU cache size.

### Fixed

- cli: Fixed `config export --full` command showing original config.
- cli: Keep the last 100 reports only.
- cli: Fixed `schema wipe` command crash due to `dipdup_meta` table being always immune.
- config: Don't create empty SentryConfig if DSN is not set.
- context: Share internal state between context instances.
- evm.node: Fixed keepalive loop for websocket connection.
- evm.node: Fixed parsing empty realtime message payloads.
- jobs: Don't add jobs before scheduler is started.
- package: Fixed package detection for poetry managed projects.
- package: Fixed mypy command in default template.
- package: Create package symlink only when needed.

### Changed

- cli: `report` command renamed to `report ls`.

## [7.0.0rc3] - 2023-08-05

### Fixed

- ci: Fixed dipdup package metadata.
- cli: Generate base template from replay only when --base flag is set.
- cli: Remove cached jsonschemas when calling init --force.
- codegen: Filter jsonschemas by prefixes supported by code generator.
- index: Fixed crash when parsing typed transactions with empty parameter.
- index: Remove Python limitation on large int<->str conversions.
- package: Create jsonschemas directory if not exists.
- package: Don't create empty pyproject.toml during init.
- package: Fixed discovery of the package when workdir is project root.

## [6.5.10] - 2023-08-02

### Fixed

- index: Remove Python limitation on large int<->str conversions.

## [7.0.0rc2] - 2023-07-26

### Fixed

- package: Create missing files from project base on init.
- package: Update replay.yaml on init.
- demos: Don't include database config in root config.

## [7.0.0rc1] - 2023-07-21

### Added

- abi.etherscan: Added `abi.etherscan` datasource to fetch ABIs from Etherscan.
- api: Added `/performance` endpoint to request indexing stats.
- cli: Added `report` command group to manage performance and crash reports created by DipDup.
- config: Added `advanced.decimal_precision` field to overwrite precision if it's not guessed correctly based on project models.
- config: Added `advanced.unsafe_sqlite` field to disable journaling and data integrity checks.
- config: Added `advanced.api` section to configure monitoring API exposed by DipDup.
- config: Added `advanced.metrics` field to configure amount of gathered metrics.
- config: Added `http.alias` field to overwrite alias of datasource HTTP gateway.
- database: Added `dipdup_meta` immune table to store arbitrary JSON values.
- database: Added experimental support for immune tables in SQLite.
- evm.node: Added `evm.node` datasource to receive events from Ethereum node and use web3 API.
- evm.subsquid: Added `evm.subsquid` datasource to fetch historical data from Subsquid Archives.
- evm.subsquid.events: Added `evm.subsquid.events` index to process event logs from Subsquid Archives.

### Fixed

- database: Fixed `OperationalError` raised in some cases after calling `bulk_create`.
- database: Allow running project scripts and queries on SQLite.
- database: Don't cleanup model updates on every loop.

### Changed

- ci: Docker images are now based on Debian 12.
- cli: `config env --file` option renamed to `--output`.
- cli: Commands to manage local dipdup installation moved to the `self` group.
- cli: `init --overwrite-types` flag renamed to `--force` and now also affects ABIs.
- config: `advanced.rollback_depth` value set based on indexes used in the project if not set explicitly.
- config: `logging` field now can contain either loglevel or name-loglevel mapping.
- context: Signature of `add_contract` method has changed.
- database: `EnumField` now uses `TEXT` type instead of `VARCHAR(n)`.
- database: Querysets are no longer copied between chained method calls (`.filter().order_by().limit()`)
- database: Store datasource aliases instead of URLs in `dipdup_head` table.
- models: User models must use field classes from `dipdup.fields` module instead of `tortoise.fields`.
- tezos.tzkt: Signatures of `[get/iter]_similar_contracts` and `[get/iter]_originated_contracts` methods have changed.
- tezos.tzkt.head: Replaced `handlers` section with a single `callback` field in config.

### Removed

- ci: `-slim` and `-pytezos` Docker images are no longer published.
- ci: Docker images no longer contain git, poetry and custom scripts.
- cli: Removed `dipdup-install` alias to `dipdup.install`.
- cli: Removed `status` command.
- config: Removed `similar_to` filter of `operation` index pattern.
- config: Removed `# dipdup: ignore` hint used to ignore typeclass during init.
- config: Removed `advanced.metadata_interface` flag (always enabled).
- sentry: Removed `crash_reporting` flag and built-in DSN.

### Other

- tzkt: Request plain values instead of mappings from TzKT when possible.

## [6.5.9] - 2023-07-11

### Fixed

- tzkt: Optimized queries for `operation_unfiltered` index.

## [6.5.8] - 2023-06-28

### Fixed

- cli: Fixed `init` crash when package name is equal to one of the project typenames.

## [6.5.7] - 2023-05-30

### Added

- config: Added `advanced.decimal_precision` option to adjust decimal context precision.

### Fixed

- database: Fixed `OperationalError` raised in some cases after calling `bulk_create`.
- database: Allow running project scripts and queries on SQLite. 
- database: Don't cleanup model updates on every loop.
- http: Mark `asyncio.TimeoutError` exception as safe to retry.

### Other

- http: Deserialize JSON responses with `orjson`.

## [6.5.6] - 2023-05-02

### Fixed

- config: Fixed crash due to incorrect parsing of `event` index definitions.
- http: Fixed waiting for response indefinitely when IPFS hash is not available.

### Other

- ci: Slim Docker image updated to Alpine 3.17.
- metadata: Added `nairobinet` to supported networks.

## [6.5.5] - 2023-04-17

### Fixed

- config: Enable early realtime mode when config contains bigmap indexes with `skip_history`.
- http: Fixed crash when using custom datasources.
- index: Allow mixing `source` and `entrypoint` filters in `operation` index pattern.

### Other

- ci: Default git branch switched to `next`.

## [6.5.4] - 2023-03-31

### Fixed

- config: Fixed incorrest parsing of `token_transfer` index filters. 

### Other

- deps: Updated pytezos to 3.9.0.

## [6.5.3] - 2023-03-28

### Fixed

- cli: Don't enforce logging `DeprecationWarning` warnings.
- cli: Fixed `BrokenPipeError` messages when interrupting with DipDup with SIGINT.
- config: Fixed crash when `token_transfer` index has `from` or `to` filter.

### Security

- hasura: Forbid using Hasura instances affected by [GHSA-c9rw-rw2f-mj4x](https://github.com/hasura/graphql-engine/security/advisories/GHSA-c9rw-rw2f-mj4x).

## [6.5.2] - 2023-03-09

### Fixed

- codegen: Fixed type generation for contracts with "default" entrypoint.
- metadata: Add "mumbainet" to available networks.
- sentry: Fixed bug leading to crash reports not being sent in some cases.
- sentry: Fixed crash report grouping.

### Deprecated

- ci: `-slim` images will be based on Ubuntu instead of Alpine in the next major release.

## [6.5.1] - 2023-02-21

### Fixed

- codegen: Fixed bug leading to incorrect imports in generated callbacks in some cases.
- codegen: Fixed validation of created package after `dipdup init`.
- config: Allow using empty string as default env (`{DEFAULT_EMPTY:-}`).

### Other

- deps: Updated pydantic to 1.10.5
- deps: Updated datamodel-code-generator to 0.17.1
- deps: Updated tortoise-orm to 0.19.3
- deps: Updated pytezos to 3.8.0

## [6.5.0] - 2023-01-28

### Added

- hasura: Apply arbitrary metadata from `hasura` project directory.
- config: Added `allow_inconsistent_metadata` option to `hasura` section.

### Fixed

- config: Do not include coinbase datasource credentials in config repr.
- database: Fixed crash when schema generation should fail with `schema_modified`.
- hasura: Stop using deprecated schema/metadata API.
- index: Fixed unnecessary prefetching of migration originations in `operation` index.
- index: Remove disabled indexes from the dispatcher queue.
- sentry: Flush and reopen session daily.
- tzkt: Fixed `OperationData.type` field value for migration originations.
- tzkt: Added missing `last_level` argument to migration origination fetching methods.

### Other

- tzkt: Updated current testnet protocol (`limanet`).
- deps: Updated asyncpg to 0.27.0
- deps: Updated hasura to 2.17.0

## [6.4.3] - 2023-01-05

### Fixed

- context: Fixed order of `add_contract` method arguments.
- index: Fixed matching operations when both `address` and `code_hash` filters are specified.
- sentry: Fixed sending crash reports when DSN is not set implicitly.
- sentry: Increase event length limit.

## [6.4.2] - 2022-12-31

### Added

- config: Added `http.ratelimit_sleep` option to set fixed sleep time on 429 responses.
- context: Allow adding contracts by code hash in runtime.

### Fixed

- http: Fixed merging user-defined HTTP settings and datasource defaults.
- tzkt: Fixed iterating over big map keys.

## [6.4.1] - 2022-12-22

### Fixed

- models: Fixed package model detection.

## [6.4.0] - 2022-12-20

### Fixed

- cli: `update` and `uninstall` commands no longer require a valid config.
- cli: Fixed a regression in `new` command leading to crash with `TypeError`.
- config: Fixed `jobs` section deserialization.
- database: Ignore abstract models during module validation.

## [6.4.0rc1] - 2022-12-09

### Added

- config: Added optional `code_hash` field to contract config.
- context: Added `first_level` and `last_level` arguments to `ctx.add_index` methods.
- index: Filtering by `code_hash` is available for `operation` index.
- tzkt: Added datasource methods `get_contract_address` and `get_contract_hashes`.
- tzkt: Originations and operations now can be fetched by contract code hashes.
- tzkt: Added `sender_code_hash` and `target_code_hash` fields to `OperationData` model.

### Fixed

- codegen: Unresolved index templates are now correctly processed during types generation.
- demos: Fixed outdated `demo_dao` project.
- http: Fixed a crash when datasource URL contains trailing slash.
- metadata: Add `limanet` to supported networks.
- projects: Do not scaffold an outdated `poetry.lock`.

### Changed

- demos: Demos were renamed to better indicate their purpose.
- exceptions: `FrameworkException` is raised instead of plain `RuntimeError` when a framework error occurs.
- exceptions: Known exceptions are inherited from `FrameworkError`.
- tzkt: Some datasource methods have changed their signatures.

### Deprecated

- config: `similar_to.address` filter is an alias for `originated_contract.code_hash` and will be removed in the next major release.
- config: `DipDupError` is an alias for `FrameworkError` and will be removed in the next major release.

## [6.3.1] - 2022-11-25

### Fixed

- cli: Do not apply cli hacks on module import.
- codegen: Include PEP 561 marker in generated packages.
- codegen: Untyped originations are now correctly handled.
- codegen: Fixed `alias` config field having no effect on originations.
- codegen: Fixed optional arguments in generated callbacks.
- config: Suggest snake_case for package name.
- config: Fixed crash with `RuntimeError` when index has no subscriptions.
- http: Limit aiohttp sessions to specific base URL.
- index: Do not deserialize originations matched by the `source` filter.
- index: Wrap storage deserialization exceptions with `InvalidDataError`.
- projects: Fixed Hasura environment in docker-compose examples.

### Security

- hasura: Forbid using Hasura instances running vulnerable versions ([GHSA-g7mj-g7f4-hgrg](https://github.com/hasura/graphql-engine/security/advisories/GHSA-g7mj-g7f4-hgrg))

### Other

- ci: `mypy --strict` is now enforced on a codebase.
- ci: Finished migration to `pytest`.

## [6.3.0] - 2022-11-15

### Added

- context: Added `execute_sql_query` method to run queries from `sql` project directory.
- context: `execute_sql` method now accepts arbitrary arguments to format SQL script (unsafe, use with caution).
- index: New filters for `token_transfer` index.

### Fixed

- cli: Fixed missing log messages from `ctx.logger`.
- codegen: Better PEP 8 compatibility of generated callbacks.
- context: Fixed SQL scripts executed in the wrong order.
- context: Fixed `execute_sql` method crashes when the path is not a directory.
- database: Fixed crash with `CannotConnectNowError` before establishing the database connection.
- database: Fixed crash when using F expressions inside versioned transactions.
- http: Fixed caching datasource responses when `replay_path` contains tilde.
- http: Adjusted per-datasource default config values.
- project: Use the latest stable version instead of hardcoded values.
- tzkt: Fixed deserializing of `EventData` and `OperationData` models.
- tzkt: Fixed matching migration originations by address.

### Deprecated

- ci: `pytezos` extra and corresponding Docker image are deprecated. 

## [6.2.0] - 2022-10-12

### Added

- cli: `new` command to create a new project interactively.
- cli: `install/update/uninstall` commands to manage local DipDup installation.
- index: New index kind `event` to process contract events.
- install: New interactive installer based on pipx (`install.py` or `dipdup-install`).

### Fixed

- cli: Fixed commands that don't require a valid config yet crash with `ConfigurationError`.
- codegen: Fail on demand when `datamodel-codegen` is not available.
- codegen: Fixed Jinja2 template caching.
- config: Allow `sentry.dsn` field to be empty.
- config: Fixed greedy environment variable regex.
- hooks: Raise a `FeatureAvailabilityHook` instead of a warning when trying to execute hooks on SQLite.

### Improved

- cli: Detect `src/` layout when guessing package path.
- codegen: Improved cross-platform compatibility.
- config: `sentry.user_id` option to set user ID for Sentry (affects release adoption data).
- sentry: Detect environment when not set in config (docker/gha/tests/local)
- sentry: Expose more tags under the `dipdup` namespace.

### Performance

- cli: Up to 5x faster startup for some commands.

### Security

- sentry: Prevent Sentry from leaking hostname if `server_name` is not set.
- sentry: Notify about using Sentry when DSN is set or crash reporting is enabled.

### Other

- ci: A significantly faster execution of GitHub Actions.
- docs: Updated "Contributing Guide" page.

## [6.1.3] - 2022-09-21

### Added

- sentry: Enable crash-free session reporting.

### Fixed

- metadata: Updated protocol aliases.
- sentry: Unwrap `CallbackError` traceback to fix event grouping.
- sentry: Hide "attempting to send..." message on shutdown.

### Other

- ci: Do not build default and `-pytezos` nightly images.

## [6.1.2] - 2022-09-16

### Added

- config: Added `alias` field to operation pattern items.
- tzkt: Added quote field `gbp`.

### Fixed

- config: Require aliases for multiple operations with the same entrypoint.
- http: Raise `InvalidRequestError` on 204 No Content responses.
- tzkt: Verify API version on datasource initialization.
- tzkt: Remove deprecated block field `priority`.

## [6.1.1] - 2022-09-01

### Fixed

- ci: Lock Pydantic to 1.9.2 to avoid breaking changes in dataclasses.

## [6.1.0] - 2022-08-30

### Added

- ci: Build `arm64` images for M1/M2 silicon.
- ci: Build `-slim` images based on Alpine Linux.
- ci: Introduced official MacOS support.
- ci: Introduced interactive installer (dipdup.io/install.py).

## [6.0.1] - 2022-08-19

### Fixed

- codegen: Fixed invalid `models.py` template.
- context: Do not wrap known exceptions with `CallbackError`.
- database: Raise `DatabaseConfigurationError` when backward relation name equals table name.
- database: Wrap schema wiping in a transaction to avoid orphaned tables in the immune schema.
- hasura: Fixed processing M2M relations.
- sentry: Fixed "invalid value `environment`" error.
- sentry: Ignore events from project callbacks when `crash_reporting` is enabled.

## [6.0.0] - 2022-08-08

This release contains no changes except for the version number.

## [6.0.0rc2] - 2022-08-06

### Added

- config: Added `advanced.crash_reporting` flag to enable reporting crashes to Baking Bad.
- dipdup: Save Sentry crashdump in `/tmp/dipdup/crashdumps/XXXXXXX.json` on a crash.

### Fixed

- config: Do not perform env variable substitution in commented-out lines.

### Removed

- cli: `--logging-config` option is removed.
- cli: All `run` command flags are removed. Use the `advanced` section of the config.
- cli: `cache show` and `cache clear` commands are removed.
- config: `http.cache` flag is removed.

## [6.0.0-rc1] - 2022-07-26

### Added

- cli: Added `config export --full` flag to resolve templates before printing config.
- config: Added `advanced.rollback_depth` field, a number of levels to keep in a database for rollback.
- context: Added `rollback` method to perform database rollback.
- database: Added an internal `ModelUpdate` model to store the latest database changes.

### Fixed

- prometheus: Fixed updating `dipdup_index_handlers_matched_total` metric.

### Changed

- codegen: `on_index_rollback` hook calls `ctx.rollback` by default.
- database: Project models must be subclassed from `dipdup.models.Model`
- database: `bulk_create` and `bulk_update` model methods are no longer supported.

### Removed

- hooks: Removed deprecated `on_rollback` hook.
- index: Do not try to avoid single-level rollbacks by comparing operation hashes.

## [5.2.5] - 2022-07-26

### Fixed

- index: Fixed crash when adding an index with new subscriptions in runtime.

## [5.2.4] - 2022-07-17

### Fixed

- cli: Fixed logs being printed to stderr instead of stdout.
- config: Fixed job scheduler not starting when config contains no indexes.

## [5.2.3] - 2022-07-07

### Added

- sentry: Allow customizing `server_name` and `release` tags with corresponding fields in Sentry config.

### Fixed

- cli: Fixed `hasura configure` command crash when models have empty `Meta.table`.
- config: Removed secrets from config `__repr__`.

## [5.2.2] - 2022-07-03

### Fixed

- hasura: Fixed metadata generation.

## [5.2.1] - 2022-07-02

### Fixed

- cli: Fixed setting default logging level.
- hasura: Fixed metadata generation for relations with a custom field name.
- hasura: Fixed configuring existing instances after changing `camel_case` field in config.

## [5.2.0] - 2022-06-28

### Added

- config: Added `logging` config field.
- config: Added `hasura.create_source` flag to create PostgreSQL source if missing.

### Fixed

- hasura: Do not apply table customizations to tables from other sources.

### Deprecated

- cli: `--logging-config` option is deprecated.
- cli: All `run` command flags are deprecated. Use the `advanced` section of the config.
- cli: `cache show` and `cache clear` commands are deprecated.
- config: `http.cache` flag is deprecated.

## [5.1.7] - 2022-06-15

### Fixed

- index: Fixed `token_transfer` index not receiving realtime updates.

## [5.1.6] - 2022-06-08

### Fixed

- cli: Commands with `--help` option no longer require a working DipDup config.
- index: Fixed crash with `RuntimeError` after continuous realtime connection loss.

### Performance

- cli: Lazy import dependencies to speed up startup.

### Other

- docs: Migrate docs from GitBook to mdbook.

## [5.1.5] - 2022-06-05

### Fixed

- config: Fixed crash when rollback hook is about to be called.

## [5.1.4] - 2022-06-02

### Fixed

- config: Fixed `OperationIndexConfig.types` field being partially ignored.
- index: Allow mixing oneshot and regular indexes in a single config.
- index: Call rollback hook instead of triggering reindex when single-level rollback has failed.
- index: Fixed crash with `RuntimeError` after continuous realtime connection loss.
- tzkt: Fixed `origination` subscription missing when `merge_subscriptions` flag is set.

### Performance

- ci: Decrease the size of generic and `-pytezos` Docker images by 11% and 16%, respectively.

## [5.1.3] - 2022-05-26

### Fixed

- database: Fixed special characters in password not being URL encoded.

### Performance

- context: Do not reinitialize config when adding a single index.

## [5.1.2] - 2022-05-24

### Added

- tzkt: Added `originated_contract_tzips` field to `OperationData`.

### Fixed

- jobs: Fixed jobs with `daemon` schedule never start.
- jobs: Fixed failed jobs not throwing exceptions into the main loop.

### Other

- database: Tortoise ORM updated to `0.19.1`.

## [5.1.1] - 2022-05-13

### Fixed

- index: Ignore indexes with different message types on rollback.
- metadata: Add `ithacanet` to available networks.

## [5.1.0] - 2022-05-12

### Added

- ci: Push `X` and `X.Y` tags to the Docker Hub on release.
- cli: Added `config env` command to export env-file with default values.
- cli: Show warning when running an outdated version of DipDup.
- hooks: Added a new hook `on_index_rollback` to perform per-index rollbacks.

### Fixed

- index: Fixed fetching `migration` operations.
- tzkt: Fixed possible data corruption when using the `buffer_size` option.
- tzkt: Fixed reconnection due to `websockets` message size limit.

### Deprecated

- hooks: The `on_rollback` default hook is superseded by `on_index_rollback` and will be removed later.

## [5.0.4] - 2022-05-05

### Fixed

- exceptions: Fixed incorrect formatting and broken links in help messages.
- index: Fixed crash when the only index in config is `head`.
- index: Fixed fetching originations during the initial sync.

## [5.0.3] - 2022-05-04

### Fixed

- index: Fixed crash when no block with the same level arrived after a single-level rollback.
- index: Fixed setting initial index level when `IndexConfig.first_level` is set.
- tzkt: Fixed delayed emitting of buffered realtime messages.
- tzkt: Fixed inconsistent behavior of `first_level`/`last_level` arguments in different getter methods.

## [5.0.2] - 2022-04-21

### Fixed

- context: Fixed reporting incorrect reindexing reason.
- exceptions: Fixed crash with `FrozenInstanceError` when an exception is raised from a callback.
- jobs: Fixed graceful shutdown of daemon jobs.

### Improved

- codegen: Refined `on_rollback` hook template.
- exceptions: Updated help messages for known exceptions.
- tzkt: Do not request reindexing if missing subgroups have matched no handlers.

## [5.0.1] - 2022-04-12

### Fixed

- cli: Fixed `schema init` command crash with SQLite databases.
- index: Fixed spawning datasources in oneshot mode.
- tzkt: Fixed processing realtime messages.

## [5.0.0] - 2022-04-08

This release contains no changes except for the version number.

## [5.0.0-rc4] - 2022-04-04

### Added

- tzkt: Added ability to process realtime messages with lag.

## [4.2.7] - 2022-04-02

### Fixed

- config: Fixed `jobs` config section validation.
- hasura: Fixed metadata generation for v2.3.0 and above.
- tzkt: Fixed `get_originated_contracts` and `get_similar_contracts` methods response.

## [5.0.0-rc3] - 2022-03-28

### Added

- config: Added `custom` section to store arbitrary user data.

### Fixed

- config: Fixed default SQLite path (`:memory:`).
- tzkt: Fixed pagination in several getter methods.
- tzkt: Fixed data loss when `skip_history` option is enabled.

### Removed

- config: Removed dummy `advanced.oneshot` flag.
- cli: Removed `docker init` command.
- cli: Removed dummy `schema approve --hashes` flag.

## [5.0.0-rc2] - 2022-03-13

### Fixed

- tzkt: Fixed crash in methods that do not support cursor pagination.
- prometheus: Fixed invalid metric labels. 

## [5.0.0-rc1] - 2022-03-02

### Added

- metadata: Added `metadata_interface` feature flag to expose metadata in TzKT format.
- prometheus: Added ability to expose Prometheus metrics.
- tzkt: Added missing fields to the `HeadBlockData` model.
- tzkt: Added `iter_...` methods to iterate over item batches.

### Fixed

- tzkt: Fixed possible OOM while calling methods that support pagination.
- tzkt: Fixed possible data loss in `get_originations` and `get_quotes` methods.

### Changed

- tzkt: Added `offset` and `limit` arguments to all methods that support pagination.

### Removed

- bcd: Removed `bcd` datasource and config section.

### Performance

- dipdup: Use fast `orjson` library instead of built-in `json` where possible.

## [4.2.6] - 2022-02-25

### Fixed

- database: Fixed generating table names from uppercase model names.
- http: Fixed bug that leads to caching invalid responses on the disk.
- tzkt: Fixed processing realtime messages with data from multiple levels.

## [4.2.5] - 2022-02-21

### Fixed

- database: Do not add the `schema` argument to the PostgreSQL connection string when not needed.
- hasura: Wait for Hasura to be configured before starting indexing.

## [4.2.4] - 2022-02-14

### Added

- config: Added `http` datasource to making arbitrary http requests.

### Fixed

- context: Fixed crash when calling `fire_hook` method.
- context: Fixed `HookConfig.atomic` flag, which was ignored in `fire_hook` method.
- database: Create missing tables even if `Schema` model is present.
- database: Fixed excess increasing of `decimal` context precision.
- index: Fixed loading handler callbacks from nested packages ([@veqtor](https://github.com/veqtor)).

### Other

- ci: Added GitHub Action to build and publish Docker images for each PR opened.

## [4.2.3] - 2022-02-08

### Fixed

- ci: Removed `black 21.12b0` dependency since bug in `datamodel-codegen-generator` is fixed.
- cli: Fixed `config export` command crash when `advanced.reindex` dictionary is present.
- cli: Removed optionals from `config export` output so the result can be loaded again.
- config: Verify `advanced.scheduler` config for the correctness and unsupported features.
- context: Fixed ignored `wait` argument of `fire_hook` method.
- hasura: Fixed processing relation fields with missing `related_name`.
- jobs: Fixed default `apscheduler` config.
- tzkt: Fixed crash occurring when reorg message is the first one received by the datasource.

## [4.2.2] - 2022-02-01

### Fixed

- config: Fixed `ipfs` datasource config.

## [4.2.1] - 2022-01-31

### Fixed

- ci: Added `black 21.12b0` dependency to avoid possible conflict with `datamodel-codegen-generator`.

## [4.2.0] - 2022-01-31

### Added

- context: Added `wait` argument to `fire_hook` method to escape current transaction context.
- context: Added `ctx.get_<kind>_datasource` helpers to avoid type casting.
- hooks: Added ability to configure `apscheduler` with `AdvancedConfig.scheduler` field.
- http: Added `request` method to send arbitrary requests (affects all datasources).
- ipfs: Added `ipfs` datasource to download JSON and binary data from IPFS.

### Fixed

- http: Removed dangerous method `close_session`.
- context: Fixed help message of `IndexAlreadyExistsError` exception.

### Deprecated

- bcd: Added deprecation notice.

### Other

- dipdup: Removed unused internal methods.

## [4.1.2] - 2022-01-27

### Added

- cli: Added `schema wipe --force` argument to skip confirmation prompt.

### Fixed

- cli: Show warning about deprecated `--hashes` argument
- cli: Ignore `SIGINT` signal when shutdown is in progress.
- sentry: Ignore exceptions when shutdown is in progress.

## [4.1.1] - 2022-01-25

### Fixed

- cli: Fixed stacktraces missing on exception.
- cli: Fixed wrapping `OSError` with `ConfigurationError` during config loading.
- hasura: Fixed printing help messages on `HasuraError`.
- hasura: Preserve a list of sources in Hasura Cloud environments.
- hasura: Fixed `HasuraConfig.source` config option.

### Changed

- cli: Unknown exceptions are no longer wrapped with `DipDupError`.

### Performance

- hasura: Removed some useless requests.

## [4.1.0] - 2022-01-24

### Added

- cli: Added `schema init` command to initialize database schema.
- cli: Added `--force` flag to `hasura configure` command.
- codegen: Added support for subpackages inside callback directories.
- hasura: Added `dipdup_head_status` view and REST endpoint.
- index: Added an ability to skip historical data while synchronizing `big_map` indexes.
- metadata: Added `metadata` datasource.
- tzkt: Added `get_big_map` and `get_contract_big_maps` datasource methods.

## [4.0.5] - 2022-01-20

### Fixed

- index: Fixed deserializing manually modified typeclasses.

## [4.0.4] - 2022-01-17

### Added

- cli: Added `--keep-schemas` flag to `init` command to preserve JSONSchemas along with generated types.

### Fixed

- demos: Tezos Domains and Homebase DAO demos were updated from edo2net to mainnet contracts.
- hasura: Fixed missing relations for models with `ManyToManyField` fields.
- tzkt: Fixed parsing storage with nested structures.

### Performance

- dipdup: Minor overall performance improvements.

### Other

- ci: Cache virtual environment in GitHub Actions.
- ci: Detect CI environment and skip tests that fail in GitHub Actions.
- ci: Execute tests in parallel with `pytest-xdist` when possible.
- ci: More strict linting rules of `flake8`.

## [4.0.3] - 2022-01-09

### Fixed

- tzkt: Fixed parsing parameter with an optional value.

## [4.0.2] - 2022-01-06

### Added

- tzkt: Added optional `delegate_address` and `delegate_alias` fields to `OperationData`.

### Fixed

- tzkt: Fixed crash due to unprocessed pysignalr exception.
- tzkt: Fixed parsing `OperationData.amount` field.
- tzkt: Fixed parsing storage with top-level boolean fields.

## [4.0.1] - 2021-12-30

### Fixed

- codegen: Fixed generating storage typeclasses with `Union` fields.
- codegen: Fixed preprocessing contract JSONSchema.
- index: Fixed processing reindexing reason saved in the database.
- tzkt: Fixed processing operations with default entrypoint and empty parameter.
- tzkt: Fixed crash while recursively applying bigmap diffs to the storage.

### Performance

- tzkt: Increased speed of applying bigmap diffs to operation storage.

## [4.0.0] - 2021-12-24

This release contains no changes except for the version number.

## [4.0.0-rc3] - 2021-12-20

### Fixed

- cli: Fixed missing `schema approve --hashes` argument.
- codegen: Fixed contract address used instead of an alias when typename is not set.
- tzkt: Fixed processing operations with entrypoint `default`.
- tzkt: Fixed regression in processing migration originations.
- tzkt: Fixed filtering of big map diffs by the path.

### Removed

- cli: Removed deprecated `run --oneshot` argument and `clear-cache` command.

## [4.0.0-rc2] - 2021-12-11

### Migration

- Run `dipdup init` command to generate `on_synchronized` hook stubs.

### Added

- hooks: Added `on_synchronized` hook, which fires each time all indexes reach realtime state.

### Fixed

- cli: Fixed config not being verified when invoking some commands.
- codegen: Fixed generating callback arguments for untyped operations.
- index: Fixed incorrect log messages, remove duplicate ones.
- index: Fixed crash while processing storage of some contracts.
- index: Fixed matching of untyped operations filtered by `source` field ([@pravin-d](https://github.com/pravin-d)).

### Performance

- index: Checks performed on each iteration of the main DipDup loop are slightly faster now.

## [4.0.0-rc1] - 2021-12-02

### Migration

- Run `dipdup schema approve` command on every database you want to use with 4.0.0-rc1. Running `dipdup migrate` is not necessary since `spec_version` hasn't changed in this release.

### Added

- cli: Added `run --early-realtime` flag to establish a realtime connection before all indexes are synchronized.
- cli: Added `run --merge-subscriptions` flag to subscribe to all operations/big map diffs during realtime indexing.
- cli: Added `status` command to print the current status of indexes from the database.
- cli: Added `config export [--unsafe]` command to print config after resolving all links and variables.
- cli: Added `cache show` command to get information about file caches used by DipDup.
- config: Added `first_level` and `last_level` optional fields to `TemplateIndexConfig`. These limits are applied after ones from the template itself.
- config: Added `daemon` boolean field to `JobConfig` to run a single callback indefinitely. Conflicts with `crontab` and `interval` fields.
- config: Added `advanced` top-level section.

### Fixed

- cli: Fixed crashes and output inconsistency when piping DipDup commands.
- cli: Fixed `schema wipe --immune` flag being ignored.
- codegen: Fixed missing imports in handlers generated during init.
- coinbase: Fixed possible data inconsistency caused by caching enabled for method `get_candles`.
- http: Fixed increasing sleep time between failed request attempts.
- index: Fixed invocation of head index callback.
- index: Fixed `CallbackError` raised instead of `ReindexingRequiredError` in some cases.
- tzkt: Fixed resubscribing when realtime connectivity is lost for a long time.
- tzkt: Fixed sending useless subscription requests when adding indexes in runtime.
- tzkt: Fixed `get_originated_contracts` and `get_similar_contracts` methods whose output was limited to `HTTPConfig.batch_size` field.
- tzkt: Fixed lots of SignalR bugs by replacing `aiosignalrcore` library with `pysignalr`.

## Changed

- cli: `dipdup schema wipe` command now requires confirmation when invoked in the interactive shell.
- cli: `dipdup schema approve` command now also causes a recalculation of schema and index config hashes.
- index: DipDup will recalculate respective hashes if reindexing is triggered with `config_modified: ignore` or `schema_modified: ignore` in advanced config.

### Deprecated

- cli: `run --oneshot` option is deprecated and will be removed in the next major release. The oneshot mode applies automatically when `last_level` field is set in the index config.
- cli: `clear-cache` command is deprecated and will be removed in the next major release. Use `cache clear` command instead.

### Performance

- config: Configuration files are loaded 10x times faster.
- index: Number of operations processed by matcher reduced by 40%-95% depending on the number of addresses and entrypoints used.
- tzkt: Rate limit was increased. Try to set `connection_timeout` to a higher value if requests fail with `ConnectionTimeout` exception.
- tzkt: Improved performance of response deserialization. 

## [3.1.3] - 2021-11-15

### Fixed

- codegen: Fixed missing imports in operation handlers. 
- codegen: Fixed invalid imports and arguments in big_map handlers.

## [3.1.2] - 2021-11-02

### Fixed

- Fixed crash occurred during synchronization of big map indexes.

## [3.1.1] - 2021-10-18

### Fixed

- Fixed loss of realtime subscriptions occurred after TzKT API outage.
- Fixed updating schema hash in `schema approve` command.
- Fixed possible crash occurred while Hasura is not ready.

## [3.1.0] - 2021-10-12

### Added

- New index class `HeadIndex` (configuration: [`dipdup.config.HeadIndexConfig`](https://github.com/dipdup-io/dipdup/blob/master/src/dipdup/config.py#L778)). Use this index type to handle head (limited block header content) updates. This index type is realtime-only: historical data won't be indexed during the synchronization stage.
- Added three new commands: `schema approve`, `schema wipe`, and `schema export`. Run `dipdup schema --help` command for details.

### Changed

- Triggering reindexing won't lead to dropping the database automatically anymore. `ReindexingRequiredError` is raised instead. `--forbid-reindexing` option has become default.
- `--reindex` option is removed. Use `dipdup schema wipe` instead.
- Values of `dipdup_schema.reindex` field updated to simplify querying database. See [`dipdup.enums.ReindexingReason`](https://github.com/dipdup-io/dipdup/blob/master/src/dipdup/enums.py) class for possible values.

### Fixed

- Fixed `ReindexRequiredError` not being raised when running DipDup after reindexing was triggered.
- Fixed index config hash calculation. Hashes of existing indexes in a database will be updated during the first run.
- Fixed issue in `BigMapIndex` causing the partial loss of big map diffs.
- Fixed printing help for CLI commands.
- Fixed merging storage which contains specific nested structures.

### Improved

- Raise `DatabaseConfigurationError` exception when project models are not compatible with GraphQL.
- Another bunch of performance optimizations. Reduced DB pressure, speeded up parallel processing lots of indexes.
- Added initial set of performance benchmarks (run: `./scripts/run_benchmarks.sh`)

## [3.0.4] - 2021-10-04

### Improved

- A significant increase in indexing speed.

### Fixed

- Fixed unexpected reindexing caused by the bug in processing zero- and single-level rollbacks.
- Removed unnecessary file IO calls that could cause `PermissionError` exception in Docker environments.
- Fixed possible violation of block-level atomicity during realtime indexing.

### Changes

- Public methods of `TzktDatasource` now return immutable sequences.

## [3.0.3] - 2021-10-01

### Fixed

- Fixed processing of single-level rollbacks emitted before rolled back head.

## [3.0.2] - 2021-09-30

### Added

- Human-readable `CHANGELOG.md` 🕺
- Two new options added to `dipdup run` command:
  - `--forbid-reindexing` – raise `ReindexingRequiredError` instead of truncating database when reindexing is triggered for any reason. To continue indexing with existing database run `UPDATE dipdup_schema SET reindex = NULL;`
  - `--postpone-jobs` – job scheduler won't start until all indexes are synchronized. 

### Changed

- Migration to this version requires reindexing.
- `dipdup_index.head_id` foreign key removed. `dipdup_head` table still contains the latest blocks from Websocket received by each datasource.

### Fixed

- Removed unnecessary calls to TzKT API.
- Fixed removal of PostgreSQL extensions (`timescaledb`, `pgcrypto`) by function `truncate_database` triggered on reindex.
- Fixed creation of missing project package on `init`.
- Fixed invalid handler callbacks generated on `init`.
- Fixed detection of existing types in the project.
- Fixed race condition caused by event emitter concurrency.
- Capture unknown exceptions with Sentry before wrapping to `DipDupError`.
- Fixed job scheduler start delay.
- Fixed processing of reorg messages.

## [3.0.1] - 2021-09-24

### Added

- Added `get_quote` and `get_quotes` methods to `TzKTDatasource`.

### Fixed

- Defer spawning index datasources until initial sync is complete. It helps to mitigate some WebSocket-related crashes, but initial sync is a bit slower now.
- Fixed possible race conditions in `TzKTDatasource`.
- Start `jobs` scheduler after all indexes sync with a current head to speed up indexing.

<!-- Links -->
[keep a changelog]: https://keepachangelog.com/en/1.0.0/
[semantic versioning]: https://semver.org/spec/v2.0.0.html

<!-- Versions -->
[Unreleased]: https://github.com/dipdup-io/dipdup/compare/7.1.1...HEAD
[7.1.1]: https://github.com/dipdup-io/dipdup/compare/7.1.0...7.1.1
[7.1.0]: https://github.com/dipdup-io/dipdup/compare/7.0.2...7.1.0
[7.0.2]: https://github.com/dipdup-io/dipdup/compare/7.0.1...7.0.2
[7.0.1]: https://github.com/dipdup-io/dipdup/compare/7.0.0...7.0.1
[7.0.0]: https://github.com/dipdup-io/dipdup/compare/7.0.0rc5...7.0.0
[7.0.0rc5]: https://github.com/dipdup-io/dipdup/compare/7.0.0rc4...7.0.0rc5
[6.5.11]: https://github.com/dipdup-io/dipdup/compare/6.5.10...6.5.11
[7.0.0rc4]: https://github.com/dipdup-io/dipdup/compare/7.0.0rc3...7.0.0rc4
[7.0.0rc3]: https://github.com/dipdup-io/dipdup/compare/7.0.0rc2...7.0.0rc3
[6.5.10]: https://github.com/dipdup-io/dipdup/compare/6.5.9...6.5.10
[7.0.0rc2]: https://github.com/dipdup-io/dipdup/compare/7.0.0rc1...7.0.0rc2
[7.0.0rc1]: https://github.com/dipdup-io/dipdup/compare/6.5.9...7.0.0rc1
[6.5.9]: https://github.com/dipdup-io/dipdup/compare/6.5.8...6.5.9
[6.5.8]: https://github.com/dipdup-io/dipdup/compare/6.5.7...6.5.8
[6.5.7]: https://github.com/dipdup-io/dipdup/compare/6.5.6...6.5.7
[6.5.6]: https://github.com/dipdup-io/dipdup/compare/6.5.5...6.5.6
[6.5.5]: https://github.com/dipdup-io/dipdup/compare/6.5.4...6.5.5
[6.5.4]: https://github.com/dipdup-io/dipdup/compare/6.5.3...6.5.4
[6.5.3]: https://github.com/dipdup-io/dipdup/compare/6.5.2...6.5.3
[6.5.2]: https://github.com/dipdup-io/dipdup/compare/6.5.1...6.5.2
[6.5.1]: https://github.com/dipdup-io/dipdup/compare/6.5.0...6.5.1
[6.5.0]: https://github.com/dipdup-io/dipdup/compare/6.4.3...6.5.0
[6.4.3]: https://github.com/dipdup-io/dipdup/compare/6.4.2...6.4.3
[6.4.2]: https://github.com/dipdup-io/dipdup/compare/6.4.1...6.4.2
[6.4.1]: https://github.com/dipdup-io/dipdup/compare/6.4.0...6.4.1
[6.4.0]: https://github.com/dipdup-io/dipdup/compare/6.4.0rc1...6.4.0
[6.4.0rc1]: https://github.com/dipdup-io/dipdup/compare/6.3.1...6.4.0rc1
[6.3.1]: https://github.com/dipdup-io/dipdup/compare/6.3.0...6.3.1
[6.3.0]: https://github.com/dipdup-io/dipdup/compare/6.2.0...6.3.0
[6.2.0]: https://github.com/dipdup-io/dipdup/compare/6.1.3...6.2.0
[6.1.3]: https://github.com/dipdup-io/dipdup/compare/6.1.2...6.1.3
[6.1.2]: https://github.com/dipdup-io/dipdup/compare/6.1.1...6.1.2
[6.1.1]: https://github.com/dipdup-io/dipdup/compare/6.1.0...6.1.1
[6.1.0]: https://github.com/dipdup-io/dipdup/compare/6.0.1...6.1.0
[6.0.1]: https://github.com/dipdup-io/dipdup/compare/6.0.0...6.0.1
[6.0.0]: https://github.com/dipdup-io/dipdup/compare/6.0.0rc2...6.0.0
[6.0.0rc2]: https://github.com/dipdup-io/dipdup/compare/6.0.0-rc1...6.0.0rc2
[6.0.0-rc1]: https://github.com/dipdup-io/dipdup/compare/5.2.5...6.0.0-rc1
[5.2.5]: https://github.com/dipdup-io/dipdup/compare/5.2.4...5.2.5
[5.2.4]: https://github.com/dipdup-io/dipdup/compare/5.2.3...5.2.4
[5.2.3]: https://github.com/dipdup-io/dipdup/compare/5.2.2...5.2.3
[5.2.2]: https://github.com/dipdup-io/dipdup/compare/5.2.1...5.2.2
[5.2.1]: https://github.com/dipdup-io/dipdup/compare/5.2.0...5.2.1
[5.2.0]: https://github.com/dipdup-io/dipdup/compare/5.1.7...5.2.0
[5.1.7]: https://github.com/dipdup-io/dipdup/compare/5.1.6...5.1.7
[5.1.6]: https://github.com/dipdup-io/dipdup/compare/5.1.5...5.1.6
[5.1.5]: https://github.com/dipdup-io/dipdup/compare/5.1.4...5.1.5
[5.1.4]: https://github.com/dipdup-io/dipdup/compare/5.1.3...5.1.4
[5.1.3]: https://github.com/dipdup-io/dipdup/compare/5.1.2...5.1.3
[5.1.2]: https://github.com/dipdup-io/dipdup/compare/5.1.1...5.1.2
[5.1.1]: https://github.com/dipdup-io/dipdup/compare/5.1.0...5.1.1
[5.1.0]: https://github.com/dipdup-io/dipdup/compare/5.0.4...5.1.0
[5.0.4]: https://github.com/dipdup-io/dipdup/compare/5.0.3...5.0.4
[5.0.3]: https://github.com/dipdup-io/dipdup/compare/5.0.2...5.0.3
[5.0.2]: https://github.com/dipdup-io/dipdup/compare/5.0.1...5.0.2
[5.0.1]: https://github.com/dipdup-io/dipdup/compare/5.0.0...5.0.1
[5.0.0]: https://github.com/dipdup-io/dipdup/compare/5.0.0-rc4...5.0.0
[5.0.0-rc4]: https://github.com/dipdup-io/dipdup/compare/5.0.0-rc3...5.0.0-rc4
[4.2.7]: https://github.com/dipdup-io/dipdup/compare/4.2.6...4.2.7
[5.0.0-rc3]: https://github.com/dipdup-io/dipdup/compare/5.0.0-rc2...5.0.0-rc3
[5.0.0-rc2]: https://github.com/dipdup-io/dipdup/compare/5.0.0-rc1...5.0.0-rc2
[5.0.0-rc1]: https://github.com/dipdup-io/dipdup/compare/4.2.6...5.0.0-rc1
[4.2.6]: https://github.com/dipdup-io/dipdup/compare/4.2.5...4.2.6
[4.2.5]: https://github.com/dipdup-io/dipdup/compare/4.2.4...4.2.5
[4.2.4]: https://github.com/dipdup-io/dipdup/compare/4.2.3...4.2.4
[4.2.3]: https://github.com/dipdup-io/dipdup/compare/4.2.2...4.2.3
[4.2.2]: https://github.com/dipdup-io/dipdup/compare/4.2.1...4.2.2
[4.2.1]: https://github.com/dipdup-io/dipdup/compare/4.2.0...4.2.1
[4.2.0]: https://github.com/dipdup-io/dipdup/compare/4.1.2...4.2.0
[4.1.2]: https://github.com/dipdup-io/dipdup/compare/4.1.1...4.1.2
[4.1.1]: https://github.com/dipdup-io/dipdup/compare/4.1.0...4.1.1
[4.1.0]: https://github.com/dipdup-io/dipdup/compare/4.0.5...4.1.0
[4.0.5]: https://github.com/dipdup-io/dipdup/compare/4.0.4...4.0.5
[4.0.4]: https://github.com/dipdup-io/dipdup/compare/4.0.3...4.0.4
[4.0.3]: https://github.com/dipdup-io/dipdup/compare/4.0.2...4.0.3
[4.0.2]: https://github.com/dipdup-io/dipdup/compare/4.0.1...4.0.2
[4.0.1]: https://github.com/dipdup-io/dipdup/compare/4.0.0...4.0.1
[4.0.0]: https://github.com/dipdup-io/dipdup/compare/4.0.0-rc3...4.0.0
[4.0.0-rc3]: https://github.com/dipdup-io/dipdup/compare/4.0.0-rc2...4.0.0-rc3
[4.0.0-rc2]: https://github.com/dipdup-io/dipdup/compare/4.0.0-rc1...4.0.0-rc2
[4.0.0-rc1]: https://github.com/dipdup-io/dipdup/compare/3.1.3...4.0.0-rc1
[3.1.3]: https://github.com/dipdup-io/dipdup/compare/3.1.2...3.1.3
[3.1.2]: https://github.com/dipdup-io/dipdup/compare/3.1.1...3.1.2
[3.1.1]: https://github.com/dipdup-io/dipdup/compare/3.1.0...3.1.1
[3.1.0]: https://github.com/dipdup-io/dipdup/compare/3.0.4...3.1.0
[3.0.4]: https://github.com/dipdup-io/dipdup/compare/3.0.3...3.0.4
[3.0.3]: https://github.com/dipdup-io/dipdup/compare/3.0.2...3.0.3
[3.0.2]: https://github.com/dipdup-io/dipdup/compare/3.0.1...3.0.2
[3.0.1]: https://github.com/dipdup-io/dipdup/compare/3.0.0...3.0.1
[3.0.0]: https://github.com/dipdup-io/dipdup/releases/tag/3.0.0<|MERGE_RESOLUTION|>--- conflicted
+++ resolved
@@ -8,7 +8,8 @@
 
 ### Added
 
-<<<<<<< HEAD
+- evm.node: Requesting logs for multiple blocks at once for EVM nodes to improve performance
+- evm.subsquid: Added metrics for Subsquid Cloud deploy.
 - project: Added optional `package_manager` field to replay config.
 - project: Added Makefile to the default project template (only for new projects).
 
@@ -17,14 +18,10 @@
 - codegen: Use datamodel-code-generator from the project's virtualenv.
 - install: Don't install datamodel-code-generator as a CLI tool.
 - install: Respect package manager if specified in pyproject.toml.
-=======
-- evm.node: Requesting logs for multiple blocks at once for EVM nodes to improve performance
-- evm.subsquid: Added metrics for Subsquid Cloud deploy.
 
 ### Security
 
 - deps: Updated PyArrow to 14.0.1 to fix [CVE-2023-47248](https://github.com/advisories/GHSA-5wvp-7f3h-6wmm)
->>>>>>> 575b4366
 
 ## [7.1.1] - 2023-11-07
 
