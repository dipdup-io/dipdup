--- conflicted
+++ resolved
@@ -7,12 +7,6 @@
 ## [Unreleased]
 
 ### Changed
-<<<<<<< HEAD
-
-- config: Index kinds have been renamed removing the index datasource part.
-- config: Index configs accept any number of datasources in `datasources` field instead of a single one in `datasource`.
-- demos: Demo projects have been renamed to include the network name.
-=======
 
 - config: Index kinds have been renamed and grouped by the network.
 - config: Index configs accept `datasources` list instead of `datasource` field.
@@ -24,7 +18,6 @@
 
 ### Other
 
->>>>>>> 6abd7329
 - deps: Python 3.12 is now required to run DipDup.
 - deps: `datamodel-code-generator` updated to 0.25.
 - deps: `pyarrow` updated to 16.0.
@@ -35,14 +28,6 @@
 
 ## [7.5.5] - 2024-04-17
 
-<<<<<<< HEAD
-- config: `node_only` index config flag has been removed; add `evm.node` datasource(s) to the `datasources` list instead.
-- config: `abi` index config field has been removed; add `abi.etherscan` datasource(s) to the `datasources` list instead.
-
-## [7.5.5] - 2024-04-17
-
-=======
->>>>>>> 6abd7329
 ### Added
 
 - evm.subsquid: `evm.node` datasources can be used as index datasources.
