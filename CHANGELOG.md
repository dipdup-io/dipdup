# Changelog

All notable changes to this project will be documented in this file.

The format is based on [Keep a Changelog], and this project adheres to [Semantic Versioning].

## [Unreleased]

### Fixed

<<<<<<< HEAD
- context: Share internal state between context instances.
- jobs: Don't add jobs before scheduler is started.
=======
- package: Fixed package detection for poetry managed projects.
- package: Fixed mypy command in default template.
>>>>>>> 682e6d8e

## [7.0.0rc3] - 2023-08-05

### Fixed

- ci: Fixed dipdup package metadata.
- cli: Generate base template from replay only when --base flag is set.
- cli: Remove cached jsonschemas when calling init --force.
- codegen: Filter jsonschemas by prefixes supported by code generator.
- index: Fixed crash when parsing typed transactions with empty parameter.
- index: Remove Python limitation on large int<->str conversions.
- package: Create jsonschemas directory if not exists.
- package: Don't create empty pyproject.toml during init.
- package: Fixed discovery of the package when workdir is project root.

## [6.5.10] - 2023-08-02

### Fixed

- index: Remove Python limitation on large int<->str conversions.

## [7.0.0rc2] - 2023-07-26

### Fixed

- package: Create missing files from project base on init.
- package: Update replay.yaml on init.
- demos: Don't include database config in root config.

## [7.0.0rc1] - 2023-07-21

### Added

- abi.etherscan: Added `abi.etherscan` datasource to fetch ABIs from Etherscan.
- api: Added `/performance` endpoint to request indexing stats.
- cli: Added `report` command group to manage performance and crash reports created by DipDup.
- config: Added `advanced.decimal_precision` field to overwrite precision if it's not guessed correctly based on project models.
- config: Added `advanced.unsafe_sqlite` field to disable journaling and data integrity checks.
- config: Added `advanced.api` section to configure monitoring API exposed by DipDup.
- config: Added `advanced.metrics` field to configure amount of gathered metrics.
- config: Added `http.alias` field to overwrite alias of datasource HTTP gateway.
- database: Added `dipdup_meta` immune table to store arbitrary JSON values.
- database: Added experimental support for immune tables in SQLite.
- evm.node: Added `evm.node` datasource to receive events from Ethereum node and use web3 API.
- evm.subsquid: Added `evm.subsquid` datasource to fetch historical data from Subsquid Archives.
- evm.subsquid.events: Added `evm.subsquid.events` index to process event logs from Subsquid Archives.

### Fixed

- database: Fixed `OperationalError` raised in some cases after calling `bulk_create`.
- database: Allow running project scripts and queries on SQLite.
- database: Don't cleanup model updates on every loop.

### Changed

- ci: Docker images are now based on Debian 12.
- cli: `config env --file` option renamed to `--output`.
- cli: Commands to manage local dipdup installation moved to the `self` group.
- cli: `init --overwrite-types` flag renamed to `--force` and now also affects ABIs.
- config: `advanced.rollback_depth` value set based on indexes used in the project if not set explicitly.
- config: `logging` field now can contain either loglevel or name-loglevel mapping.
- context: Signature of `add_contract` method has changed.
- database: `EnumField` now uses `TEXT` type instead of `VARCHAR(n)`.
- database: Querysets are no longer copied between chained method calls (`.filter().order_by().limit()`)
- database: Store datasource aliases instead of URLs in `dipdup_head` table.
- models: User models must use field classes from `dipdup.fields` module instead of `tortoise.fields`.
- tezos.tzkt: Signatures of `[get/iter]_similar_contracts` and `[get/iter]_originated_contracts` methods have changed.
- tezos.tzkt.head: Replaced `handlers` section with a single `callback` field in config.

### Removed

- ci: `-slim` and `-pytezos` Docker images are no longer published.
- ci: Docker images no longer contain git, poetry and custom scripts.
- cli: Removed `dipdup-install` alias to `dipdup.install`.
- cli: Removed `status` command.
- config: Removed `similar_to` filter of `operation` index pattern.
- config: Removed `# dipdup: ignore` hint used to ignore typeclass during init.
- config: Removed `advanced.metadata_interface` flag (always enabled).
- sentry: Removed `crash_reporting` flag and built-in DSN.

### Other

- tzkt: Request plain values instead of mappings from TzKT when possible.

## [6.5.9] - 2023-07-11

### Fixed

- tzkt: Optimized queries for `operation_unfiltered` index.

## [6.5.8] - 2023-06-28

### Fixed

- cli: Fixed `init` crash when package name is equal to one of the project typenames.

## [6.5.7] - 2023-05-30

### Added

- config: Added `advanced.decimal_precision` option to adjust decimal context precision.

### Fixed

- database: Fixed `OperationalError` raised in some cases after calling `bulk_create`.
- database: Allow running project scripts and queries on SQLite. 
- database: Don't cleanup model updates on every loop.
- http: Mark `asyncio.TimeoutError` exception as safe to retry.

### Other

- http: Deserialize JSON responses with `orjson`.

## [6.5.6] - 2023-05-02

### Fixed

- config: Fixed crash due to incorrect parsing of `event` index definitions.
- http: Fixed waiting for response indefinitely when IPFS hash is not available.

### Other

- ci: Slim Docker image updated to Alpine 3.17.
- metadata: Added `nairobinet` to supported networks.

## [6.5.5] - 2023-04-17

### Fixed

- config: Enable early realtime mode when config contains bigmap indexes with `skip_history`.
- http: Fixed crash when using custom datasources.
- index: Allow mixing `source` and `entrypoint` filters in `operation` index pattern.

### Other

- ci: Default git branch switched to `next`.

## [6.5.4] - 2023-03-31

### Fixed

- config: Fixed incorrest parsing of `token_transfer` index filters. 

### Other

- deps: Updated pytezos to 3.9.0.

## [6.5.3] - 2023-03-28

### Fixed

- cli: Don't enforce logging `DeprecationWarning` warnings.
- cli: Fixed `BrokenPipeError` messages when interrupting with DipDup with SIGINT.
- config: Fixed crash when `token_transfer` index has `from` or `to` filter.

### Security

- hasura: Forbid using Hasura instances affected by [GHSA-c9rw-rw2f-mj4x](https://github.com/hasura/graphql-engine/security/advisories/GHSA-c9rw-rw2f-mj4x).

## [6.5.2] - 2023-03-09

### Fixed

- codegen: Fixed type generation for contracts with "default" entrypoint.
- metadata: Add "mumbainet" to available networks.
- sentry: Fixed bug leading to crash reports not being sent in some cases.
- sentry: Fixed crash report grouping.

### Deprecated

- ci: `-slim` images will be based on Ubuntu instead of Alpine in the next major release.

## [6.5.1] - 2023-02-21

### Fixed

- codegen: Fixed bug leading to incorrect imports in generated callbacks in some cases.
- codegen: Fixed validation of created package after `dipdup init`.
- config: Allow using empty string as default env (`{DEFAULT_EMPTY:-}`).

### Other

- deps: Updated pydantic to 1.10.5
- deps: Updated datamodel-code-generator to 0.17.1
- deps: Updated tortoise-orm to 0.19.3
- deps: Updated pytezos to 3.8.0

## [6.5.0] - 2023-01-28

### Added

- hasura: Apply arbitrary metadata from `hasura` project directory.
- config: Added `allow_inconsistent_metadata` option to `hasura` section.

### Fixed

- config: Do not include coinbase datasource credentials in config repr.
- database: Fixed crash when schema generation should fail with `schema_modified`.
- hasura: Stop using deprecated schema/metadata API.
- index: Fixed unnecessary prefetching of migration originations in `operation` index.
- index: Remove disabled indexes from the dispatcher queue.
- sentry: Flush and reopen session daily.
- tzkt: Fixed `OperationData.type` field value for migration originations.
- tzkt: Added missing `last_level` argument to migration origination fetching methods.

### Other

- tzkt: Updated current testnet protocol (`limanet`).
- deps: Updated asyncpg to 0.27.0
- deps: Updated hasura to 2.17.0

## [6.4.3] - 2023-01-05

### Fixed

- context: Fixed order of `add_contract` method arguments.
- index: Fixed matching operations when both `address` and `code_hash` filters are specified.
- sentry: Fixed sending crash reports when DSN is not set implicitly.
- sentry: Increase event length limit.

## [6.4.2] - 2022-12-31

### Added

- config: Added `http.ratelimit_sleep` option to set fixed sleep time on 429 responses.
- context: Allow adding contracts by code hash in runtime.

### Fixed

- http: Fixed merging user-defined HTTP settings and datasource defaults.
- tzkt: Fixed iterating over big map keys.

## [6.4.1] - 2022-12-22

### Fixed

- models: Fixed package model detection.

## [6.4.0] - 2022-12-20

### Fixed

- cli: `update` and `uninstall` commands no longer require a valid config.
- cli: Fixed a regression in `new` command leading to crash with `TypeError`.
- config: Fixed `jobs` section deserialization.
- database: Ignore abstract models during module validation.

## [6.4.0rc1] - 2022-12-09

### Added

- config: Added optional `code_hash` field to contract config.
- context: Added `first_level` and `last_level` arguments to `ctx.add_index` methods.
- index: Filtering by `code_hash` is available for `operation` index.
- tzkt: Added datasource methods `get_contract_address` and `get_contract_hashes`.
- tzkt: Originations and operations now can be fetched by contract code hashes.
- tzkt: Added `sender_code_hash` and `target_code_hash` fields to `OperationData` model.

### Fixed

- codegen: Unresolved index templates are now correctly processed during types generation.
- demos: Fixed outdated `demo_dao` project.
- http: Fixed a crash when datasource URL contains trailing slash.
- metadata: Add `limanet` to supported networks.
- projects: Do not scaffold an outdated `poetry.lock`.

### Changed

- demos: Demos were renamed to better indicate their purpose.
- exceptions: `FrameworkException` is raised instead of plain `RuntimeError` when a framework error occurs.
- exceptions: Known exceptions are inherited from `FrameworkError`.
- tzkt: Some datasource methods have changed their signatures.

### Deprecated

- config: `similar_to.address` filter is an alias for `originated_contract.code_hash` and will be removed in the next major release.
- config: `DipDupError` is an alias for `FrameworkError` and will be removed in the next major release.

## [6.3.1] - 2022-11-25

### Fixed

- cli: Do not apply cli hacks on module import.
- codegen: Include PEP 561 marker in generated packages.
- codegen: Untyped originations are now correctly handled.
- codegen: Fixed `alias` config field having no effect on originations.
- codegen: Fixed optional arguments in generated callbacks.
- config: Suggest snake_case for package name.
- config: Fixed crash with `RuntimeError` when index has no subscriptions.
- http: Limit aiohttp sessions to specific base URL.
- index: Do not deserialize originations matched by the `source` filter.
- index: Wrap storage deserialization exceptions with `InvalidDataError`.
- projects: Fixed Hasura environment in docker-compose examples.

### Security

- hasura: Forbid using Hasura instances running vulnerable versions ([GHSA-g7mj-g7f4-hgrg](https://github.com/hasura/graphql-engine/security/advisories/GHSA-g7mj-g7f4-hgrg))

### Other

- ci: `mypy --strict` is now enforced on a codebase.
- ci: Finished migration to `pytest`.

## [6.3.0] - 2022-11-15

### Added

- context: Added `execute_sql_query` method to run queries from `sql` project directory.
- context: `execute_sql` method now accepts arbitrary arguments to format SQL script (unsafe, use with caution).
- index: New filters for `token_transfer` index.

### Fixed

- cli: Fixed missing log messages from `ctx.logger`.
- codegen: Better PEP 8 compatibility of generated callbacks.
- context: Fixed SQL scripts executed in the wrong order.
- context: Fixed `execute_sql` method crashes when the path is not a directory.
- database: Fixed crash with `CannotConnectNowError` before establishing the database connection.
- database: Fixed crash when using F expressions inside versioned transactions.
- http: Fixed caching datasource responses when `replay_path` contains tilde.
- http: Adjusted per-datasource default config values.
- project: Use the latest stable version instead of hardcoded values.
- tzkt: Fixed deserializing of `EventData` and `OperationData` models.
- tzkt: Fixed matching migration originations by address.

### Deprecated

- ci: `pytezos` extra and corresponding Docker image are deprecated. 

## [6.2.0] - 2022-10-12

### Added

- cli: `new` command to create a new project interactively.
- cli: `install/update/uninstall` commands to manage local DipDup installation.
- index: New index kind `event` to process contract events.
- install: New interactive installer based on pipx (`install.py` or `dipdup-install`).

### Fixed

- cli: Fixed commands that don't require a valid config yet crash with `ConfigurationError`.
- codegen: Fail on demand when `datamodel-codegen` is not available.
- codegen: Fixed Jinja2 template caching.
- config: Allow `sentry.dsn` field to be empty.
- config: Fixed greedy environment variable regex.
- hooks: Raise a `FeatureAvailabilityHook` instead of a warning when trying to execute hooks on SQLite.

### Improved

- cli: Detect `src/` layout when guessing package path.
- codegen: Improved cross-platform compatibility.
- config: `sentry.user_id` option to set user ID for Sentry (affects release adoption data).
- sentry: Detect environment when not set in config (docker/gha/tests/local)
- sentry: Expose more tags under the `dipdup` namespace.

### Performance

- cli: Up to 5x faster startup for some commands.

### Security

- sentry: Prevent Sentry from leaking hostname if `server_name` is not set.
- sentry: Notify about using Sentry when DSN is set or crash reporting is enabled.

### Other

- ci: A significantly faster execution of GitHub Actions.
- docs: Updated "Contributing Guide" page.

## [6.1.3] - 2022-09-21

### Added

- sentry: Enable crash-free session reporting.

### Fixed

- metadata: Updated protocol aliases.
- sentry: Unwrap `CallbackError` traceback to fix event grouping.
- sentry: Hide "attempting to send..." message on shutdown.

### Other

- ci: Do not build default and `-pytezos` nightly images.

## [6.1.2] - 2022-09-16

### Added

- config: Added `alias` field to operation pattern items.
- tzkt: Added quote field `gbp`.

### Fixed

- config: Require aliases for multiple operations with the same entrypoint.
- http: Raise `InvalidRequestError` on 204 No Content responses.
- tzkt: Verify API version on datasource initialization.
- tzkt: Remove deprecated block field `priority`.

## [6.1.1] - 2022-09-01

### Fixed

- ci: Lock Pydantic to 1.9.2 to avoid breaking changes in dataclasses.

## [6.1.0] - 2022-08-30

### Added

- ci: Build `arm64` images for M1/M2 silicon.
- ci: Build `-slim` images based on Alpine Linux.
- ci: Introduced official MacOS support.
- ci: Introduced interactive installer (dipdup.io/install.py).

## [6.0.1] - 2022-08-19

### Fixed

- codegen: Fixed invalid `models.py` template.
- context: Do not wrap known exceptions with `CallbackError`.
- database: Raise `DatabaseConfigurationError` when backward relation name equals table name.
- database: Wrap schema wiping in a transaction to avoid orphaned tables in the immune schema.
- hasura: Fixed processing M2M relations.
- sentry: Fixed "invalid value `environment`" error.
- sentry: Ignore events from project callbacks when `crash_reporting` is enabled.

## [6.0.0] - 2022-08-08

This release contains no changes except for the version number.

## [6.0.0rc2] - 2022-08-06

### Added

- config: Added `advanced.crash_reporting` flag to enable reporting crashes to Baking Bad.
- dipdup: Save Sentry crashdump in `/tmp/dipdup/crashdumps/XXXXXXX.json` on a crash.

### Fixed

- config: Do not perform env variable substitution in commented-out lines.

### Removed

- cli: `--logging-config` option is removed.
- cli: All `run` command flags are removed. Use the `advanced` section of the config.
- cli: `cache show` and `cache clear` commands are removed.
- config: `http.cache` flag is removed.

## [6.0.0-rc1] - 2022-07-26

### Added

- cli: Added `config export --full` flag to resolve templates before printing config.
- config: Added `advanced.rollback_depth` field, a number of levels to keep in a database for rollback.
- context: Added `rollback` method to perform database rollback.
- database: Added an internal `ModelUpdate` model to store the latest database changes.

### Fixed

- prometheus: Fixed updating `dipdup_index_handlers_matched_total` metric.

### Changed

- codegen: `on_index_rollback` hook calls `ctx.rollback` by default.
- database: Project models must be subclassed from `dipdup.models.Model`
- database: `bulk_create` and `bulk_update` model methods are no longer supported.

### Removed

- hooks: Removed deprecated `on_rollback` hook.
- index: Do not try to avoid single-level rollbacks by comparing operation hashes.

## [5.2.5] - 2022-07-26

### Fixed

- index: Fixed crash when adding an index with new subscriptions in runtime.

## [5.2.4] - 2022-07-17

### Fixed

- cli: Fixed logs being printed to stderr instead of stdout.
- config: Fixed job scheduler not starting when config contains no indexes.

## [5.2.3] - 2022-07-07

### Added

- sentry: Allow customizing `server_name` and `release` tags with corresponding fields in Sentry config.

### Fixed

- cli: Fixed `hasura configure` command crash when models have empty `Meta.table`.
- config: Removed secrets from config `__repr__`.

## [5.2.2] - 2022-07-03

### Fixed

- hasura: Fixed metadata generation.

## [5.2.1] - 2022-07-02

### Fixed

- cli: Fixed setting default logging level.
- hasura: Fixed metadata generation for relations with a custom field name.
- hasura: Fixed configuring existing instances after changing `camel_case` field in config.

## [5.2.0] - 2022-06-28

### Added

- config: Added `logging` config field.
- config: Added `hasura.create_source` flag to create PostgreSQL source if missing.

### Fixed

- hasura: Do not apply table customizations to tables from other sources.

### Deprecated

- cli: `--logging-config` option is deprecated.
- cli: All `run` command flags are deprecated. Use the `advanced` section of the config.
- cli: `cache show` and `cache clear` commands are deprecated.
- config: `http.cache` flag is deprecated.

## [5.1.7] - 2022-06-15

### Fixed

- index: Fixed `token_transfer` index not receiving realtime updates.

## [5.1.6] - 2022-06-08

### Fixed

- cli: Commands with `--help` option no longer require a working DipDup config.
- index: Fixed crash with `RuntimeError` after continuous realtime connection loss.

### Performance

- cli: Lazy import dependencies to speed up startup.

### Other

- docs: Migrate docs from GitBook to mdbook.

## [5.1.5] - 2022-06-05

### Fixed

- config: Fixed crash when rollback hook is about to be called.

## [5.1.4] - 2022-06-02

### Fixed

- config: Fixed `OperationIndexConfig.types` field being partially ignored.
- index: Allow mixing oneshot and regular indexes in a single config.
- index: Call rollback hook instead of triggering reindex when single-level rollback has failed.
- index: Fixed crash with `RuntimeError` after continuous realtime connection loss.
- tzkt: Fixed `origination` subscription missing when `merge_subscriptions` flag is set.

### Performance

- ci: Decrease the size of generic and `-pytezos` Docker images by 11% and 16%, respectively.

## [5.1.3] - 2022-05-26

### Fixed

- database: Fixed special characters in password not being URL encoded.

### Performance

- context: Do not reinitialize config when adding a single index.

## [5.1.2] - 2022-05-24

### Added

- tzkt: Added `originated_contract_tzips` field to `OperationData`.

### Fixed

- jobs: Fixed jobs with `daemon` schedule never start.
- jobs: Fixed failed jobs not throwing exceptions into the main loop.

### Other

- database: Tortoise ORM updated to `0.19.1`.

## [5.1.1] - 2022-05-13

### Fixed

- index: Ignore indexes with different message types on rollback.
- metadata: Add `ithacanet` to available networks.

## [5.1.0] - 2022-05-12

### Added

- ci: Push `X` and `X.Y` tags to the Docker Hub on release.
- cli: Added `config env` command to export env-file with default values.
- cli: Show warning when running an outdated version of DipDup.
- hooks: Added a new hook `on_index_rollback` to perform per-index rollbacks.

### Fixed

- index: Fixed fetching `migration` operations.
- tzkt: Fixed possible data corruption when using the `buffer_size` option.
- tzkt: Fixed reconnection due to `websockets` message size limit.

### Deprecated

- hooks: The `on_rollback` default hook is superseded by `on_index_rollback` and will be removed later.

## [5.0.4] - 2022-05-05

### Fixed

- exceptions: Fixed incorrect formatting and broken links in help messages.
- index: Fixed crash when the only index in config is `head`.
- index: Fixed fetching originations during the initial sync.

## [5.0.3] - 2022-05-04

### Fixed

- index: Fixed crash when no block with the same level arrived after a single-level rollback.
- index: Fixed setting initial index level when `IndexConfig.first_level` is set.
- tzkt: Fixed delayed emitting of buffered realtime messages.
- tzkt: Fixed inconsistent behavior of `first_level`/`last_level` arguments in different getter methods.

## [5.0.2] - 2022-04-21

### Fixed

- context: Fixed reporting incorrect reindexing reason.
- exceptions: Fixed crash with `FrozenInstanceError` when an exception is raised from a callback.
- jobs: Fixed graceful shutdown of daemon jobs.

### Improved

- codegen: Refined `on_rollback` hook template.
- exceptions: Updated help messages for known exceptions.
- tzkt: Do not request reindexing if missing subgroups have matched no handlers.

## [5.0.1] - 2022-04-12

### Fixed

- cli: Fixed `schema init` command crash with SQLite databases.
- index: Fixed spawning datasources in oneshot mode.
- tzkt: Fixed processing realtime messages.

## [5.0.0] - 2022-04-08

This release contains no changes except for the version number.

## [5.0.0-rc4] - 2022-04-04

### Added

- tzkt: Added ability to process realtime messages with lag.

## [4.2.7] - 2022-04-02

### Fixed

- config: Fixed `jobs` config section validation.
- hasura: Fixed metadata generation for v2.3.0 and above.
- tzkt: Fixed `get_originated_contracts` and `get_similar_contracts` methods response.

## [5.0.0-rc3] - 2022-03-28

### Added

- config: Added `custom` section to store arbitrary user data.

### Fixed

- config: Fixed default SQLite path (`:memory:`).
- tzkt: Fixed pagination in several getter methods.
- tzkt: Fixed data loss when `skip_history` option is enabled.

### Removed

- config: Removed dummy `advanced.oneshot` flag.
- cli: Removed `docker init` command.
- cli: Removed dummy `schema approve --hashes` flag.

## [5.0.0-rc2] - 2022-03-13

### Fixed

- tzkt: Fixed crash in methods that do not support cursor pagination.
- prometheus: Fixed invalid metric labels. 

## [5.0.0-rc1] - 2022-03-02

### Added

- metadata: Added `metadata_interface` feature flag to expose metadata in TzKT format.
- prometheus: Added ability to expose Prometheus metrics.
- tzkt: Added missing fields to the `HeadBlockData` model.
- tzkt: Added `iter_...` methods to iterate over item batches.

### Fixed

- tzkt: Fixed possible OOM while calling methods that support pagination.
- tzkt: Fixed possible data loss in `get_originations` and `get_quotes` methods.

### Changed

- tzkt: Added `offset` and `limit` arguments to all methods that support pagination.

### Removed

- bcd: Removed `bcd` datasource and config section.

### Performance

- dipdup: Use fast `orjson` library instead of built-in `json` where possible.

## [4.2.6] - 2022-02-25

### Fixed

- database: Fixed generating table names from uppercase model names.
- http: Fixed bug that leads to caching invalid responses on the disk.
- tzkt: Fixed processing realtime messages with data from multiple levels.

## [4.2.5] - 2022-02-21

### Fixed

- database: Do not add the `schema` argument to the PostgreSQL connection string when not needed.
- hasura: Wait for Hasura to be configured before starting indexing.

## [4.2.4] - 2022-02-14

### Added

- config: Added `http` datasource to making arbitrary http requests.

### Fixed

- context: Fixed crash when calling `fire_hook` method.
- context: Fixed `HookConfig.atomic` flag, which was ignored in `fire_hook` method.
- database: Create missing tables even if `Schema` model is present.
- database: Fixed excess increasing of `decimal` context precision.
- index: Fixed loading handler callbacks from nested packages ([@veqtor](https://github.com/veqtor)).

### Other

- ci: Added GitHub Action to build and publish Docker images for each PR opened.

## [4.2.3] - 2022-02-08

### Fixed

- ci: Removed `black 21.12b0` dependency since bug in `datamodel-codegen-generator` is fixed.
- cli: Fixed `config export` command crash when `advanced.reindex` dictionary is present.
- cli: Removed optionals from `config export` output so the result can be loaded again.
- config: Verify `advanced.scheduler` config for the correctness and unsupported features.
- context: Fixed ignored `wait` argument of `fire_hook` method.
- hasura: Fixed processing relation fields with missing `related_name`.
- jobs: Fixed default `apscheduler` config.
- tzkt: Fixed crash occurring when reorg message is the first one received by the datasource.

## [4.2.2] - 2022-02-01

### Fixed

- config: Fixed `ipfs` datasource config.

## [4.2.1] - 2022-01-31

### Fixed

- ci: Added `black 21.12b0` dependency to avoid possible conflict with `datamodel-codegen-generator`.

## [4.2.0] - 2022-01-31

### Added

- context: Added `wait` argument to `fire_hook` method to escape current transaction context.
- context: Added `ctx.get_<kind>_datasource` helpers to avoid type casting.
- hooks: Added ability to configure `apscheduler` with `AdvancedConfig.scheduler` field.
- http: Added `request` method to send arbitrary requests (affects all datasources).
- ipfs: Added `ipfs` datasource to download JSON and binary data from IPFS.

### Fixed

- http: Removed dangerous method `close_session`.
- context: Fixed help message of `IndexAlreadyExistsError` exception.

### Deprecated

- bcd: Added deprecation notice.

### Other

- dipdup: Removed unused internal methods.

## [4.1.2] - 2022-01-27

### Added

- cli: Added `schema wipe --force` argument to skip confirmation prompt.

### Fixed

- cli: Show warning about deprecated `--hashes` argument
- cli: Ignore `SIGINT` signal when shutdown is in progress.
- sentry: Ignore exceptions when shutdown is in progress.

## [4.1.1] - 2022-01-25

### Fixed

- cli: Fixed stacktraces missing on exception.
- cli: Fixed wrapping `OSError` with `ConfigurationError` during config loading.
- hasura: Fixed printing help messages on `HasuraError`.
- hasura: Preserve a list of sources in Hasura Cloud environments.
- hasura: Fixed `HasuraConfig.source` config option.

### Changed

- cli: Unknown exceptions are no longer wrapped with `DipDupError`.

### Performance

- hasura: Removed some useless requests.

## [4.1.0] - 2022-01-24

### Added

- cli: Added `schema init` command to initialize database schema.
- cli: Added `--force` flag to `hasura configure` command.
- codegen: Added support for subpackages inside callback directories.
- hasura: Added `dipdup_head_status` view and REST endpoint.
- index: Added an ability to skip historical data while synchronizing `big_map` indexes.
- metadata: Added `metadata` datasource.
- tzkt: Added `get_big_map` and `get_contract_big_maps` datasource methods.

## [4.0.5] - 2022-01-20

### Fixed

- index: Fixed deserializing manually modified typeclasses.

## [4.0.4] - 2022-01-17

### Added

- cli: Added `--keep-schemas` flag to `init` command to preserve JSONSchemas along with generated types.

### Fixed

- demos: Tezos Domains and Homebase DAO demos were updated from edo2net to mainnet contracts.
- hasura: Fixed missing relations for models with `ManyToManyField` fields.
- tzkt: Fixed parsing storage with nested structures.

### Performance

- dipdup: Minor overall performance improvements.

### Other

- ci: Cache virtual environment in GitHub Actions.
- ci: Detect CI environment and skip tests that fail in GitHub Actions.
- ci: Execute tests in parallel with `pytest-xdist` when possible.
- ci: More strict linting rules of `flake8`.

## [4.0.3] - 2022-01-09

### Fixed

- tzkt: Fixed parsing parameter with an optional value.

## [4.0.2] - 2022-01-06

### Added

- tzkt: Added optional `delegate_address` and `delegate_alias` fields to `OperationData`.

### Fixed

- tzkt: Fixed crash due to unprocessed pysignalr exception.
- tzkt: Fixed parsing `OperationData.amount` field.
- tzkt: Fixed parsing storage with top-level boolean fields.

## [4.0.1] - 2021-12-30

### Fixed

- codegen: Fixed generating storage typeclasses with `Union` fields.
- codegen: Fixed preprocessing contract JSONSchema.
- index: Fixed processing reindexing reason saved in the database.
- tzkt: Fixed processing operations with default entrypoint and empty parameter.
- tzkt: Fixed crash while recursively applying bigmap diffs to the storage.

### Performance

- tzkt: Increased speed of applying bigmap diffs to operation storage.

## [4.0.0] - 2021-12-24

This release contains no changes except for the version number.

## [4.0.0-rc3] - 2021-12-20

### Fixed

- cli: Fixed missing `schema approve --hashes` argument.
- codegen: Fixed contract address used instead of an alias when typename is not set.
- tzkt: Fixed processing operations with entrypoint `default`.
- tzkt: Fixed regression in processing migration originations.
- tzkt: Fixed filtering of big map diffs by the path.

### Removed

- cli: Removed deprecated `run --oneshot` argument and `clear-cache` command.

## [4.0.0-rc2] - 2021-12-11

### Migration

- Run `dipdup init` command to generate `on_synchronized` hook stubs.

### Added

- hooks: Added `on_synchronized` hook, which fires each time all indexes reach realtime state.

### Fixed

- cli: Fixed config not being verified when invoking some commands.
- codegen: Fixed generating callback arguments for untyped operations.
- index: Fixed incorrect log messages, remove duplicate ones.
- index: Fixed crash while processing storage of some contracts.
- index: Fixed matching of untyped operations filtered by `source` field ([@pravin-d](https://github.com/pravin-d)).

### Performance

- index: Checks performed on each iteration of the main DipDup loop are slightly faster now.

## [4.0.0-rc1] - 2021-12-02

### Migration

- Run `dipdup schema approve` command on every database you want to use with 4.0.0-rc1. Running `dipdup migrate` is not necessary since `spec_version` hasn't changed in this release.

### Added

- cli: Added `run --early-realtime` flag to establish a realtime connection before all indexes are synchronized.
- cli: Added `run --merge-subscriptions` flag to subscribe to all operations/big map diffs during realtime indexing.
- cli: Added `status` command to print the current status of indexes from the database.
- cli: Added `config export [--unsafe]` command to print config after resolving all links and variables.
- cli: Added `cache show` command to get information about file caches used by DipDup.
- config: Added `first_level` and `last_level` optional fields to `TemplateIndexConfig`. These limits are applied after ones from the template itself.
- config: Added `daemon` boolean field to `JobConfig` to run a single callback indefinitely. Conflicts with `crontab` and `interval` fields.
- config: Added `advanced` top-level section.

### Fixed

- cli: Fixed crashes and output inconsistency when piping DipDup commands.
- cli: Fixed `schema wipe --immune` flag being ignored.
- codegen: Fixed missing imports in handlers generated during init.
- coinbase: Fixed possible data inconsistency caused by caching enabled for method `get_candles`.
- http: Fixed increasing sleep time between failed request attempts.
- index: Fixed invocation of head index callback.
- index: Fixed `CallbackError` raised instead of `ReindexingRequiredError` in some cases.
- tzkt: Fixed resubscribing when realtime connectivity is lost for a long time.
- tzkt: Fixed sending useless subscription requests when adding indexes in runtime.
- tzkt: Fixed `get_originated_contracts` and `get_similar_contracts` methods whose output was limited to `HTTPConfig.batch_size` field.
- tzkt: Fixed lots of SignalR bugs by replacing `aiosignalrcore` library with `pysignalr`.

## Changed

- cli: `dipdup schema wipe` command now requires confirmation when invoked in the interactive shell.
- cli: `dipdup schema approve` command now also causes a recalculation of schema and index config hashes.
- index: DipDup will recalculate respective hashes if reindexing is triggered with `config_modified: ignore` or `schema_modified: ignore` in advanced config.

### Deprecated

- cli: `run --oneshot` option is deprecated and will be removed in the next major release. The oneshot mode applies automatically when `last_level` field is set in the index config.
- cli: `clear-cache` command is deprecated and will be removed in the next major release. Use `cache clear` command instead.

### Performance

- config: Configuration files are loaded 10x times faster.
- index: Number of operations processed by matcher reduced by 40%-95% depending on the number of addresses and entrypoints used.
- tzkt: Rate limit was increased. Try to set `connection_timeout` to a higher value if requests fail with `ConnectionTimeout` exception.
- tzkt: Improved performance of response deserialization. 

## [3.1.3] - 2021-11-15

### Fixed

- codegen: Fixed missing imports in operation handlers. 
- codegen: Fixed invalid imports and arguments in big_map handlers.

## [3.1.2] - 2021-11-02

### Fixed

- Fixed crash occurred during synchronization of big map indexes.

## [3.1.1] - 2021-10-18

### Fixed

- Fixed loss of realtime subscriptions occurred after TzKT API outage.
- Fixed updating schema hash in `schema approve` command.
- Fixed possible crash occurred while Hasura is not ready.

## [3.1.0] - 2021-10-12

### Added

- New index class `HeadIndex` (configuration: [`dipdup.config.HeadIndexConfig`](https://github.com/dipdup-io/dipdup/blob/master/src/dipdup/config.py#L778)). Use this index type to handle head (limited block header content) updates. This index type is realtime-only: historical data won't be indexed during the synchronization stage.
- Added three new commands: `schema approve`, `schema wipe`, and `schema export`. Run `dipdup schema --help` command for details.

### Changed

- Triggering reindexing won't lead to dropping the database automatically anymore. `ReindexingRequiredError` is raised instead. `--forbid-reindexing` option has become default.
- `--reindex` option is removed. Use `dipdup schema wipe` instead.
- Values of `dipdup_schema.reindex` field updated to simplify querying database. See [`dipdup.enums.ReindexingReason`](https://github.com/dipdup-io/dipdup/blob/master/src/dipdup/enums.py) class for possible values.

### Fixed

- Fixed `ReindexRequiredError` not being raised when running DipDup after reindexing was triggered.
- Fixed index config hash calculation. Hashes of existing indexes in a database will be updated during the first run.
- Fixed issue in `BigMapIndex` causing the partial loss of big map diffs.
- Fixed printing help for CLI commands.
- Fixed merging storage which contains specific nested structures.

### Improved

- Raise `DatabaseConfigurationError` exception when project models are not compatible with GraphQL.
- Another bunch of performance optimizations. Reduced DB pressure, speeded up parallel processing lots of indexes.
- Added initial set of performance benchmarks (run: `./scripts/run_benchmarks.sh`)

## [3.0.4] - 2021-10-04

### Improved

- A significant increase in indexing speed.

### Fixed

- Fixed unexpected reindexing caused by the bug in processing zero- and single-level rollbacks.
- Removed unnecessary file IO calls that could cause `PermissionError` exception in Docker environments.
- Fixed possible violation of block-level atomicity during realtime indexing.

### Changes

- Public methods of `TzktDatasource` now return immutable sequences.

## [3.0.3] - 2021-10-01

### Fixed

- Fixed processing of single-level rollbacks emitted before rolled back head.

## [3.0.2] - 2021-09-30

### Added

- Human-readable `CHANGELOG.md` 🕺
- Two new options added to `dipdup run` command:
  - `--forbid-reindexing` – raise `ReindexingRequiredError` instead of truncating database when reindexing is triggered for any reason. To continue indexing with existing database run `UPDATE dipdup_schema SET reindex = NULL;`
  - `--postpone-jobs` – job scheduler won't start until all indexes are synchronized. 

### Changed

- Migration to this version requires reindexing.
- `dipdup_index.head_id` foreign key removed. `dipdup_head` table still contains the latest blocks from Websocket received by each datasource.

### Fixed

- Removed unnecessary calls to TzKT API.
- Fixed removal of PostgreSQL extensions (`timescaledb`, `pgcrypto`) by function `truncate_database` triggered on reindex.
- Fixed creation of missing project package on `init`.
- Fixed invalid handler callbacks generated on `init`.
- Fixed detection of existing types in the project.
- Fixed race condition caused by event emitter concurrency.
- Capture unknown exceptions with Sentry before wrapping to `DipDupError`.
- Fixed job scheduler start delay.
- Fixed processing of reorg messages.

## [3.0.1] - 2021-09-24

### Added

- Added `get_quote` and `get_quotes` methods to `TzKTDatasource`.

### Fixed

- Defer spawning index datasources until initial sync is complete. It helps to mitigate some WebSocket-related crashes, but initial sync is a bit slower now.
- Fixed possible race conditions in `TzKTDatasource`.
- Start `jobs` scheduler after all indexes sync with a current head to speed up indexing.

<!-- Links -->
[keep a changelog]: https://keepachangelog.com/en/1.0.0/
[semantic versioning]: https://semver.org/spec/v2.0.0.html

<!-- Versions -->
[Unreleased]: https://github.com/dipdup-io/dipdup/compare/7.0.0rc3...HEAD
[7.0.0rc3]: https://github.com/dipdup-io/dipdup/compare/7.0.0rc2...7.0.0rc3
[6.5.10]: https://github.com/dipdup-io/dipdup/compare/6.5.9...6.5.10
[7.0.0rc2]: https://github.com/dipdup-io/dipdup/compare/7.0.0rc1...7.0.0rc2
[7.0.0rc1]: https://github.com/dipdup-io/dipdup/compare/6.5.9...7.0.0rc1
[6.5.9]: https://github.com/dipdup-io/dipdup/compare/6.5.8...6.5.9
[6.5.8]: https://github.com/dipdup-io/dipdup/compare/6.5.7...6.5.8
[6.5.7]: https://github.com/dipdup-io/dipdup/compare/6.5.6...6.5.7
[6.5.6]: https://github.com/dipdup-io/dipdup/compare/6.5.5...6.5.6
[6.5.5]: https://github.com/dipdup-io/dipdup/compare/6.5.4...6.5.5
[6.5.4]: https://github.com/dipdup-io/dipdup/compare/6.5.3...6.5.4
[6.5.3]: https://github.com/dipdup-io/dipdup/compare/6.5.2...6.5.3
[6.5.2]: https://github.com/dipdup-io/dipdup/compare/6.5.1...6.5.2
[6.5.1]: https://github.com/dipdup-io/dipdup/compare/6.5.0...6.5.1
[6.5.0]: https://github.com/dipdup-io/dipdup/compare/6.4.3...6.5.0
[6.4.3]: https://github.com/dipdup-io/dipdup/compare/6.4.2...6.4.3
[6.4.2]: https://github.com/dipdup-io/dipdup/compare/6.4.1...6.4.2
[6.4.1]: https://github.com/dipdup-io/dipdup/compare/6.4.0...6.4.1
[6.4.0]: https://github.com/dipdup-io/dipdup/compare/6.4.0rc1...6.4.0
[6.4.0rc1]: https://github.com/dipdup-io/dipdup/compare/6.3.1...6.4.0rc1
[6.3.1]: https://github.com/dipdup-io/dipdup/compare/6.3.0...6.3.1
[6.3.0]: https://github.com/dipdup-io/dipdup/compare/6.2.0...6.3.0
[6.2.0]: https://github.com/dipdup-io/dipdup/compare/6.1.3...6.2.0
[6.1.3]: https://github.com/dipdup-io/dipdup/compare/6.1.2...6.1.3
[6.1.2]: https://github.com/dipdup-io/dipdup/compare/6.1.1...6.1.2
[6.1.1]: https://github.com/dipdup-io/dipdup/compare/6.1.0...6.1.1
[6.1.0]: https://github.com/dipdup-io/dipdup/compare/6.0.1...6.1.0
[6.0.1]: https://github.com/dipdup-io/dipdup/compare/6.0.0...6.0.1
[6.0.0]: https://github.com/dipdup-io/dipdup/compare/6.0.0rc2...6.0.0
[6.0.0rc2]: https://github.com/dipdup-io/dipdup/compare/6.0.0-rc1...6.0.0rc2
[6.0.0-rc1]: https://github.com/dipdup-io/dipdup/compare/5.2.5...6.0.0-rc1
[5.2.5]: https://github.com/dipdup-io/dipdup/compare/5.2.4...5.2.5
[5.2.4]: https://github.com/dipdup-io/dipdup/compare/5.2.3...5.2.4
[5.2.3]: https://github.com/dipdup-io/dipdup/compare/5.2.2...5.2.3
[5.2.2]: https://github.com/dipdup-io/dipdup/compare/5.2.1...5.2.2
[5.2.1]: https://github.com/dipdup-io/dipdup/compare/5.2.0...5.2.1
[5.2.0]: https://github.com/dipdup-io/dipdup/compare/5.1.7...5.2.0
[5.1.7]: https://github.com/dipdup-io/dipdup/compare/5.1.6...5.1.7
[5.1.6]: https://github.com/dipdup-io/dipdup/compare/5.1.5...5.1.6
[5.1.5]: https://github.com/dipdup-io/dipdup/compare/5.1.4...5.1.5
[5.1.4]: https://github.com/dipdup-io/dipdup/compare/5.1.3...5.1.4
[5.1.3]: https://github.com/dipdup-io/dipdup/compare/5.1.2...5.1.3
[5.1.2]: https://github.com/dipdup-io/dipdup/compare/5.1.1...5.1.2
[5.1.1]: https://github.com/dipdup-io/dipdup/compare/5.1.0...5.1.1
[5.1.0]: https://github.com/dipdup-io/dipdup/compare/5.0.4...5.1.0
[5.0.4]: https://github.com/dipdup-io/dipdup/compare/5.0.3...5.0.4
[5.0.3]: https://github.com/dipdup-io/dipdup/compare/5.0.2...5.0.3
[5.0.2]: https://github.com/dipdup-io/dipdup/compare/5.0.1...5.0.2
[5.0.1]: https://github.com/dipdup-io/dipdup/compare/5.0.0...5.0.1
[5.0.0]: https://github.com/dipdup-io/dipdup/compare/5.0.0-rc4...5.0.0
[5.0.0-rc4]: https://github.com/dipdup-io/dipdup/compare/5.0.0-rc3...5.0.0-rc4
[4.2.7]: https://github.com/dipdup-io/dipdup/compare/4.2.6...4.2.7
[5.0.0-rc3]: https://github.com/dipdup-io/dipdup/compare/5.0.0-rc2...5.0.0-rc3
[5.0.0-rc2]: https://github.com/dipdup-io/dipdup/compare/5.0.0-rc1...5.0.0-rc2
[5.0.0-rc1]: https://github.com/dipdup-io/dipdup/compare/4.2.6...5.0.0-rc1
[4.2.6]: https://github.com/dipdup-io/dipdup/compare/4.2.5...4.2.6
[4.2.5]: https://github.com/dipdup-io/dipdup/compare/4.2.4...4.2.5
[4.2.4]: https://github.com/dipdup-io/dipdup/compare/4.2.3...4.2.4
[4.2.3]: https://github.com/dipdup-io/dipdup/compare/4.2.2...4.2.3
[4.2.2]: https://github.com/dipdup-io/dipdup/compare/4.2.1...4.2.2
[4.2.1]: https://github.com/dipdup-io/dipdup/compare/4.2.0...4.2.1
[4.2.0]: https://github.com/dipdup-io/dipdup/compare/4.1.2...4.2.0
[4.1.2]: https://github.com/dipdup-io/dipdup/compare/4.1.1...4.1.2
[4.1.1]: https://github.com/dipdup-io/dipdup/compare/4.1.0...4.1.1
[4.1.0]: https://github.com/dipdup-io/dipdup/compare/4.0.5...4.1.0
[4.0.5]: https://github.com/dipdup-io/dipdup/compare/4.0.4...4.0.5
[4.0.4]: https://github.com/dipdup-io/dipdup/compare/4.0.3...4.0.4
[4.0.3]: https://github.com/dipdup-io/dipdup/compare/4.0.2...4.0.3
[4.0.2]: https://github.com/dipdup-io/dipdup/compare/4.0.1...4.0.2
[4.0.1]: https://github.com/dipdup-io/dipdup/compare/4.0.0...4.0.1
[4.0.0]: https://github.com/dipdup-io/dipdup/compare/4.0.0-rc3...4.0.0
[4.0.0-rc3]: https://github.com/dipdup-io/dipdup/compare/4.0.0-rc2...4.0.0-rc3
[4.0.0-rc2]: https://github.com/dipdup-io/dipdup/compare/4.0.0-rc1...4.0.0-rc2
[4.0.0-rc1]: https://github.com/dipdup-io/dipdup/compare/3.1.3...4.0.0-rc1
[3.1.3]: https://github.com/dipdup-io/dipdup/compare/3.1.2...3.1.3
[3.1.2]: https://github.com/dipdup-io/dipdup/compare/3.1.1...3.1.2
[3.1.1]: https://github.com/dipdup-io/dipdup/compare/3.1.0...3.1.1
[3.1.0]: https://github.com/dipdup-io/dipdup/compare/3.0.4...3.1.0
[3.0.4]: https://github.com/dipdup-io/dipdup/compare/3.0.3...3.0.4
[3.0.3]: https://github.com/dipdup-io/dipdup/compare/3.0.2...3.0.3
[3.0.2]: https://github.com/dipdup-io/dipdup/compare/3.0.1...3.0.2
[3.0.1]: https://github.com/dipdup-io/dipdup/compare/3.0.0...3.0.1
[3.0.0]: https://github.com/dipdup-io/dipdup/releases/tag/3.0.0<|MERGE_RESOLUTION|>--- conflicted
+++ resolved
@@ -8,13 +8,10 @@
 
 ### Fixed
 
-<<<<<<< HEAD
 - context: Share internal state between context instances.
 - jobs: Don't add jobs before scheduler is started.
-=======
 - package: Fixed package detection for poetry managed projects.
 - package: Fixed mypy command in default template.
->>>>>>> 682e6d8e
 
 ## [7.0.0rc3] - 2023-08-05
 
