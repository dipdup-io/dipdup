--- conflicted
+++ resolved
@@ -10,12 +10,9 @@
 
 ### Added
 
-<<<<<<< HEAD
 - database: support database migrations using [`aerich`](https://github.com/tortoise/aerich)
 - cli: Added `schema` subcommands to manage database migrations: `migrate`, `upgrade`, `downgrade`, `heads` and `history`
-=======
 - hasura: Added `ignore` and `ignore_internal` config options to hide specific tables/views.
->>>>>>> d856c61e
 
 ## [8.0.0] - 2024-09-10
 
