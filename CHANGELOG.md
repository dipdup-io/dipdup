# Changelog

## [unreleased]

<<<<<<< HEAD
### Fixed

* Fixed index config hash calculation. Hashes of existing indexes in database will be updated during the first run.
=======
### Added

* New index type `head` allowing to handle head (reduced block header info) updates
>>>>>>> 99a963a9

## 3.0.4 - 2021-10-04

### Improved

* A significant increase in indexing speed.

### Fixed

* Fixed unexpected reindexing caused by the bug in processing zero- and single-level rollbacks.
* Removed unnecessary file IO calls that could cause `PermissionError` exception in Docker environments.
* Fixed possible violation of block-level atomicity during real-time indexing.

### Changes

* Public methods of `TzktDatasource` now return immutable sequences.

## 3.0.3 - 2021-10-01

### Fixed

* Fixed processing of single-level rollbacks emitted before rolled back head.

## 3.0.2 - 2021-09-30

### Added

* Human-readable `CHANGELOG.md` 🕺
* Two new options added to `dipdup run` command:
  * `--forbid-reindexing` – raise `ReindexingRequiredError` instead of truncating database when reindexing is triggered for any reason. To continue indexing with existing database run `UPDATE dipdup_schema SET reindex = NULL;`
  * `--postpone-jobs` – job scheduler won't start until all indexes are synchronized. 

### Changed

* Migration to this version requires reindexing.
* `dipdup_index.head_id` foreign key removed. `dipdup_head` table still contains the latest blocks from Websocket received by each datasource.

### Fixed

* Removed unnecessary calls to TzKT API.
* Fixed removal of PostgreSQL extensions (`timescaledb`, `pgcrypto`) by function `truncate_database` triggered on reindex.
* Fixed creation of missing project package on `init`.
* Fixed invalid handler callbacks generated on `init`.
* Fixed detection of existing types in the project.
* Fixed race condition caused by event emitter concurrency.
* Capture unknown exceptions with Sentry before wrapping to `DipDupError`.
* Fixed job scheduler start delay.
* Fixed processing of reorg messages.

## 3.0.1 - 2021-09-24

### Added

* Added `get_quote` and `get_quotes` methods to `TzKTDatasource`.

### Fixed

* Defer spawning index datasources until initial sync is complete. It helps to mitigate some WebSocket-related crashes, but initial sync is a bit slower now.
* Fixed possible race conditions in `TzKTDatasource`.
* Start `jobs` scheduler after all indexes sync with a current head to speed up indexing.<|MERGE_RESOLUTION|>--- conflicted
+++ resolved
@@ -2,15 +2,13 @@
 
 ## [unreleased]
 
-<<<<<<< HEAD
+### Added
+
+* New index type `head` allowing to handle head (reduced block header info) updates
+
 ### Fixed
 
 * Fixed index config hash calculation. Hashes of existing indexes in database will be updated during the first run.
-=======
-### Added
-
-* New index type `head` allowing to handle head (reduced block header info) updates
->>>>>>> 99a963a9
 
 ## 3.0.4 - 2021-10-04
 
