# Changelog

Please use [this](https://docs.gitlab.com/ee/development/changelog.html) document as guidelines to keep a changelog.

## [unreleased]

### Fixed

<<<<<<< HEAD
* tzkt: Fixed processing realtime messages with data from multiple levels.
=======
* database: Fixed generating table names from uppercase model names.
>>>>>>> 4eaf39b3

## 4.2.5 - 2022-02-21

### Fixed

* database: Do not add the `schema` argument to the PostgreSQL connection string when not needed.
* hasura: Wait for Hasura to be configured before starting indexing.

## 4.2.4 - 2022-02-14

### Fixed

* context: Fixed crash when calling `fire_hook` method.
* context: Fixed `HookConfig.atomic` flag, which was ignored in `fire_hook` method.
* database: Create missing tables even if `Schema` model is present.
* database: Fixed excess increasing of `decimal` context precision.
* index: Fixed loading handler callbacks from nested packages ([@veqtor](https://github.com/veqtor)).

### Other

* ci: Added GitHub Action to build and publish Docker images for each PR opened.

## 4.2.3 - 2022-02-08

### Fixed

* ci: Removed `black 21.12b0` dependency since bug in `datamodel-codegen-generator` is fixed.
* cli: Fixed `config export` command crash when `advanced.reindex` dictionary is present.
* cli: Removed optionals from `config export` output so the result can be loaded again.
* config: Verify `advanced.scheduler` config for the correctness and unsupported features.
* context: Fixed ignored `wait` argument of `fire_hook` method.
* hasura: Fixed processing relation fields with missing `related_name`.
* jobs: Fixed default `apscheduler` config.
* tzkt: Fixed crash occurring when reorg message is the first one received by the datasource.

## 4.2.2 - 2022-02-01

### Fixed

* config: Fixed `ipfs` datasource config.

## 4.2.1 - 2022-01-31

### Fixed

* ci: Added `black 21.12b0` dependency to avoid possible conflict with `datamodel-codegen-generator`.

## 4.2.0 - 2022-01-31

### Added

* context: Added `wait` argument to `fire_hook` method to escape current transaction context.
* context: Added `ctx.get_<kind>_datasource` helpers to avoid type casting.
* hooks: Added ability to configure `apscheduler` with `AdvancedConfig.scheduler` field.
* http: Added `request` method to send arbitrary requests (affects all datasources).
* ipfs: Added `ipfs` datasource to download JSON and binary data from IPFS.

### Fixed

* http: Removed dangerous method `close_session`.
* context: Fixed help message of `IndexAlreadyExistsError` exception.

### Deprecated

* bcd: Added deprecation notice.

### Other

* dipdup: Removed unused internal methods.

## 4.1.2 - 2022-01-27

### Added

* cli: Added `schema wipe --force` argument to skip confirmation prompt.

### Fixed

* cli: Show warning about deprecated `--hashes` argument
* cli: Ignore `SIGINT` signal when shutdown is in progress.
* sentry: Ignore exceptions when shutdown is in progress.

## 4.1.1 - 2022-01-25

### Fixed

* cli: Fixed stacktraces missing on exception.
* cli: Fixed wrapping `OSError` with `ConfigurationError` during config loading.
* hasura: Fixed printing help messages on `HasuraError`.
* hasura: Preserve a list of sources in Hasura Cloud environments.
* hasura: Fixed `HasuraConfig.source` config option.

### Changed

* cli: Unknown exceptions are no longer wrapped with `DipDupError`.

### Performance

* hasura: Removed some useless requests.

## 4.1.0 - 2022-01-24

### Added

* cli: Added `schema init` command to initialize database schema.
* cli: Added `--force` flag to `hasura configure` command.
* codegen: Added support for subpackages inside callback directories.
* hasura: Added `dipdup_head_status` view and REST endpoint.
* index: Added an ability to skip historical data while synchronizing `big_map` indexes.
* metadata: Added `metadata` datasource.
* tzkt: Added `get_big_map` and `get_contract_big_maps` datasource methods.

## 4.0.5 - 2022-01-20

### Fixed

* index: Fixed deserializing manually modified typeclasses.

## 4.0.4 - 2022-01-17

### Added

* cli: Added `--keep-schemas` flag to `init` command to preserve JSONSchemas along with generated types.

### Fixed

* demos: Tezos Domains and Homebase DAO demos were updated from edo2net to mainnet contracts.
* hasura: Fixed missing relations for models with `ManyToManyField` fields.
* tzkt: Fixed parsing storage with nested structures.

### Performance

* dipdup: Minor overall performance improvements.

### Other

* ci: Cache virtual environment in GitHub Actions.
* ci: Detect CI environment and skip tests that fail in GitHub Actions.
* ci: Execute tests in parallel with `pytest-xdist` when possible.
* ci: More strict linting rules of `flake8`.

## 4.0.3 - 2022-01-09

### Fixed

* tzkt: Fixed parsing parameter with an optional value.

## 4.0.2 - 2022-01-06

### Added

* tzkt: Added optional `delegate_address` and `delegate_alias` fields to `OperationData`.

### Fixed

* tzkt: Fixed crash due to unprocessed pysignalr exception.
* tzkt: Fixed parsing `OperationData.amount` field.
* tzkt: Fixed parsing storage with top-level boolean fields.

## 4.0.1 - 2021-12-30

### Fixed

* codegen: Fixed generating storage typeclasses with `Union` fields.
* codegen: Fixed preprocessing contract JSONSchema.
* index: Fixed processing reindexing reason saved in the database.
* tzkt: Fixed processing operations with default entrypoint and empty parameter.
* tzkt: Fixed crash while recursively applying bigmap diffs to the storage.

### Performance

* tzkt: Increased speed of applying bigmap diffs to operation storage.

## 4.0.0 - 2021-12-24

This release contains no changes except for the version number.

## 4.0.0-rc3 - 2021-12-20

### Fixed

* cli: Fixed missing `schema approve --hashes` argument.
* codegen: Fixed contract address used instead of an alias when typename is not set.
* tzkt: Fixed processing operations with entrypoint `default`.
* tzkt: Fixed regression in processing migration originations.
* tzkt: Fixed filtering of big map diffs by the path.

### Removed

* cli: Removed deprecated `run --oneshot` argument and `clear-cache` command.

## 4.0.0-rc2 - 2021-12-11

### ⚠ Migration

* Run `dipdup init` command to generate `on_synchronized` hook stubs.

### Added

* hooks: Added `on_synchronized` hook, which fires each time all indexes reach realtime state.

### Fixed

* cli: Fixed config not being verified when invoking some commands.
* codegen: Fixed generating callback arguments for untyped operations.
* index: Fixed incorrect log messages, remove duplicate ones.
* index: Fixed crash while processing storage of some contracts.
* index: Fixed matching of untyped operations filtered by `source` field ([@pravin-d](https://github.com/pravin-d)).

### Performance

* index: Checks performed on each iteration of the main DipDup loop are slightly faster now.

## 4.0.0-rc1 - 2021-12-02

### ⚠ Migration

* Run `dipdup schema approve` command on every database you want to use with 4.0.0-rc1. Running `dipdup migrate` is not necessary since `spec_version` hasn't changed in this release.

### Added

* cli: Added `run --early-realtime` flag to establish a realtime connection before all indexes are synchronized.
* cli: Added `run --merge-subscriptions` flag to subscribe to all operations/big map diffs during realtime indexing.
* cli: Added `status` command to print the current status of indexes from the database.
* cli: Added `config export [--unsafe]` command to print config after resolving all links and variables.
* cli: Added `cache show` command to get information about file caches used by DipDup.
* config: Added `first_level` and `last_level` optional fields to `TemplateIndexConfig`. These limits are applied after ones from the template itself.
* config: Added `daemon` boolean field to `JobConfig` to run a single callback indefinitely. Conflicts with `crontab` and `interval` fields.
* config: Added `advanced` top-level section.

### Fixed

* cli: Fixed crashes and output inconsistency when piping DipDup commands.
* cli: Fixed `schema wipe --immune` flag being ignored.
* codegen: Fixed missing imports in handlers generated during init.
* coinbase: Fixed possible data inconsistency caused by caching enabled for method `get_candles`.
* http: Fixed increasing sleep time between failed request attempts.
* index: Fixed invocation of head index callback.
* index: Fixed `CallbackError` raised instead of `ReindexingRequiredError` in some cases.
* tzkt: Fixed resubscribing when realtime connectivity is lost for a long time.
* tzkt: Fixed sending useless subscription requests when adding indexes in runtime.
* tzkt: Fixed `get_originated_contracts` and `get_similar_contracts` methods whose output was limited to `HTTPConfig.batch_size` field.
* tzkt: Fixed lots of SignalR bugs by replacing `aiosignalrcore` library with `pysignalr`.

## Changed

* cli: `dipdup schema wipe` command now requires confirmation when invoked in the interactive shell.
* cli: `dipdup schema approve` command now also causes a recalculation of schema and index config hashes.
* index: DipDup will recalculate respective hashes if reindexing is triggered with `config_modified: ignore` or `schema_modified: ignore` in advanced config.

### Deprecated

* cli: `run --oneshot` option is deprecated and will be removed in the next major release. The oneshot mode applies automatically when `last_level` field is set in the index config.
* cli: `clear-cache` command is deprecated and will be removed in the next major release. Use `cache clear` command instead.

### Performance

* config: Configuration files are loaded 10x times faster.
* index: Number of operations processed by matcher reduced by 40%-95% depending on the number of addresses and entrypoints used.
* tzkt: Rate limit was increased. Try to set `connection_timeout` to a higher value if requests fail with `ConnectionTimeout` exception.
* tzkt: Improved performance of response deserialization. 

## 3.1.3 - 2021-11-15

### Fixed

* codegen: Fixed missing imports in operation handlers. 
* codegen: Fixed invalid imports and arguments in big_map handlers.

## 3.1.2 - 2021-11-02

### Fixed

* Fixed crash occurred during synchronization of big map indexes.

## 3.1.1 - 2021-10-18

### Fixed

* Fixed loss of realtime subscriptions occurred after TzKT API outage.
* Fixed updating schema hash in `schema approve` command.
* Fixed possible crash occurred while Hasura is not ready.

## 3.1.0 - 2021-10-12

### Added

* New index class `HeadIndex` (configuration: [`dipdup.config.HeadIndexConfig`](https://github.com/dipdup-net/dipdup-py/blob/master/src/dipdup/config.py#L778)). Use this index type to handle head (limited block header content) updates. This index type is realtime-only: historical data won't be indexed during the synchronization stage.
* Added three new commands: `schema approve`, `schema wipe`, and `schema export`. Run `dipdup schema --help` command for details.

### Changed

* Triggering reindexing won't lead to dropping the database automatically anymore. `ReindexingRequiredError` is raised instead. `--forbid-reindexing` option has become default.
* `--reindex` option is removed. Use `dipdup schema wipe` instead.
* Values of `dipdup_schema.reindex` field updated to simplify querying database. See [`dipdup.enums.ReindexingReason`](https://github.com/dipdup-net/dipdup-py/blob/master/src/dipdup/enums.py) class for possible values.

### Fixed

* Fixed `ReindexRequiredError` not being raised when running DipDup after reindexing was triggered.
* Fixed index config hash calculation. Hashes of existing indexes in a database will be updated during the first run.
* Fixed issue in `BigMapIndex` causing the partial loss of big map diffs.
* Fixed printing help for CLI commands.
* Fixed merging storage which contains specific nested structures.

### Improved

* Raise `DatabaseConfigurationError` exception when project models are not compatible with GraphQL.
* Another bunch of performance optimizations. Reduced DB pressure, speeded up parallel processing lots of indexes.
* Added initial set of performance benchmarks (run: `./scripts/run_benchmarks.sh`)

## 3.0.4 - 2021-10-04

### Improved

* A significant increase in indexing speed.

### Fixed

* Fixed unexpected reindexing caused by the bug in processing zero- and single-level rollbacks.
* Removed unnecessary file IO calls that could cause `PermissionError` exception in Docker environments.
* Fixed possible violation of block-level atomicity during realtime indexing.

### Changes

* Public methods of `TzktDatasource` now return immutable sequences.

## 3.0.3 - 2021-10-01

### Fixed

* Fixed processing of single-level rollbacks emitted before rolled back head.

## 3.0.2 - 2021-09-30

### Added

* Human-readable `CHANGELOG.md` 🕺
* Two new options added to `dipdup run` command:
  * `--forbid-reindexing` – raise `ReindexingRequiredError` instead of truncating database when reindexing is triggered for any reason. To continue indexing with existing database run `UPDATE dipdup_schema SET reindex = NULL;`
  * `--postpone-jobs` – job scheduler won't start until all indexes are synchronized. 

### Changed

* Migration to this version requires reindexing.
* `dipdup_index.head_id` foreign key removed. `dipdup_head` table still contains the latest blocks from Websocket received by each datasource.

### Fixed

* Removed unnecessary calls to TzKT API.
* Fixed removal of PostgreSQL extensions (`timescaledb`, `pgcrypto`) by function `truncate_database` triggered on reindex.
* Fixed creation of missing project package on `init`.
* Fixed invalid handler callbacks generated on `init`.
* Fixed detection of existing types in the project.
* Fixed race condition caused by event emitter concurrency.
* Capture unknown exceptions with Sentry before wrapping to `DipDupError`.
* Fixed job scheduler start delay.
* Fixed processing of reorg messages.

## 3.0.1 - 2021-09-24

### Added

* Added `get_quote` and `get_quotes` methods to `TzKTDatasource`.

### Fixed

* Defer spawning index datasources until initial sync is complete. It helps to mitigate some WebSocket-related crashes, but initial sync is a bit slower now.
* Fixed possible race conditions in `TzKTDatasource`.
* Start `jobs` scheduler after all indexes sync with a current head to speed up indexing.<|MERGE_RESOLUTION|>--- conflicted
+++ resolved
@@ -6,11 +6,8 @@
 
 ### Fixed
 
-<<<<<<< HEAD
+* database: Fixed generating table names from uppercase model names.
 * tzkt: Fixed processing realtime messages with data from multiple levels.
-=======
-* database: Fixed generating table names from uppercase model names.
->>>>>>> 4eaf39b3
 
 ## 4.2.5 - 2022-02-21
 
