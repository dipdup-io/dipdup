# Changelog

All notable changes to this project will be documented in this file.

The format is based on [Keep a Changelog],
and this project adheres to [Semantic Versioning].

## [Unreleased]

<<<<<<< HEAD
### Removed

- cli: `--logging-config` option is removed.
- cli: All `run` command flags are removed. Use the `advanced` section of the config.
- cli: `cache show` and `cache clear` commands are removed.
- config: `http.cache` flag is removed.
=======
### Fixed

- config: Do not perform env variable substitution in commented out lines.
>>>>>>> e39a5678

## [6.0.0-rc1] - 2022-07-26

### Added

- cli: Added `config export --full` flag to resolve templates before printing config.
- config: Added `advanced.rollback_depth` field, a number of levels to keep in a database for rollback.
- context: Added `rollback` method to perform database rollback.
- database: Added an internal `ModelUpdate` model to store the latest database changes.

### Fixed

- prometheus: Fixed updating `dipdup_index_handlers_matched_total` metric.

### Changed

- codegen: `on_index_rollback` hook calls `ctx.rollback` by default.
- database: Project models must be subclassed from `dipdup.models.Model`
- database: `bulk_create` and `bulk_update` model methods are no longer supported.

### Removed

- hooks: Removed deprecated `on_rollback` hook.
- index: Do not try to avoid single-level rollbacks by comparing operation hashes.

## [5.2.5] - 2022-07-26

### Fixed

- index: Fixed crash when adding an index with new subscriptions in runtime.

## [5.2.4] - 2022-07-17

### Fixed

- cli: Fixed logs being printed to stderr instead of stdout.
- config: Fixed job scheduler not starting when config contains no indexes.

## [5.2.3] - 2022-07-07

### Added

- sentry: Allow customizing `server_name` and `release` tags with corresponding fields in Sentry config.

### Fixed

- cli: Fixed `hasura configure` command crash when models have empty `Meta.table`.
- config: Removed secrets from config `__repr__`.

## [5.2.2] - 2022-07-03

### Fixed

- hasura: Fixed metadata generation.

## [5.2.1] - 2022-07-02

### Fixed

- cli: Fixed setting default logging level.
- hasura: Fixed metadata generation for relations with a custom field name.
- hasura: Fixed configuring existing instances after changing `camel_case` field in config.

## [5.2.0] - 2022-06-28

### Added

- config: Added `logging` config field.
- config: Added `hasura.create_source` flag to create PostgreSQL source if missing.

### Fixed

- hasura: Do not apply table customizations to tables from other sources.

### Deprecated

- cli: `--logging-config` option is deprecated.
- cli: All `run` command flags are deprecated. Use the `advanced` section of the config.
- cli: `cache show` and `cache clear` commands are deprecated.
- config: `http.cache` flag is deprecated.

## [5.1.7] - 2022-06-15

### Fixed

- index: Fixed `token_transfer` index not receiving realtime updates.

## [5.1.6] - 2022-06-08

### Fixed

- cli: Commands with `--help` option no longer require a working DipDup config.
- index: Fixed crash with `RuntimeError` after continuous realtime connection loss.

### Performance

- cli: Lazy import dependencies to speed up startup.

### Other

- docs: Migrate docs from GitBook to mdbook.

## [5.1.5] - 2022-06-05

### Fixed

- config: Fixed crash when rollback hook is about to be called.

## [5.1.4] - 2022-06-02

### Fixed

- config: Fixed `OperationIndexConfig.types` field being partially ignored.
- index: Allow mixing oneshot and regular indexes in a single config.
- index: Call rollback hook instead of triggering reindex when single-level rollback has failed.
- index: Fixed crash with `RuntimeError` after continuous realtime connection loss.
- tzkt: Fixed `origination` subscription missing when `merge_subscriptions` flag is set.

### Performance

- ci: Decrease the size of generic and `-pytezos` Docker images by 11% and 16%, respectively.

## [5.1.3] - 2022-05-26

### Fixed

- database: Fixed special characters in password not being URL encoded.

### Performance

- context: Do not reinitialize config when adding a single index.

## [5.1.2] - 2022-05-24

### Added

- tzkt: Added `originated_contract_tzips` field to `OperationData`.

### Fixed

- jobs: Fixed jobs with `daemon` schedule never start.
- jobs: Fixed failed jobs not throwing exceptions into the main loop.

### Other

- database: Tortoise ORM updated to `0.19.1`.

## [5.1.1] - 2022-05-13

### Fixed

- index: Ignore indexes with different message types on rollback.
- metadata: Add `ithacanet` to available networks.

## [5.1.0] - 2022-05-12

### Added

- ci: Push `X` and `X.Y` tags to the Docker Hub on release.
- cli: Added `config env` command to export env-file with default values.
- cli: Show warning when running an outdated version of DipDup.
- hooks: Added a new hook `on_index_rollback` to perform per-index rollbacks.

### Fixed

- index: Fixed fetching `migration` operations.
- tzkt: Fixed possible data corruption when using the `buffer_size` option.
- tzkt: Fixed reconnection due to `websockets` message size limit.

### Deprecated

- hooks: The `on_rollback` default hook is superseded by `on_index_rollback` and will be removed later.

## [5.0.4] - 2022-05-05

### Fixed

- exceptions: Fixed incorrect formatting and broken links in help messages.
- index: Fixed crash when the only index in config is `head`.
- index: Fixed fetching originations during the initial sync.

## [5.0.3] - 2022-05-04

### Fixed

- index: Fixed crash when no block with the same level arrived after a single-level rollback.
- index: Fixed setting initial index level when `IndexConfig.first_level` is set.
- tzkt: Fixed delayed emitting of buffered realtime messages.
- tzkt: Fixed inconsistent behavior of `first_level`/`last_level` arguments in different getter methods.

## [5.0.2] - 2022-04-21

### Fixed

- context: Fixed reporting incorrect reindexing reason.
- exceptions: Fixed crash with `FrozenInstanceError` when an exception is raised from a callback.
- jobs: Fixed graceful shutdown of daemon jobs.

### Improved

- codegen: Refined `on_rollback` hook template.
- exceptions: Updated help messages for known exceptions.
- tzkt: Do not request reindexing if missing subgroups have matched no handlers.

## [5.0.1] - 2022-04-12

### Fixed

- cli: Fixed `schema init` command crash with SQLite databases.
- index: Fixed spawning datasources in oneshot mode.
- tzkt: Fixed processing realtime messages.

## [5.0.0] - 2022-04-08

This release contains no changes except for the version number.

## [5.0.0-rc4] - 2022-04-04

### Added

- tzkt: Added ability to process realtime messages with lag.

## [4.2.7] - 2022-04-02

### Fixed

- config: Fixed `jobs` config section validation.
- hasura: Fixed metadata generation for v2.3.0 and above.
- tzkt: Fixed `get_originated_contracts` and `get_similar_contracts` methods response.

## [5.0.0-rc3] - 2022-03-28

### Added

- config: Added `custom` section to store arbitrary user data.

### Fixed

- config: Fixed default SQLite path (`:memory:`).
- tzkt: Fixed pagination in several getter methods.
- tzkt: Fixed data loss when `skip_history` option is enabled.

### Removed

- config: Removed dummy `advanced.oneshot` flag.
- cli: Removed `docker init` command.
- cli: Removed dummy `schema approve --hashes` flag.

## [5.0.0-rc2] - 2022-03-13

### Fixed

- tzkt: Fixed crash in methods that do not support cursor pagination.
- prometheus: Fixed invalid metric labels. 

## [5.0.0-rc1] - 2022-03-02

### Added

- metadata: Added `metadata_interface` feature flag to expose metadata in TzKT format.
- prometheus: Added ability to expose Prometheus metrics.
- tzkt: Added missing fields to the `HeadBlockData` model.
- tzkt: Added `iter_...` methods to iterate over item batches.

### Fixed

- tzkt: Fixed possible OOM while calling methods that support pagination.
- tzkt: Fixed possible data loss in `get_originations` and `get_quotes` methods.

### Changed

- tzkt: Added `offset` and `limit` arguments to all methods that support pagination.

### Removed

- bcd: Removed `bcd` datasource and config section.

### Performance

- dipdup: Use fast `orjson` library instead of built-in `json` where possible.

## [4.2.6] - 2022-02-25

### Fixed

- database: Fixed generating table names from uppercase model names.
- http: Fixed bug that leads to caching invalid responses on the disk.
- tzkt: Fixed processing realtime messages with data from multiple levels.

## [4.2.5] - 2022-02-21

### Fixed

- database: Do not add the `schema` argument to the PostgreSQL connection string when not needed.
- hasura: Wait for Hasura to be configured before starting indexing.

## [4.2.4] - 2022-02-14

### Added

- config: Added `http` datasource to making arbitrary http requests.

### Fixed

- context: Fixed crash when calling `fire_hook` method.
- context: Fixed `HookConfig.atomic` flag, which was ignored in `fire_hook` method.
- database: Create missing tables even if `Schema` model is present.
- database: Fixed excess increasing of `decimal` context precision.
- index: Fixed loading handler callbacks from nested packages ([@veqtor](https://github.com/veqtor)).

### Other

- ci: Added GitHub Action to build and publish Docker images for each PR opened.

## [4.2.3] - 2022-02-08

### Fixed

- ci: Removed `black 21.12b0` dependency since bug in `datamodel-codegen-generator` is fixed.
- cli: Fixed `config export` command crash when `advanced.reindex` dictionary is present.
- cli: Removed optionals from `config export` output so the result can be loaded again.
- config: Verify `advanced.scheduler` config for the correctness and unsupported features.
- context: Fixed ignored `wait` argument of `fire_hook` method.
- hasura: Fixed processing relation fields with missing `related_name`.
- jobs: Fixed default `apscheduler` config.
- tzkt: Fixed crash occurring when reorg message is the first one received by the datasource.

## [4.2.2] - 2022-02-01

### Fixed

- config: Fixed `ipfs` datasource config.

## [4.2.1] - 2022-01-31

### Fixed

- ci: Added `black 21.12b0` dependency to avoid possible conflict with `datamodel-codegen-generator`.

## [4.2.0] - 2022-01-31

### Added

- context: Added `wait` argument to `fire_hook` method to escape current transaction context.
- context: Added `ctx.get_<kind>_datasource` helpers to avoid type casting.
- hooks: Added ability to configure `apscheduler` with `AdvancedConfig.scheduler` field.
- http: Added `request` method to send arbitrary requests (affects all datasources).
- ipfs: Added `ipfs` datasource to download JSON and binary data from IPFS.

### Fixed

- http: Removed dangerous method `close_session`.
- context: Fixed help message of `IndexAlreadyExistsError` exception.

### Deprecated

- bcd: Added deprecation notice.

### Other

- dipdup: Removed unused internal methods.

## [4.1.2] - 2022-01-27

### Added

- cli: Added `schema wipe --force` argument to skip confirmation prompt.

### Fixed

- cli: Show warning about deprecated `--hashes` argument
- cli: Ignore `SIGINT` signal when shutdown is in progress.
- sentry: Ignore exceptions when shutdown is in progress.

## [4.1.1] - 2022-01-25

### Fixed

- cli: Fixed stacktraces missing on exception.
- cli: Fixed wrapping `OSError` with `ConfigurationError` during config loading.
- hasura: Fixed printing help messages on `HasuraError`.
- hasura: Preserve a list of sources in Hasura Cloud environments.
- hasura: Fixed `HasuraConfig.source` config option.

### Changed

- cli: Unknown exceptions are no longer wrapped with `DipDupError`.

### Performance

- hasura: Removed some useless requests.

## [4.1.0] - 2022-01-24

### Added

- cli: Added `schema init` command to initialize database schema.
- cli: Added `--force` flag to `hasura configure` command.
- codegen: Added support for subpackages inside callback directories.
- hasura: Added `dipdup_head_status` view and REST endpoint.
- index: Added an ability to skip historical data while synchronizing `big_map` indexes.
- metadata: Added `metadata` datasource.
- tzkt: Added `get_big_map` and `get_contract_big_maps` datasource methods.

## [4.0.5] - 2022-01-20

### Fixed

- index: Fixed deserializing manually modified typeclasses.

## [4.0.4] - 2022-01-17

### Added

- cli: Added `--keep-schemas` flag to `init` command to preserve JSONSchemas along with generated types.

### Fixed

- demos: Tezos Domains and Homebase DAO demos were updated from edo2net to mainnet contracts.
- hasura: Fixed missing relations for models with `ManyToManyField` fields.
- tzkt: Fixed parsing storage with nested structures.

### Performance

- dipdup: Minor overall performance improvements.

### Other

- ci: Cache virtual environment in GitHub Actions.
- ci: Detect CI environment and skip tests that fail in GitHub Actions.
- ci: Execute tests in parallel with `pytest-xdist` when possible.
- ci: More strict linting rules of `flake8`.

## [4.0.3] - 2022-01-09

### Fixed

- tzkt: Fixed parsing parameter with an optional value.

## [4.0.2] - 2022-01-06

### Added

- tzkt: Added optional `delegate_address` and `delegate_alias` fields to `OperationData`.

### Fixed

- tzkt: Fixed crash due to unprocessed pysignalr exception.
- tzkt: Fixed parsing `OperationData.amount` field.
- tzkt: Fixed parsing storage with top-level boolean fields.

## [4.0.1] - 2021-12-30

### Fixed

- codegen: Fixed generating storage typeclasses with `Union` fields.
- codegen: Fixed preprocessing contract JSONSchema.
- index: Fixed processing reindexing reason saved in the database.
- tzkt: Fixed processing operations with default entrypoint and empty parameter.
- tzkt: Fixed crash while recursively applying bigmap diffs to the storage.

### Performance

- tzkt: Increased speed of applying bigmap diffs to operation storage.

## [4.0.0] - 2021-12-24

This release contains no changes except for the version number.

## [4.0.0-rc3] - 2021-12-20

### Fixed

- cli: Fixed missing `schema approve --hashes` argument.
- codegen: Fixed contract address used instead of an alias when typename is not set.
- tzkt: Fixed processing operations with entrypoint `default`.
- tzkt: Fixed regression in processing migration originations.
- tzkt: Fixed filtering of big map diffs by the path.

### Removed

- cli: Removed deprecated `run --oneshot` argument and `clear-cache` command.

## [4.0.0-rc2] - 2021-12-11

### ⚠ Migration

- Run `dipdup init` command to generate `on_synchronized` hook stubs.

### Added

- hooks: Added `on_synchronized` hook, which fires each time all indexes reach realtime state.

### Fixed

- cli: Fixed config not being verified when invoking some commands.
- codegen: Fixed generating callback arguments for untyped operations.
- index: Fixed incorrect log messages, remove duplicate ones.
- index: Fixed crash while processing storage of some contracts.
- index: Fixed matching of untyped operations filtered by `source` field ([@pravin-d](https://github.com/pravin-d)).

### Performance

- index: Checks performed on each iteration of the main DipDup loop are slightly faster now.

## [4.0.0-rc1] - 2021-12-02

### ⚠ Migration

- Run `dipdup schema approve` command on every database you want to use with 4.0.0-rc1. Running `dipdup migrate` is not necessary since `spec_version` hasn't changed in this release.

### Added

- cli: Added `run --early-realtime` flag to establish a realtime connection before all indexes are synchronized.
- cli: Added `run --merge-subscriptions` flag to subscribe to all operations/big map diffs during realtime indexing.
- cli: Added `status` command to print the current status of indexes from the database.
- cli: Added `config export [--unsafe]` command to print config after resolving all links and variables.
- cli: Added `cache show` command to get information about file caches used by DipDup.
- config: Added `first_level` and `last_level` optional fields to `TemplateIndexConfig`. These limits are applied after ones from the template itself.
- config: Added `daemon` boolean field to `JobConfig` to run a single callback indefinitely. Conflicts with `crontab` and `interval` fields.
- config: Added `advanced` top-level section.

### Fixed

- cli: Fixed crashes and output inconsistency when piping DipDup commands.
- cli: Fixed `schema wipe --immune` flag being ignored.
- codegen: Fixed missing imports in handlers generated during init.
- coinbase: Fixed possible data inconsistency caused by caching enabled for method `get_candles`.
- http: Fixed increasing sleep time between failed request attempts.
- index: Fixed invocation of head index callback.
- index: Fixed `CallbackError` raised instead of `ReindexingRequiredError` in some cases.
- tzkt: Fixed resubscribing when realtime connectivity is lost for a long time.
- tzkt: Fixed sending useless subscription requests when adding indexes in runtime.
- tzkt: Fixed `get_originated_contracts` and `get_similar_contracts` methods whose output was limited to `HTTPConfig.batch_size` field.
- tzkt: Fixed lots of SignalR bugs by replacing `aiosignalrcore` library with `pysignalr`.

## Changed

- cli: `dipdup schema wipe` command now requires confirmation when invoked in the interactive shell.
- cli: `dipdup schema approve` command now also causes a recalculation of schema and index config hashes.
- index: DipDup will recalculate respective hashes if reindexing is triggered with `config_modified: ignore` or `schema_modified: ignore` in advanced config.

### Deprecated

- cli: `run --oneshot` option is deprecated and will be removed in the next major release. The oneshot mode applies automatically when `last_level` field is set in the index config.
- cli: `clear-cache` command is deprecated and will be removed in the next major release. Use `cache clear` command instead.

### Performance

- config: Configuration files are loaded 10x times faster.
- index: Number of operations processed by matcher reduced by 40%-95% depending on the number of addresses and entrypoints used.
- tzkt: Rate limit was increased. Try to set `connection_timeout` to a higher value if requests fail with `ConnectionTimeout` exception.
- tzkt: Improved performance of response deserialization. 

## [3.1.3] - 2021-11-15

### Fixed

- codegen: Fixed missing imports in operation handlers. 
- codegen: Fixed invalid imports and arguments in big_map handlers.

## [3.1.2] - 2021-11-02

### Fixed

- Fixed crash occurred during synchronization of big map indexes.

## [3.1.1] - 2021-10-18

### Fixed

- Fixed loss of realtime subscriptions occurred after TzKT API outage.
- Fixed updating schema hash in `schema approve` command.
- Fixed possible crash occurred while Hasura is not ready.

## [3.1.0] - 2021-10-12

### Added

- New index class `HeadIndex` (configuration: [`dipdup.config.HeadIndexConfig`](https://github.com/dipdup-net/dipdup-py/blob/master/src/dipdup/config.py#L778)). Use this index type to handle head (limited block header content) updates. This index type is realtime-only: historical data won't be indexed during the synchronization stage.
- Added three new commands: `schema approve`, `schema wipe`, and `schema export`. Run `dipdup schema --help` command for details.

### Changed

- Triggering reindexing won't lead to dropping the database automatically anymore. `ReindexingRequiredError` is raised instead. `--forbid-reindexing` option has become default.
- `--reindex` option is removed. Use `dipdup schema wipe` instead.
- Values of `dipdup_schema.reindex` field updated to simplify querying database. See [`dipdup.enums.ReindexingReason`](https://github.com/dipdup-net/dipdup-py/blob/master/src/dipdup/enums.py) class for possible values.

### Fixed

- Fixed `ReindexRequiredError` not being raised when running DipDup after reindexing was triggered.
- Fixed index config hash calculation. Hashes of existing indexes in a database will be updated during the first run.
- Fixed issue in `BigMapIndex` causing the partial loss of big map diffs.
- Fixed printing help for CLI commands.
- Fixed merging storage which contains specific nested structures.

### Improved

- Raise `DatabaseConfigurationError` exception when project models are not compatible with GraphQL.
- Another bunch of performance optimizations. Reduced DB pressure, speeded up parallel processing lots of indexes.
- Added initial set of performance benchmarks (run: `./scripts/run_benchmarks.sh`)

## [3.0.4] - 2021-10-04

### Improved

- A significant increase in indexing speed.

### Fixed

- Fixed unexpected reindexing caused by the bug in processing zero- and single-level rollbacks.
- Removed unnecessary file IO calls that could cause `PermissionError` exception in Docker environments.
- Fixed possible violation of block-level atomicity during realtime indexing.

### Changes

- Public methods of `TzktDatasource` now return immutable sequences.

## [3.0.3] - 2021-10-01

### Fixed

- Fixed processing of single-level rollbacks emitted before rolled back head.

## [3.0.2] - 2021-09-30

### Added

- Human-readable `CHANGELOG.md` 🕺
- Two new options added to `dipdup run` command:
  - `--forbid-reindexing` – raise `ReindexingRequiredError` instead of truncating database when reindexing is triggered for any reason. To continue indexing with existing database run `UPDATE dipdup_schema SET reindex = NULL;`
  - `--postpone-jobs` – job scheduler won't start until all indexes are synchronized. 

### Changed

- Migration to this version requires reindexing.
- `dipdup_index.head_id` foreign key removed. `dipdup_head` table still contains the latest blocks from Websocket received by each datasource.

### Fixed

- Removed unnecessary calls to TzKT API.
- Fixed removal of PostgreSQL extensions (`timescaledb`, `pgcrypto`) by function `truncate_database` triggered on reindex.
- Fixed creation of missing project package on `init`.
- Fixed invalid handler callbacks generated on `init`.
- Fixed detection of existing types in the project.
- Fixed race condition caused by event emitter concurrency.
- Capture unknown exceptions with Sentry before wrapping to `DipDupError`.
- Fixed job scheduler start delay.
- Fixed processing of reorg messages.

## [3.0.1] - 2021-09-24

### Added

- Added `get_quote` and `get_quotes` methods to `TzKTDatasource`.

### Fixed

- Defer spawning index datasources until initial sync is complete. It helps to mitigate some WebSocket-related crashes, but initial sync is a bit slower now.
- Fixed possible race conditions in `TzKTDatasource`.
- Start `jobs` scheduler after all indexes sync with a current head to speed up indexing.

<!-- Links -->
[keep a changelog]: https://keepachangelog.com/en/1.0.0/
[semantic versioning]: https://semver.org/spec/v2.0.0.html

<!-- Versions -->
[unreleased]: https://github.com/dipdup-net/dipdup-py/compare/6.0.0-rc1...HEAD
[6.0.0-rc1]: https://github.com/dipdup-net/dipdup-py/compare/5.2.5...6.0.0-rc1
[5.2.5]: https://github.com/dipdup-net/dipdup-py/compare/5.2.4...5.2.5
[5.2.4]: https://github.com/dipdup-net/dipdup-py/compare/5.2.3...5.2.4
[5.2.3]: https://github.com/dipdup-net/dipdup-py/compare/5.2.2...5.2.3
[5.2.2]: https://github.com/dipdup-net/dipdup-py/compare/5.2.1...5.2.2
[5.2.1]: https://github.com/dipdup-net/dipdup-py/compare/5.2.0...5.2.1
[5.2.0]: https://github.com/dipdup-net/dipdup-py/compare/5.1.7...5.2.0
[5.1.7]: https://github.com/dipdup-net/dipdup-py/compare/5.1.6...5.1.7
[5.1.6]: https://github.com/dipdup-net/dipdup-py/compare/5.1.5...5.1.6
[5.1.5]: https://github.com/dipdup-net/dipdup-py/compare/5.1.4...5.1.5
[5.1.4]: https://github.com/dipdup-net/dipdup-py/compare/5.1.3...5.1.4
[5.1.3]: https://github.com/dipdup-net/dipdup-py/compare/5.1.2...5.1.3
[5.1.2]: https://github.com/dipdup-net/dipdup-py/compare/5.1.1...5.1.2
[5.1.1]: https://github.com/dipdup-net/dipdup-py/compare/5.1.0...5.1.1
[5.1.0]: https://github.com/dipdup-net/dipdup-py/compare/5.0.4...5.1.0
[5.0.4]: https://github.com/dipdup-net/dipdup-py/compare/5.0.3...5.0.4
[5.0.3]: https://github.com/dipdup-net/dipdup-py/compare/5.0.2...5.0.3
[5.0.2]: https://github.com/dipdup-net/dipdup-py/compare/5.0.1...5.0.2
[5.0.1]: https://github.com/dipdup-net/dipdup-py/compare/5.0.0...5.0.1
[5.0.0]: https://github.com/dipdup-net/dipdup-py/compare/5.0.0-rc4...5.0.0
[5.0.0-rc4]: https://github.com/dipdup-net/dipdup-py/compare/5.0.0-rc3...5.0.0-rc4
[4.2.7]: https://github.com/dipdup-net/dipdup-py/compare/4.2.6...4.2.7
[5.0.0-rc3]: https://github.com/dipdup-net/dipdup-py/compare/5.0.0-rc2...5.0.0-rc3
[5.0.0-rc2]: https://github.com/dipdup-net/dipdup-py/compare/5.0.0-rc1...5.0.0-rc2
[5.0.0-rc1]: https://github.com/dipdup-net/dipdup-py/compare/4.2.6...5.0.0-rc1
[4.2.6]: https://github.com/dipdup-net/dipdup-py/compare/4.2.5...4.2.6
[4.2.5]: https://github.com/dipdup-net/dipdup-py/compare/4.2.4...4.2.5
[4.2.4]: https://github.com/dipdup-net/dipdup-py/compare/4.2.3...4.2.4
[4.2.3]: https://github.com/dipdup-net/dipdup-py/compare/4.2.2...4.2.3
[4.2.2]: https://github.com/dipdup-net/dipdup-py/compare/4.2.1...4.2.2
[4.2.1]: https://github.com/dipdup-net/dipdup-py/compare/4.2.0...4.2.1
[4.2.0]: https://github.com/dipdup-net/dipdup-py/compare/4.1.2...4.2.0
[4.1.2]: https://github.com/dipdup-net/dipdup-py/compare/4.1.1...4.1.2
[4.1.1]: https://github.com/dipdup-net/dipdup-py/compare/4.1.0...4.1.1
[4.1.0]: https://github.com/dipdup-net/dipdup-py/compare/4.0.5...4.1.0
[4.0.5]: https://github.com/dipdup-net/dipdup-py/compare/4.0.4...4.0.5
[4.0.4]: https://github.com/dipdup-net/dipdup-py/compare/4.0.3...4.0.4
[4.0.3]: https://github.com/dipdup-net/dipdup-py/compare/4.0.2...4.0.3
[4.0.2]: https://github.com/dipdup-net/dipdup-py/compare/4.0.1...4.0.2
[4.0.1]: https://github.com/dipdup-net/dipdup-py/compare/4.0.0...4.0.1
[4.0.0]: https://github.com/dipdup-net/dipdup-py/compare/4.0.0-rc3...4.0.0
[4.0.0-rc3]: https://github.com/dipdup-net/dipdup-py/compare/4.0.0-rc2...4.0.0-rc3
[4.0.0-rc2]: https://github.com/dipdup-net/dipdup-py/compare/4.0.0-rc1...4.0.0-rc2
[4.0.0-rc1]: https://github.com/dipdup-net/dipdup-py/compare/3.1.3...4.0.0-rc1
[3.1.3]: https://github.com/dipdup-net/dipdup-py/compare/3.1.2...3.1.3
[3.1.2]: https://github.com/dipdup-net/dipdup-py/compare/3.1.1...3.1.2
[3.1.1]: https://github.com/dipdup-net/dipdup-py/compare/3.1.0...3.1.1
[3.1.0]: https://github.com/dipdup-net/dipdup-py/compare/3.0.4...3.1.0
[3.0.4]: https://github.com/dipdup-net/dipdup-py/compare/3.0.3...3.0.4
[3.0.3]: https://github.com/dipdup-net/dipdup-py/compare/3.0.2...3.0.3
[3.0.2]: https://github.com/dipdup-net/dipdup-py/compare/3.0.1...3.0.2
[3.0.1]: https://github.com/dipdup-net/dipdup-py/compare/3.0.0...3.0.1
[3.0.0]: https://github.com/Author/Repository/releases/tag/3.0.0<|MERGE_RESOLUTION|>--- conflicted
+++ resolved
@@ -7,18 +7,16 @@
 
 ## [Unreleased]
 
-<<<<<<< HEAD
+### Fixed
+
+- config: Do not perform env variable substitution in commented out lines.
+
 ### Removed
 
 - cli: `--logging-config` option is removed.
 - cli: All `run` command flags are removed. Use the `advanced` section of the config.
 - cli: `cache show` and `cache clear` commands are removed.
 - config: `http.cache` flag is removed.
-=======
-### Fixed
-
-- config: Do not perform env variable substitution in commented out lines.
->>>>>>> e39a5678
 
 ## [6.0.0-rc1] - 2022-07-26
 
