--- conflicted
+++ resolved
@@ -5,17 +5,6 @@
 The format is based on [Keep a Changelog],
 and this project adheres to [Semantic Versioning].
 
-<<<<<<< HEAD
-## Unreleased
-
-### Fixed
-
-- codegen: Fixed Jinja2 template caching.
-
-### Improved
-
-- codegen: Better cross-platform compatibility.
-=======
 ## [Unreleased]
 
 ### Added
@@ -28,17 +17,18 @@
 
 - cli: Commands that only print help pages no longer require a valid config.
 - codegen: Fail lately when datamodel-codegen is not available.
+- codegen: Fixed Jinja2 template caching.
 - config: Allow `dsn` field to be empty.
 - hooks: Raise a `FeatureAvailabilityHook` instead of a warning when trying to execute hooks on SQLite.
 
-### Removed
-
-- install: Cookiecutter template is no longer supported.
+### Improved
+
+- codegen: Better cross-platform compatibility.
 
 ### Performance
 
 - cli: Up to 5x decrease in startup time.
->>>>>>> 486e8b21
+- ci: A significant decrease in GitHub Actions CI time.
 
 ## [6.1.3] - 2022-09-21
 
