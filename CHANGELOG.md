--- conflicted
+++ resolved
@@ -7,18 +7,14 @@
 ### Fixed
 
 * context: Fixed crash when calling `fire_hook` method.
-<<<<<<< HEAD
+* context: Fixed `HookConfig.atomic` flag, which was ignored in `fire_hook` method.
 * database: Create missing tables even if `Schema` model is present.
 * database: Fixed excess increasing of `decimal` context precision.
 * index: Fixed loading handler callbacks from nested packages ([@veqtor](https://github.com/veqtor)).
-=======
-* context: Fixed `HookConfig.atomic` flag, which was ignored in `fire_hook` method.
-* index: Fixed loading handler callbacks from nested packages (@veqtor)
 
 ### Other
 
 * ci: Added GitHub Action to build and publish Docker images for each PR opened.
->>>>>>> 1a93b499
 
 ## 4.2.3 - 2022-02-08
 
