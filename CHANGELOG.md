# Changelog

All notable changes to this project will be documented in this file.

The format is based on [Keep a Changelog],
and this project adheres to [Semantic Versioning].

## [Unreleased]

<<<<<<< HEAD
- cli: Added `config export --full` flag to resolve templates before printing config.
- config: Added `advanced.rollback_depth` field, a number of levels to keep in a database for rollback.
- context: Added `rollback` method to perform database rollback.
- database: Added an internal `ModelUpdate` model to store the latest database changes.

### Changed

- codegen: `on_index_rollback` hook calls `ctx.rollback` by default.
- database: Project models must be subclassed from `dipdup.models.Model`
- database: `bulk_create` and `bulk_update` model methods are no longer supported.

### Removed

- hooks: Removed deprecated `on_rollback` hook.
- index: Do not try to avoid single-level rollbacks by comparing operation hashes.
=======
### Fixed

- index: Fixed crash when adding an index with new subscriptions in runtime.
>>>>>>> b5adcb98

## [5.2.4] - 2022-07-17

### Fixed

- cli: Fixed logs being printed to stderr instead of stdout.
- config: Fixed job scheduler not starting when config contains no indexes.

## [5.2.3] - 2022-07-07

### Added

- sentry: Allow customizing `server_name` and `release` tags with corresponding fields in Sentry config.

### Fixed

- cli: Fixed `hasura configure` command crash when models have empty `Meta.table`.
- config: Removed secrets from config `__repr__`.

## [5.2.2] - 2022-07-03

### Fixed

- hasura: Fixed metadata generation.

## [5.2.1] - 2022-07-02

### Fixed

- cli: Fixed setting default logging level.
- hasura: Fixed metadata generation for relations with a custom field name.
- hasura: Fixed configuring existing instances after changing `camel_case` field in config.

## [5.2.0] - 2022-06-28

### Added

- config: Added `logging` config field.
- config: Added `hasura.create_source` flag to create PostgreSQL source if missing.

### Fixed

- hasura: Do not apply table customizations to tables from other sources.

### Deprecated

- cli: `--logging-config` option is deprecated.
- cli: All `run` command flags are deprecated. Use the `advanced` section of the config.
- cli: `cache show` and `cache clear` commands are deprecated.
- config: `http.cache` flag is deprecated.

## [5.1.7] - 2022-06-15

### Fixed

- index: Fixed `token_transfer` index not receiving realtime updates.

## [5.1.6] - 2022-06-08

### Fixed

- cli: Commands with `--help` option no longer require a working DipDup config.
- index: Fixed crash with `RuntimeError` after continuous realtime connection loss.

### Performance

- cli: Lazy import dependencies to speed up startup.

### Other

- docs: Migrate docs from GitBook to mdbook.

## [5.1.5] - 2022-06-05

### Fixed

- config: Fixed crash when rollback hook is about to be called.

## [5.1.4] - 2022-06-02

### Fixed

- config: Fixed `OperationIndexConfig.types` field being partially ignored.
- index: Allow mixing oneshot and regular indexes in a single config.
- index: Call rollback hook instead of triggering reindex when single-level rollback has failed.
- index: Fixed crash with `RuntimeError` after continuous realtime connection loss.
- tzkt: Fixed `origination` subscription missing when `merge_subscriptions` flag is set.

### Performance

- ci: Decrease the size of generic and `-pytezos` Docker images by 11% and 16%, respectively.

## [5.1.3] - 2022-05-26

### Fixed

- database: Fixed special characters in password not being URL encoded.

### Performance

- context: Do not reinitialize config when adding a single index.

## [5.1.2] - 2022-05-24

### Added

- tzkt: Added `originated_contract_tzips` field to `OperationData`.

### Fixed

- jobs: Fixed jobs with `daemon` schedule never start.
- jobs: Fixed failed jobs not throwing exceptions into the main loop.

### Other

- database: Tortoise ORM updated to `0.19.1`.

## [5.1.1] - 2022-05-13

### Fixed

- index: Ignore indexes with different message types on rollback.
- metadata: Add `ithacanet` to available networks.

## [5.1.0] - 2022-05-12

### Added

- ci: Push `X` and `X.Y` tags to the Docker Hub on release.
- cli: Added `config env` command to export env-file with default values.
- cli: Show warning when running an outdated version of DipDup.
- hooks: Added a new hook `on_index_rollback` to perform per-index rollbacks.

### Fixed

- index: Fixed fetching `migration` operations.
- tzkt: Fixed possible data corruption when using the `buffer_size` option.
- tzkt: Fixed reconnection due to `websockets` message size limit.

### Deprecated

- hooks: The `on_rollback` default hook is superseded by `on_index_rollback` and will be removed later.

## [5.0.4] - 2022-05-05

### Fixed

- exceptions: Fixed incorrect formatting and broken links in help messages.
- index: Fixed crash when the only index in config is `head`.
- index: Fixed fetching originations during the initial sync.

## [5.0.3] - 2022-05-04

### Fixed

- index: Fixed crash when no block with the same level arrived after a single-level rollback.
- index: Fixed setting initial index level when `IndexConfig.first_level` is set.
- tzkt: Fixed delayed emitting of buffered realtime messages.
- tzkt: Fixed inconsistent behavior of `first_level`/`last_level` arguments in different getter methods.

## [5.0.2] - 2022-04-21

### Fixed

- context: Fixed reporting incorrect reindexing reason.
- exceptions: Fixed crash with `FrozenInstanceError` when an exception is raised from a callback.
- jobs: Fixed graceful shutdown of daemon jobs.

### Improved

- codegen: Refined `on_rollback` hook template.
- exceptions: Updated help messages for known exceptions.
- tzkt: Do not request reindexing if missing subgroups have matched no handlers.

## [5.0.1] - 2022-04-12

### Fixed

- cli: Fixed `schema init` command crash with SQLite databases.
- index: Fixed spawning datasources in oneshot mode.
- tzkt: Fixed processing realtime messages.

## [5.0.0] - 2022-04-08

This release contains no changes except for the version number.

## [5.0.0-rc4] - 2022-04-04

### Added

- tzkt: Added ability to process realtime messages with lag.

## [4.2.7] - 2022-04-02

### Fixed

- config: Fixed `jobs` config section validation.
- hasura: Fixed metadata generation for v2.3.0 and above.
- tzkt: Fixed `get_originated_contracts` and `get_similar_contracts` methods response.

## [5.0.0-rc3] - 2022-03-28

### Added

- config: Added `custom` section to store arbitrary user data.

### Fixed

- config: Fixed default SQLite path (`:memory:`).
- tzkt: Fixed pagination in several getter methods.
- tzkt: Fixed data loss when `skip_history` option is enabled.

### Removed

- config: Removed dummy `advanced.oneshot` flag.
- cli: Removed `docker init` command.
- cli: Removed dummy `schema approve --hashes` flag.

## [5.0.0-rc2] - 2022-03-13

### Fixed

- tzkt: Fixed crash in methods that do not support cursor pagination.
- prometheus: Fixed invalid metric labels. 

## [5.0.0-rc1] - 2022-03-02

### Added

- metadata: Added `metadata_interface` feature flag to expose metadata in TzKT format.
- prometheus: Added ability to expose Prometheus metrics.
- tzkt: Added missing fields to the `HeadBlockData` model.
- tzkt: Added `iter_...` methods to iterate over item batches.

### Fixed

- tzkt: Fixed possible OOM while calling methods that support pagination.
- tzkt: Fixed possible data loss in `get_originations` and `get_quotes` methods.

### Changed

- tzkt: Added `offset` and `limit` arguments to all methods that support pagination.

### Removed

- bcd: Removed `bcd` datasource and config section.

### Performance

- dipdup: Use fast `orjson` library instead of built-in `json` where possible.

## [4.2.6] - 2022-02-25

### Fixed

- database: Fixed generating table names from uppercase model names.
- http: Fixed bug that leads to caching invalid responses on the disk.
- tzkt: Fixed processing realtime messages with data from multiple levels.

## [4.2.5] - 2022-02-21

### Fixed

- database: Do not add the `schema` argument to the PostgreSQL connection string when not needed.
- hasura: Wait for Hasura to be configured before starting indexing.

## [4.2.4] - 2022-02-14

### Added

- config: Added `http` datasource to making arbitrary http requests.

### Fixed

- context: Fixed crash when calling `fire_hook` method.
- context: Fixed `HookConfig.atomic` flag, which was ignored in `fire_hook` method.
- database: Create missing tables even if `Schema` model is present.
- database: Fixed excess increasing of `decimal` context precision.
- index: Fixed loading handler callbacks from nested packages ([@veqtor](https://github.com/veqtor)).

### Other

- ci: Added GitHub Action to build and publish Docker images for each PR opened.

## [4.2.3] - 2022-02-08

### Fixed

- ci: Removed `black 21.12b0` dependency since bug in `datamodel-codegen-generator` is fixed.
- cli: Fixed `config export` command crash when `advanced.reindex` dictionary is present.
- cli: Removed optionals from `config export` output so the result can be loaded again.
- config: Verify `advanced.scheduler` config for the correctness and unsupported features.
- context: Fixed ignored `wait` argument of `fire_hook` method.
- hasura: Fixed processing relation fields with missing `related_name`.
- jobs: Fixed default `apscheduler` config.
- tzkt: Fixed crash occurring when reorg message is the first one received by the datasource.

## [4.2.2] - 2022-02-01

### Fixed

- config: Fixed `ipfs` datasource config.

## [4.2.1] - 2022-01-31

### Fixed

- ci: Added `black 21.12b0` dependency to avoid possible conflict with `datamodel-codegen-generator`.

## [4.2.0] - 2022-01-31

### Added

- context: Added `wait` argument to `fire_hook` method to escape current transaction context.
- context: Added `ctx.get_<kind>_datasource` helpers to avoid type casting.
- hooks: Added ability to configure `apscheduler` with `AdvancedConfig.scheduler` field.
- http: Added `request` method to send arbitrary requests (affects all datasources).
- ipfs: Added `ipfs` datasource to download JSON and binary data from IPFS.

### Fixed

- http: Removed dangerous method `close_session`.
- context: Fixed help message of `IndexAlreadyExistsError` exception.

### Deprecated

- bcd: Added deprecation notice.

### Other

- dipdup: Removed unused internal methods.

## [4.1.2] - 2022-01-27

### Added

- cli: Added `schema wipe --force` argument to skip confirmation prompt.

### Fixed

- cli: Show warning about deprecated `--hashes` argument
- cli: Ignore `SIGINT` signal when shutdown is in progress.
- sentry: Ignore exceptions when shutdown is in progress.

## [4.1.1] - 2022-01-25

### Fixed

- cli: Fixed stacktraces missing on exception.
- cli: Fixed wrapping `OSError` with `ConfigurationError` during config loading.
- hasura: Fixed printing help messages on `HasuraError`.
- hasura: Preserve a list of sources in Hasura Cloud environments.
- hasura: Fixed `HasuraConfig.source` config option.

### Changed

- cli: Unknown exceptions are no longer wrapped with `DipDupError`.

### Performance

- hasura: Removed some useless requests.

## [4.1.0] - 2022-01-24

### Added

- cli: Added `schema init` command to initialize database schema.
- cli: Added `--force` flag to `hasura configure` command.
- codegen: Added support for subpackages inside callback directories.
- hasura: Added `dipdup_head_status` view and REST endpoint.
- index: Added an ability to skip historical data while synchronizing `big_map` indexes.
- metadata: Added `metadata` datasource.
- tzkt: Added `get_big_map` and `get_contract_big_maps` datasource methods.

## [4.0.5] - 2022-01-20

### Fixed

- index: Fixed deserializing manually modified typeclasses.

## [4.0.4] - 2022-01-17

### Added

- cli: Added `--keep-schemas` flag to `init` command to preserve JSONSchemas along with generated types.

### Fixed

- demos: Tezos Domains and Homebase DAO demos were updated from edo2net to mainnet contracts.
- hasura: Fixed missing relations for models with `ManyToManyField` fields.
- tzkt: Fixed parsing storage with nested structures.

### Performance

- dipdup: Minor overall performance improvements.

### Other

- ci: Cache virtual environment in GitHub Actions.
- ci: Detect CI environment and skip tests that fail in GitHub Actions.
- ci: Execute tests in parallel with `pytest-xdist` when possible.
- ci: More strict linting rules of `flake8`.

## [4.0.3] - 2022-01-09

### Fixed

- tzkt: Fixed parsing parameter with an optional value.

## [4.0.2] - 2022-01-06

### Added

- tzkt: Added optional `delegate_address` and `delegate_alias` fields to `OperationData`.

### Fixed

- tzkt: Fixed crash due to unprocessed pysignalr exception.
- tzkt: Fixed parsing `OperationData.amount` field.
- tzkt: Fixed parsing storage with top-level boolean fields.

## [4.0.1] - 2021-12-30

### Fixed

- codegen: Fixed generating storage typeclasses with `Union` fields.
- codegen: Fixed preprocessing contract JSONSchema.
- index: Fixed processing reindexing reason saved in the database.
- tzkt: Fixed processing operations with default entrypoint and empty parameter.
- tzkt: Fixed crash while recursively applying bigmap diffs to the storage.

### Performance

- tzkt: Increased speed of applying bigmap diffs to operation storage.

## [4.0.0] - 2021-12-24

This release contains no changes except for the version number.

## [4.0.0-rc3] - 2021-12-20

### Fixed

- cli: Fixed missing `schema approve --hashes` argument.
- codegen: Fixed contract address used instead of an alias when typename is not set.
- tzkt: Fixed processing operations with entrypoint `default`.
- tzkt: Fixed regression in processing migration originations.
- tzkt: Fixed filtering of big map diffs by the path.

### Removed

- cli: Removed deprecated `run --oneshot` argument and `clear-cache` command.

## [4.0.0-rc2] - 2021-12-11

### ⚠ Migration

- Run `dipdup init` command to generate `on_synchronized` hook stubs.

### Added

- hooks: Added `on_synchronized` hook, which fires each time all indexes reach realtime state.

### Fixed

- cli: Fixed config not being verified when invoking some commands.
- codegen: Fixed generating callback arguments for untyped operations.
- index: Fixed incorrect log messages, remove duplicate ones.
- index: Fixed crash while processing storage of some contracts.
- index: Fixed matching of untyped operations filtered by `source` field ([@pravin-d](https://github.com/pravin-d)).

### Performance

- index: Checks performed on each iteration of the main DipDup loop are slightly faster now.

## [4.0.0-rc1] - 2021-12-02

### ⚠ Migration

- Run `dipdup schema approve` command on every database you want to use with 4.0.0-rc1. Running `dipdup migrate` is not necessary since `spec_version` hasn't changed in this release.

### Added

- cli: Added `run --early-realtime` flag to establish a realtime connection before all indexes are synchronized.
- cli: Added `run --merge-subscriptions` flag to subscribe to all operations/big map diffs during realtime indexing.
- cli: Added `status` command to print the current status of indexes from the database.
- cli: Added `config export [--unsafe]` command to print config after resolving all links and variables.
- cli: Added `cache show` command to get information about file caches used by DipDup.
- config: Added `first_level` and `last_level` optional fields to `TemplateIndexConfig`. These limits are applied after ones from the template itself.
- config: Added `daemon` boolean field to `JobConfig` to run a single callback indefinitely. Conflicts with `crontab` and `interval` fields.
- config: Added `advanced` top-level section.

### Fixed

- cli: Fixed crashes and output inconsistency when piping DipDup commands.
- cli: Fixed `schema wipe --immune` flag being ignored.
- codegen: Fixed missing imports in handlers generated during init.
- coinbase: Fixed possible data inconsistency caused by caching enabled for method `get_candles`.
- http: Fixed increasing sleep time between failed request attempts.
- index: Fixed invocation of head index callback.
- index: Fixed `CallbackError` raised instead of `ReindexingRequiredError` in some cases.
- tzkt: Fixed resubscribing when realtime connectivity is lost for a long time.
- tzkt: Fixed sending useless subscription requests when adding indexes in runtime.
- tzkt: Fixed `get_originated_contracts` and `get_similar_contracts` methods whose output was limited to `HTTPConfig.batch_size` field.
- tzkt: Fixed lots of SignalR bugs by replacing `aiosignalrcore` library with `pysignalr`.

## Changed

- cli: `dipdup schema wipe` command now requires confirmation when invoked in the interactive shell.
- cli: `dipdup schema approve` command now also causes a recalculation of schema and index config hashes.
- index: DipDup will recalculate respective hashes if reindexing is triggered with `config_modified: ignore` or `schema_modified: ignore` in advanced config.

### Deprecated

- cli: `run --oneshot` option is deprecated and will be removed in the next major release. The oneshot mode applies automatically when `last_level` field is set in the index config.
- cli: `clear-cache` command is deprecated and will be removed in the next major release. Use `cache clear` command instead.

### Performance

- config: Configuration files are loaded 10x times faster.
- index: Number of operations processed by matcher reduced by 40%-95% depending on the number of addresses and entrypoints used.
- tzkt: Rate limit was increased. Try to set `connection_timeout` to a higher value if requests fail with `ConnectionTimeout` exception.
- tzkt: Improved performance of response deserialization. 

## [3.1.3] - 2021-11-15

### Fixed

- codegen: Fixed missing imports in operation handlers. 
- codegen: Fixed invalid imports and arguments in big_map handlers.

## [3.1.2] - 2021-11-02

### Fixed

- Fixed crash occurred during synchronization of big map indexes.

## [3.1.1] - 2021-10-18

### Fixed

- Fixed loss of realtime subscriptions occurred after TzKT API outage.
- Fixed updating schema hash in `schema approve` command.
- Fixed possible crash occurred while Hasura is not ready.

## [3.1.0] - 2021-10-12

### Added

- New index class `HeadIndex` (configuration: [`dipdup.config.HeadIndexConfig`](https://github.com/dipdup-net/dipdup-py/blob/master/src/dipdup/config.py#L778)). Use this index type to handle head (limited block header content) updates. This index type is realtime-only: historical data won't be indexed during the synchronization stage.
- Added three new commands: `schema approve`, `schema wipe`, and `schema export`. Run `dipdup schema --help` command for details.

### Changed

- Triggering reindexing won't lead to dropping the database automatically anymore. `ReindexingRequiredError` is raised instead. `--forbid-reindexing` option has become default.
- `--reindex` option is removed. Use `dipdup schema wipe` instead.
- Values of `dipdup_schema.reindex` field updated to simplify querying database. See [`dipdup.enums.ReindexingReason`](https://github.com/dipdup-net/dipdup-py/blob/master/src/dipdup/enums.py) class for possible values.

### Fixed

- Fixed `ReindexRequiredError` not being raised when running DipDup after reindexing was triggered.
- Fixed index config hash calculation. Hashes of existing indexes in a database will be updated during the first run.
- Fixed issue in `BigMapIndex` causing the partial loss of big map diffs.
- Fixed printing help for CLI commands.
- Fixed merging storage which contains specific nested structures.

### Improved

- Raise `DatabaseConfigurationError` exception when project models are not compatible with GraphQL.
- Another bunch of performance optimizations. Reduced DB pressure, speeded up parallel processing lots of indexes.
- Added initial set of performance benchmarks (run: `./scripts/run_benchmarks.sh`)

## [3.0.4] - 2021-10-04

### Improved

- A significant increase in indexing speed.

### Fixed

- Fixed unexpected reindexing caused by the bug in processing zero- and single-level rollbacks.
- Removed unnecessary file IO calls that could cause `PermissionError` exception in Docker environments.
- Fixed possible violation of block-level atomicity during realtime indexing.

### Changes

- Public methods of `TzktDatasource` now return immutable sequences.

## [3.0.3] - 2021-10-01

### Fixed

- Fixed processing of single-level rollbacks emitted before rolled back head.

## [3.0.2] - 2021-09-30

### Added

- Human-readable `CHANGELOG.md` 🕺
- Two new options added to `dipdup run` command:
  - `--forbid-reindexing` – raise `ReindexingRequiredError` instead of truncating database when reindexing is triggered for any reason. To continue indexing with existing database run `UPDATE dipdup_schema SET reindex = NULL;`
  - `--postpone-jobs` – job scheduler won't start until all indexes are synchronized. 

### Changed

- Migration to this version requires reindexing.
- `dipdup_index.head_id` foreign key removed. `dipdup_head` table still contains the latest blocks from Websocket received by each datasource.

### Fixed

- Removed unnecessary calls to TzKT API.
- Fixed removal of PostgreSQL extensions (`timescaledb`, `pgcrypto`) by function `truncate_database` triggered on reindex.
- Fixed creation of missing project package on `init`.
- Fixed invalid handler callbacks generated on `init`.
- Fixed detection of existing types in the project.
- Fixed race condition caused by event emitter concurrency.
- Capture unknown exceptions with Sentry before wrapping to `DipDupError`.
- Fixed job scheduler start delay.
- Fixed processing of reorg messages.

## [3.0.1] - 2021-09-24

### Added

- Added `get_quote` and `get_quotes` methods to `TzKTDatasource`.

### Fixed

- Defer spawning index datasources until initial sync is complete. It helps to mitigate some WebSocket-related crashes, but initial sync is a bit slower now.
- Fixed possible race conditions in `TzKTDatasource`.
- Start `jobs` scheduler after all indexes sync with a current head to speed up indexing.

<!-- Links -->
[keep a changelog]: https://keepachangelog.com/en/1.0.0/
[semantic versioning]: https://semver.org/spec/v2.0.0.html

<!-- Versions -->
[unreleased]: https://github.com/dipdup-net/dipdup-py/compare/5.2.4...HEAD
[5.2.4]: https://github.com/dipdup-net/dipdup-py/compare/5.2.3...5.2.4
[5.2.3]: https://github.com/dipdup-net/dipdup-py/compare/5.2.2...5.2.3
[5.2.2]: https://github.com/dipdup-net/dipdup-py/compare/5.2.1...5.2.2
[5.2.1]: https://github.com/dipdup-net/dipdup-py/compare/5.2.0...5.2.1
[5.2.0]: https://github.com/dipdup-net/dipdup-py/compare/5.1.7...5.2.0
[5.1.7]: https://github.com/dipdup-net/dipdup-py/compare/5.1.6...5.1.7
[5.1.6]: https://github.com/dipdup-net/dipdup-py/compare/5.1.5...5.1.6
[5.1.5]: https://github.com/dipdup-net/dipdup-py/compare/5.1.4...5.1.5
[5.1.4]: https://github.com/dipdup-net/dipdup-py/compare/5.1.3...5.1.4
[5.1.3]: https://github.com/dipdup-net/dipdup-py/compare/5.1.2...5.1.3
[5.1.2]: https://github.com/dipdup-net/dipdup-py/compare/5.1.1...5.1.2
[5.1.1]: https://github.com/dipdup-net/dipdup-py/compare/5.1.0...5.1.1
[5.1.0]: https://github.com/dipdup-net/dipdup-py/compare/5.0.4...5.1.0
[5.0.4]: https://github.com/dipdup-net/dipdup-py/compare/5.0.3...5.0.4
[5.0.3]: https://github.com/dipdup-net/dipdup-py/compare/5.0.2...5.0.3
[5.0.2]: https://github.com/dipdup-net/dipdup-py/compare/5.0.1...5.0.2
[5.0.1]: https://github.com/dipdup-net/dipdup-py/compare/5.0.0...5.0.1
[5.0.0]: https://github.com/dipdup-net/dipdup-py/compare/5.0.0-rc4...5.0.0
[5.0.0-rc4]: https://github.com/dipdup-net/dipdup-py/compare/5.0.0-rc3...5.0.0-rc4
[4.2.7]: https://github.com/dipdup-net/dipdup-py/compare/4.2.6...4.2.7
[5.0.0-rc3]: https://github.com/dipdup-net/dipdup-py/compare/5.0.0-rc2...5.0.0-rc3
[5.0.0-rc2]: https://github.com/dipdup-net/dipdup-py/compare/5.0.0-rc1...5.0.0-rc2
[5.0.0-rc1]: https://github.com/dipdup-net/dipdup-py/compare/4.2.6...5.0.0-rc1
[4.2.6]: https://github.com/dipdup-net/dipdup-py/compare/4.2.5...4.2.6
[4.2.5]: https://github.com/dipdup-net/dipdup-py/compare/4.2.4...4.2.5
[4.2.4]: https://github.com/dipdup-net/dipdup-py/compare/4.2.3...4.2.4
[4.2.3]: https://github.com/dipdup-net/dipdup-py/compare/4.2.2...4.2.3
[4.2.2]: https://github.com/dipdup-net/dipdup-py/compare/4.2.1...4.2.2
[4.2.1]: https://github.com/dipdup-net/dipdup-py/compare/4.2.0...4.2.1
[4.2.0]: https://github.com/dipdup-net/dipdup-py/compare/4.1.2...4.2.0
[4.1.2]: https://github.com/dipdup-net/dipdup-py/compare/4.1.1...4.1.2
[4.1.1]: https://github.com/dipdup-net/dipdup-py/compare/4.1.0...4.1.1
[4.1.0]: https://github.com/dipdup-net/dipdup-py/compare/4.0.5...4.1.0
[4.0.5]: https://github.com/dipdup-net/dipdup-py/compare/4.0.4...4.0.5
[4.0.4]: https://github.com/dipdup-net/dipdup-py/compare/4.0.3...4.0.4
[4.0.3]: https://github.com/dipdup-net/dipdup-py/compare/4.0.2...4.0.3
[4.0.2]: https://github.com/dipdup-net/dipdup-py/compare/4.0.1...4.0.2
[4.0.1]: https://github.com/dipdup-net/dipdup-py/compare/4.0.0...4.0.1
[4.0.0]: https://github.com/dipdup-net/dipdup-py/compare/4.0.0-rc3...4.0.0
[4.0.0-rc3]: https://github.com/dipdup-net/dipdup-py/compare/4.0.0-rc2...4.0.0-rc3
[4.0.0-rc2]: https://github.com/dipdup-net/dipdup-py/compare/4.0.0-rc1...4.0.0-rc2
[4.0.0-rc1]: https://github.com/dipdup-net/dipdup-py/compare/3.1.3...4.0.0-rc1
[3.1.3]: https://github.com/dipdup-net/dipdup-py/compare/3.1.2...3.1.3
[3.1.2]: https://github.com/dipdup-net/dipdup-py/compare/3.1.1...3.1.2
[3.1.1]: https://github.com/dipdup-net/dipdup-py/compare/3.1.0...3.1.1
[3.1.0]: https://github.com/dipdup-net/dipdup-py/compare/3.0.4...3.1.0
[3.0.4]: https://github.com/dipdup-net/dipdup-py/compare/3.0.3...3.0.4
[3.0.3]: https://github.com/dipdup-net/dipdup-py/compare/3.0.2...3.0.3
[3.0.2]: https://github.com/dipdup-net/dipdup-py/compare/3.0.1...3.0.2
[3.0.1]: https://github.com/dipdup-net/dipdup-py/compare/3.0.0...3.0.1
[3.0.0]: https://github.com/Author/Repository/releases/tag/3.0.0<|MERGE_RESOLUTION|>--- conflicted
+++ resolved
@@ -7,7 +7,6 @@
 
 ## [Unreleased]
 
-<<<<<<< HEAD
 - cli: Added `config export --full` flag to resolve templates before printing config.
 - config: Added `advanced.rollback_depth` field, a number of levels to keep in a database for rollback.
 - context: Added `rollback` method to perform database rollback.
@@ -23,11 +22,12 @@
 
 - hooks: Removed deprecated `on_rollback` hook.
 - index: Do not try to avoid single-level rollbacks by comparing operation hashes.
-=======
+
+## [Unreleased]
+
 ### Fixed
 
 - index: Fixed crash when adding an index with new subscriptions in runtime.
->>>>>>> b5adcb98
 
 ## [5.2.4] - 2022-07-17
 
