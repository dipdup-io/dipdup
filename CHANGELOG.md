--- conflicted
+++ resolved
@@ -2,15 +2,13 @@
 
 ## [unreleased]
 
-<<<<<<< HEAD
 ### Fixed
 
 * database: Fixed special characters in password not being URL encoded.
-=======
+
 ### Performance
 
 * context: Do not reinitialize config when adding a single index.
->>>>>>> 3c995516
 
 ## 5.1.2 - 2022-05-24
 
