--- conflicted
+++ resolved
@@ -6,11 +6,8 @@
 
 ### Fixed
 
-<<<<<<< HEAD
+* cli: Fixed config not being verified when invoking some commands
 * index: Fixed incorrect log messages, remove duplicate ones.
-=======
-* cli: Fixed config not being verified when invoking some commands
->>>>>>> 55215a6c
 
 ## 4.0.0-rc1 - 2021-12-02
 
