--- conflicted
+++ resolved
@@ -5,35 +5,29 @@
 The format is based on [Keep a Changelog],
 and this project adheres to [Semantic Versioning].
 
+## [Unreleased]
+
+- cli: Added `config export --full` flag to resolve templates before printing config.
+- config: Added `advanced.rollback_depth` field, a number of levels to keep in a database for rollback.
+- context: Added `rollback` method to perform database rollback.
+- database: Added an internal `ModelUpdate` model to store the latest database changes.
+
+### Changed
+
+- codegen: `on_index_rollback` hook calls `ctx.rollback` by default.
+- database: Project models must be subclassed from `dipdup.models.Model`
+- database: `bulk_create` and `bulk_update` model methods are no longer supported.
+
+### Removed
+
+- hooks: Removed deprecated `on_rollback` hook.
+- index: Do not try to avoid single-level rollbacks by comparing operation hashes.
+
 ## [5.2.3] - 2022-07-07
 
 ### Added
 
-<<<<<<< HEAD
-* cli: Added `config export --full` flag to resolve templates before printing config.
-* config: Added `advanced.rollback_depth` field, a number of levels to keep in a database for rollback.
-* context: Added `rollback` method to perform database rollback.
-* database: Added an internal `ModelUpdate` model to store the latest database changes.
-
-### Changed
-
-* codegen: `on_index_rollback` hook calls `ctx.rollback` by default.
-* database: Project models must be subclassed from `dipdup.models.Model`
-* database: `bulk_create` and `bulk_update` model methods are no longer supported.
-
-### Removed
-
-* hooks: Removed deprecated `on_rollback` hook.
-* index: Do not try to avoid single-level rollbacks by comparing operation hashes.
-
-## [Unreleased]
-
-### Added
-
-* sentry: Allow customizing `server_name` and `release` tags with corresponding fields in Sentry config.
-=======
 - sentry: Allow customizing `server_name` and `release` tags with corresponding fields in Sentry config.
->>>>>>> c3f4a566
 
 ### Fixed
 
