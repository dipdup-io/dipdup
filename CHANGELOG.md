--- conflicted
+++ resolved
@@ -6,25 +6,22 @@
 
 ### Added
 
-<<<<<<< HEAD
+* context: Added `ctx.get_<kind>_datasource` helpers to avoid type casting.
 * http: Added `request` method to send arbitrary requests (affects all datasources).
+* ipfs: Added `ipfs` datasource to download JSON and binary data from IPFS.
 
 ### Fixed
 
 * http: Removed dangerous method `close_session`.
 * context: Fixed help message of `IndexAlreadyExistsError` exception.
 
+### Deprecated
+
+* bcd: Added deprecation notice.
+
 ### Other
 
 * dipdup: Removed unused internal methods.
-=======
-* context: Added `ctx.get_<kind>_datasource` helpers to avoid type casting.
-* ipfs: Added `ipfs` datasource to download JSON and binary data from IPFS.
-
-### Deprecated
-
-* bcd: Added deprecation notice.
->>>>>>> 0545b31f
 
 ## 4.1.2 - 2022-01-27
 
