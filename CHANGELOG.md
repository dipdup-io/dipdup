--- conflicted
+++ resolved
@@ -1,6 +1,5 @@
 # Changelog
 
-<<<<<<< HEAD
 ## 3.2.0 - [unreleased]
 
 ### Fixed
@@ -16,14 +15,13 @@
 ### Improved
 
 * tzkt: Replaced `aiosignalrcore` library with `pysignalr`.
-=======
+
 ## 3.1.3 - 2021-11-15
 
 ### Fixed
 
 * codegen: Fixed missing imports in operation handlers. 
 * codegen: Fixed invalid imports and arguments in big_map handlers.
->>>>>>> 71921537
 
 ## 3.1.2 - 2021-11-02
 
