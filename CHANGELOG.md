--- conflicted
+++ resolved
@@ -6,12 +6,9 @@
 
 ### Fixed
 
-<<<<<<< HEAD
+* database: Fixed generating table names from uppercase model names.
 * http: Fixed bug that leads to caching invalid responses on the disk.
-=======
-* database: Fixed generating table names from uppercase model names.
 * tzkt: Fixed processing realtime messages with data from multiple levels.
->>>>>>> 38875d5b
 
 ## 4.2.5 - 2022-02-21
 
