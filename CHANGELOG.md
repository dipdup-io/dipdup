--- conflicted
+++ resolved
@@ -9,14 +9,11 @@
 
 ### Fixed
 
-<<<<<<< HEAD
-- sentry: Ignore events from project callbacks when `crash_reporting` is enabled.
-=======
 - codegen: Fixed invalid `models.py` template.
 - context: Do not wrap known exceptions with `CallbackError`
 - hasura: Fixed processing M2M relations.
 - sentry: Fixed "invalid value `environment`" error.
->>>>>>> 9590d24f
+- sentry: Ignore events from project callbacks when `crash_reporting` is enabled.
 
 ## [6.0.0] - 2022-08-08
 
