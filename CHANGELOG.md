# Changelog

## [unreleased]

### Added

<<<<<<< HEAD
* cli: Show warning when running an outdated version of DipDup.
=======
* ci: Push `X` and `X.Y` tags to the Docker Hub on release.
* cli: Added `config env` command to export env-file with default values.
>>>>>>> 7427e240

### Fixed

* index: Fixed fetching `migration` operations.

## 5.0.4 - 2022-05-05

### Fixed

* exceptions: Fixed incorrect formatting and broken links in help messages.
* index: Fixed crash when the only index in config is `head`.
* index: Fixed fetching originations during initial sync.

## 5.0.3 - 2022-05-04

### Fixed

* index: Fixed crash when no block with the same level arrived after a single-level rollback.
* index: Fixed setting initial index level when `IndexConfig.first_level` is set.
* tzkt: Fixed delayed emitting of buffered realtime messages.
* tzkt: Fixed inconsistent behavior of `first_level`/`last_level` arguments in different getter methods.

## 5.0.2 - 2022-04-21

### Fixed

* context: Fixed reporting incorrect reindexing reason.
* exceptions: Fixed crash with `FrozenInstanceError` when an exception is raised from a callback.
* jobs: Fixed graceful shutdown of daemon jobs.

### Improved

* codegen: Refined `on_rollback` hook template.
* exceptions: Updated help messages for known exceptions.
* tzkt: Do not request reindexing if missing subgroups have matched no handlers.

## 5.0.1 - 2022-04-12

### Fixed

* cli: Fixed `schema init` command crash with SQLite databases.
* index: Fixed spawning datasources in oneshot mode.
* tzkt: Fixed processing realtime messages.

## 5.0.0 - 2022-04-08

This release contains no changes except for the version number.

## 5.0.0-rc4 - 2022-04-04

### Added

* tzkt: Added ability to process realtime messages with lag.

## 4.2.7 - 2022-04-02

### Fixed

* config: Fixed `jobs` config section validation.
* hasura: Fixed metadata generation for v2.3.0 and above.
* tzkt: Fixed `get_originated_contracts` and `get_similar_contracts` methods response.

## 5.0.0-rc3 - 2022-03-28

### Added

* config: Added `custom` section to store arbitrary user data.

### Fixed

* config: Fixed default SQLite path (`:memory:`).
* tzkt: Fixed pagination in several getter methods.
* tzkt: Fixed data loss when `skip_history` option is enabled.

### Removed

* config: Removed dummy `advanced.oneshot` flag.
* cli: Removed `docker init` command.
* cli: Removed dummy `schema approve --hashes` flag.

## 5.0.0-rc2 - 2022-03-13

### Fixed

* tzkt: Fixed crash in methods that do not support cursor pagination.
* prometheus: Fixed invalid metric labels. 

## 5.0.0-rc1 - 2022-03-02

### Added

* metadata: Added `metadata_interface` feature flag to expose metadata in TzKT format.
* prometheus: Added ability to expose Prometheus metrics.
* tzkt: Added missing fields to the `HeadBlockData` model.
* tzkt: Added `iter_...` methods to iterate over item batches.

### Fixed

* tzkt: Fixed possible OOM while calling methods that support pagination.
* tzkt: Fixed possible data loss in `get_originations` and `get_quotes` methods.

### Changed

* tzkt: Added `offset` and `limit` arguments to all methods that support pagination.

### Removed

* bcd: Removed `bcd` datasource and config section.

### Performance

* dipdup: Use fast `orjson` library instead of built-in `json` where possible.

## 4.2.6 - 2022-02-25

### Fixed

* database: Fixed generating table names from uppercase model names.
* http: Fixed bug that leads to caching invalid responses on the disk.
* tzkt: Fixed processing realtime messages with data from multiple levels.

## 4.2.5 - 2022-02-21

### Fixed

* database: Do not add the `schema` argument to the PostgreSQL connection string when not needed.
* hasura: Wait for Hasura to be configured before starting indexing.

## 4.2.4 - 2022-02-14

### Added

* config: Added `http` datasource to making arbitrary http requests.

### Fixed

* context: Fixed crash when calling `fire_hook` method.
* context: Fixed `HookConfig.atomic` flag, which was ignored in `fire_hook` method.
* database: Create missing tables even if `Schema` model is present.
* database: Fixed excess increasing of `decimal` context precision.
* index: Fixed loading handler callbacks from nested packages ([@veqtor](https://github.com/veqtor)).

### Other

* ci: Added GitHub Action to build and publish Docker images for each PR opened.

## 4.2.3 - 2022-02-08

### Fixed

* ci: Removed `black 21.12b0` dependency since bug in `datamodel-codegen-generator` is fixed.
* cli: Fixed `config export` command crash when `advanced.reindex` dictionary is present.
* cli: Removed optionals from `config export` output so the result can be loaded again.
* config: Verify `advanced.scheduler` config for the correctness and unsupported features.
* context: Fixed ignored `wait` argument of `fire_hook` method.
* hasura: Fixed processing relation fields with missing `related_name`.
* jobs: Fixed default `apscheduler` config.
* tzkt: Fixed crash occurring when reorg message is the first one received by the datasource.

## 4.2.2 - 2022-02-01

### Fixed

* config: Fixed `ipfs` datasource config.

## 4.2.1 - 2022-01-31

### Fixed

* ci: Added `black 21.12b0` dependency to avoid possible conflict with `datamodel-codegen-generator`.

## 4.2.0 - 2022-01-31

### Added

* context: Added `wait` argument to `fire_hook` method to escape current transaction context.
* context: Added `ctx.get_<kind>_datasource` helpers to avoid type casting.
* hooks: Added ability to configure `apscheduler` with `AdvancedConfig.scheduler` field.
* http: Added `request` method to send arbitrary requests (affects all datasources).
* ipfs: Added `ipfs` datasource to download JSON and binary data from IPFS.

### Fixed

* http: Removed dangerous method `close_session`.
* context: Fixed help message of `IndexAlreadyExistsError` exception.

### Deprecated

* bcd: Added deprecation notice.

### Other

* dipdup: Removed unused internal methods.

## 4.1.2 - 2022-01-27

### Added

* cli: Added `schema wipe --force` argument to skip confirmation prompt.

### Fixed

* cli: Show warning about deprecated `--hashes` argument
* cli: Ignore `SIGINT` signal when shutdown is in progress.
* sentry: Ignore exceptions when shutdown is in progress.

## 4.1.1 - 2022-01-25

### Fixed

* cli: Fixed stacktraces missing on exception.
* cli: Fixed wrapping `OSError` with `ConfigurationError` during config loading.
* hasura: Fixed printing help messages on `HasuraError`.
* hasura: Preserve a list of sources in Hasura Cloud environments.
* hasura: Fixed `HasuraConfig.source` config option.

### Changed

* cli: Unknown exceptions are no longer wrapped with `DipDupError`.

### Performance

* hasura: Removed some useless requests.

## 4.1.0 - 2022-01-24

### Added

* cli: Added `schema init` command to initialize database schema.
* cli: Added `--force` flag to `hasura configure` command.
* codegen: Added support for subpackages inside callback directories.
* hasura: Added `dipdup_head_status` view and REST endpoint.
* index: Added an ability to skip historical data while synchronizing `big_map` indexes.
* metadata: Added `metadata` datasource.
* tzkt: Added `get_big_map` and `get_contract_big_maps` datasource methods.

## 4.0.5 - 2022-01-20

### Fixed

* index: Fixed deserializing manually modified typeclasses.

## 4.0.4 - 2022-01-17

### Added

* cli: Added `--keep-schemas` flag to `init` command to preserve JSONSchemas along with generated types.

### Fixed

* demos: Tezos Domains and Homebase DAO demos were updated from edo2net to mainnet contracts.
* hasura: Fixed missing relations for models with `ManyToManyField` fields.
* tzkt: Fixed parsing storage with nested structures.

### Performance

* dipdup: Minor overall performance improvements.

### Other

* ci: Cache virtual environment in GitHub Actions.
* ci: Detect CI environment and skip tests that fail in GitHub Actions.
* ci: Execute tests in parallel with `pytest-xdist` when possible.
* ci: More strict linting rules of `flake8`.

## 4.0.3 - 2022-01-09

### Fixed

* tzkt: Fixed parsing parameter with an optional value.

## 4.0.2 - 2022-01-06

### Added

* tzkt: Added optional `delegate_address` and `delegate_alias` fields to `OperationData`.

### Fixed

* tzkt: Fixed crash due to unprocessed pysignalr exception.
* tzkt: Fixed parsing `OperationData.amount` field.
* tzkt: Fixed parsing storage with top-level boolean fields.

## 4.0.1 - 2021-12-30

### Fixed

* codegen: Fixed generating storage typeclasses with `Union` fields.
* codegen: Fixed preprocessing contract JSONSchema.
* index: Fixed processing reindexing reason saved in the database.
* tzkt: Fixed processing operations with default entrypoint and empty parameter.
* tzkt: Fixed crash while recursively applying bigmap diffs to the storage.

### Performance

* tzkt: Increased speed of applying bigmap diffs to operation storage.

## 4.0.0 - 2021-12-24

This release contains no changes except for the version number.

## 4.0.0-rc4 - 2021-12-20

### Fixed

* cli: Fixed missing `schema approve --hashes` argument.
* codegen: Fixed contract address used instead of an alias when typename is not set.
* tzkt: Fixed processing operations with entrypoint `default`.
* tzkt: Fixed regression in processing migration originations.
* tzkt: Fixed filtering of big map diffs by the path.

### Removed

* cli: Removed deprecated `run --oneshot` argument and `clear-cache` command.

## 4.0.0-rc2 - 2021-12-11

### ⚠ Migration

* Run `dipdup init` command to generate `on_synchronized` hook stubs.

### Added

* hooks: Added `on_synchronized` hook, which fires each time all indexes reach realtime state.

### Fixed

* cli: Fixed config not being verified when invoking some commands.
* codegen: Fixed generating callback arguments for untyped operations.
* index: Fixed incorrect log messages, remove duplicate ones.
* index: Fixed crash while processing storage of some contracts.
* index: Fixed matching of untyped operations filtered by `source` field ([@pravin-d](https://github.com/pravin-d)).

### Performance

* index: Checks performed on each iteration of the main DipDup loop are slightly faster now.

## 4.0.0-rc1 - 2021-12-02

### ⚠ Migration

* Run `dipdup schema approve` command on every database you want to use with 4.0.0-rc1. Running `dipdup migrate` is not necessary since `spec_version` hasn't changed in this release.

### Added

* cli: Added `run --early-realtime` flag to establish a realtime connection before all indexes are synchronized.
* cli: Added `run --merge-subscriptions` flag to subscribe to all operations/big map diffs during realtime indexing.
* cli: Added `status` command to print the current status of indexes from the database.
* cli: Added `config export [--unsafe]` command to print config after resolving all links and variables.
* cli: Added `cache show` command to get information about file caches used by DipDup.
* config: Added `first_level` and `last_level` optional fields to `TemplateIndexConfig`. These limits are applied after ones from the template itself.
* config: Added `daemon` boolean field to `JobConfig` to run a single callback indefinitely. Conflicts with `crontab` and `interval` fields.
* config: Added `advanced` top-level section.

### Fixed

* cli: Fixed crashes and output inconsistency when piping DipDup commands.
* cli: Fixed `schema wipe --immune` flag being ignored.
* codegen: Fixed missing imports in handlers generated during init.
* coinbase: Fixed possible data inconsistency caused by caching enabled for method `get_candles`.
* http: Fixed increasing sleep time between failed request attempts.
* index: Fixed invocation of head index callback.
* index: Fixed `CallbackError` raised instead of `ReindexingRequiredError` in some cases.
* tzkt: Fixed resubscribing when realtime connectivity is lost for a long time.
* tzkt: Fixed sending useless subscription requests when adding indexes in runtime.
* tzkt: Fixed `get_originated_contracts` and `get_similar_contracts` methods whose output was limited to `HTTPConfig.batch_size` field.
* tzkt: Fixed lots of SignalR bugs by replacing `aiosignalrcore` library with `pysignalr`.

## Changed

* cli: `dipdup schema wipe` command now requires confirmation when invoked in the interactive shell.
* cli: `dipdup schema approve` command now also causes a recalculation of schema and index config hashes.
* index: DipDup will recalculate respective hashes if reindexing is triggered with `config_modified: ignore` or `schema_modified: ignore` in advanced config.

### Deprecated

* cli: `run --oneshot` option is deprecated and will be removed in the next major release. The oneshot mode applies automatically when `last_level` field is set in the index config.
* cli: `clear-cache` command is deprecated and will be removed in the next major release. Use `cache clear` command instead.

### Performance

* config: Configuration files are loaded 10x times faster.
* index: Number of operations processed by matcher reduced by 40%-95% depending on the number of addresses and entrypoints used.
* tzkt: Rate limit was increased. Try to set `connection_timeout` to a higher value if requests fail with `ConnectionTimeout` exception.
* tzkt: Improved performance of response deserialization. 

## 3.1.3 - 2021-11-15

### Fixed

* codegen: Fixed missing imports in operation handlers. 
* codegen: Fixed invalid imports and arguments in big_map handlers.

## 3.1.2 - 2021-11-02

### Fixed

* Fixed crash occurred during synchronization of big map indexes.

## 3.1.1 - 2021-10-18

### Fixed

* Fixed loss of realtime subscriptions occurred after TzKT API outage.
* Fixed updating schema hash in `schema approve` command.
* Fixed possible crash occurred while Hasura is not ready.

## 3.1.0 - 2021-10-12

### Added

* New index class `HeadIndex` (configuration: [`dipdup.config.HeadIndexConfig`](https://github.com/dipdup-net/dipdup-py/blob/master/src/dipdup/config.py#L778)). Use this index type to handle head (limited block header content) updates. This index type is realtime-only: historical data won't be indexed during the synchronization stage.
* Added three new commands: `schema approve`, `schema wipe`, and `schema export`. Run `dipdup schema --help` command for details.

### Changed

* Triggering reindexing won't lead to dropping the database automatically anymore. `ReindexingRequiredError` is raised instead. `--forbid-reindexing` option has become default.
* `--reindex` option is removed. Use `dipdup schema wipe` instead.
* Values of `dipdup_schema.reindex` field updated to simplify querying database. See [`dipdup.enums.ReindexingReason`](https://github.com/dipdup-net/dipdup-py/blob/master/src/dipdup/enums.py) class for possible values.

### Fixed

* Fixed `ReindexRequiredError` not being raised when running DipDup after reindexing was triggered.
* Fixed index config hash calculation. Hashes of existing indexes in a database will be updated during the first run.
* Fixed issue in `BigMapIndex` causing the partial loss of big map diffs.
* Fixed printing help for CLI commands.
* Fixed merging storage which contains specific nested structures.

### Improved

* Raise `DatabaseConfigurationError` exception when project models are not compatible with GraphQL.
* Another bunch of performance optimizations. Reduced DB pressure, speeded up parallel processing lots of indexes.
* Added initial set of performance benchmarks (run: `./scripts/run_benchmarks.sh`)

## 3.0.4 - 2021-10-04

### Improved

* A significant increase in indexing speed.

### Fixed

* Fixed unexpected reindexing caused by the bug in processing zero- and single-level rollbacks.
* Removed unnecessary file IO calls that could cause `PermissionError` exception in Docker environments.
* Fixed possible violation of block-level atomicity during realtime indexing.

### Changes

* Public methods of `TzktDatasource` now return immutable sequences.

## 3.0.3 - 2021-10-01

### Fixed

* Fixed processing of single-level rollbacks emitted before rolled back head.

## 3.0.2 - 2021-09-30

### Added

* Human-readable `CHANGELOG.md` 🕺
* Two new options added to `dipdup run` command:
  * `--forbid-reindexing` – raise `ReindexingRequiredError` instead of truncating database when reindexing is triggered for any reason. To continue indexing with existing database run `UPDATE dipdup_schema SET reindex = NULL;`
  * `--postpone-jobs` – job scheduler won't start until all indexes are synchronized. 

### Changed

* Migration to this version requires reindexing.
* `dipdup_index.head_id` foreign key removed. `dipdup_head` table still contains the latest blocks from Websocket received by each datasource.

### Fixed

* Removed unnecessary calls to TzKT API.
* Fixed removal of PostgreSQL extensions (`timescaledb`, `pgcrypto`) by function `truncate_database` triggered on reindex.
* Fixed creation of missing project package on `init`.
* Fixed invalid handler callbacks generated on `init`.
* Fixed detection of existing types in the project.
* Fixed race condition caused by event emitter concurrency.
* Capture unknown exceptions with Sentry before wrapping to `DipDupError`.
* Fixed job scheduler start delay.
* Fixed processing of reorg messages.

## 3.0.1 - 2021-09-24

### Added

* Added `get_quote` and `get_quotes` methods to `TzKTDatasource`.

### Fixed

* Defer spawning index datasources until initial sync is complete. It helps to mitigate some WebSocket-related crashes, but initial sync is a bit slower now.
* Fixed possible race conditions in `TzKTDatasource`.
* Start `jobs` scheduler after all indexes sync with a current head to speed up indexing.<|MERGE_RESOLUTION|>--- conflicted
+++ resolved
@@ -4,12 +4,9 @@
 
 ### Added
 
-<<<<<<< HEAD
-* cli: Show warning when running an outdated version of DipDup.
-=======
 * ci: Push `X` and `X.Y` tags to the Docker Hub on release.
 * cli: Added `config env` command to export env-file with default values.
->>>>>>> 7427e240
+* cli: Show warning when running an outdated version of DipDup.
 
 ### Fixed
 
