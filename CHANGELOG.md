--- conflicted
+++ resolved
@@ -2,15 +2,13 @@
 
 ## [Unreleased]
 
-<<<<<<< HEAD
+### Added
+
+* sentry: Allow customizing `server_name` and `release` tags with corresponding fields in Sentry config.
+
 ### Fixed
 
 * cli: Fixed `hasura configure` command crash when models have empty `Meta.table`.
-=======
-### Added
-
-* sentry: Allow customizing `server_name` and `release` tags with corresponding fields in Sentry config.
->>>>>>> 1c06127b
 
 ## [5.2.2] - 2022-07-03
 
