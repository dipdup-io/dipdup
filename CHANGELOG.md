--- conflicted
+++ resolved
@@ -6,15 +6,13 @@
 
 ## [Unreleased]
 
-<<<<<<< HEAD
+### Added
+
+- Added `sr_cement` operation type in `tezos.operations` index to process Smart Rollup Cemented Commitments.
+
 ### Fixed
 
 - models: Fixed `CachedModel` preloading.
-=======
-### Added
-
-- Added `sr_cement` operation type in `tezos.operations` index to process Smart Rollup Cemented Commitments.
->>>>>>> 85b5bf01
 
 ## [8.0.0b3] - 2024-07-04
 
