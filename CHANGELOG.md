# Changelog

## [unreleased]

### Fixed

<<<<<<< HEAD
* index: Fixes crash with `RuntimeError` after continuous realtime connection loss.
=======
* index: Fixed `OperationIndexConfig.types` field being partially ignored.
* tzkt: Fixed `origination` subscription missing when `merge_subscriptions` flag is set.
>>>>>>> bd92373e

## 5.1.3 - 2022-05-26

### Fixed

* database: Fixed special characters in password not being URL encoded.

### Performance

* context: Do not reinitialize config when adding a single index.

## 5.1.2 - 2022-05-24

### Added

* tzkt: Added `originated_contract_tzips` field to `OperationData`.

### Fixed

* jobs: Fixed jobs with `daemon` schedule never start.
* jobs: Fixed failed jobs not throwing exceptions into the main loop.

### Other

* database: Tortoise ORM updated to `0.19.1`.

## 5.1.1 - 2022-05-13

### Fixed

* index: Ignore indexes with different message types on rollback.
* metadata: Add `ithacanet` to available networks.

## 5.1.0 - 2022-05-12

### Added

* ci: Push `X` and `X.Y` tags to the Docker Hub on release.
* cli: Added `config env` command to export env-file with default values.
* cli: Show warning when running an outdated version of DipDup.
* hooks: Added new hook `on_index_rollback` to perform per-index rollbacks.

### Fixed

* index: Fixed fetching `migration` operations.
* tzkt: Fixed possible data corruption when using the `buffer_size` option.
* tzkt: Fixed reconnection due to `websockets` message size limit.

### Deprecated

* hooks: The `on_rollback` default hook is superseded by `on_index_rollback` and will be removed later.

## 5.0.4 - 2022-05-05

### Fixed

* exceptions: Fixed incorrect formatting and broken links in help messages.
* index: Fixed crash when the only index in config is `head`.
* index: Fixed fetching originations during initial sync.

## 5.0.3 - 2022-05-04

### Fixed

* index: Fixed crash when no block with the same level arrived after a single-level rollback.
* index: Fixed setting initial index level when `IndexConfig.first_level` is set.
* tzkt: Fixed delayed emitting of buffered realtime messages.
* tzkt: Fixed inconsistent behavior of `first_level`/`last_level` arguments in different getter methods.

## 5.0.2 - 2022-04-21

### Fixed

* context: Fixed reporting incorrect reindexing reason.
* exceptions: Fixed crash with `FrozenInstanceError` when an exception is raised from a callback.
* jobs: Fixed graceful shutdown of daemon jobs.

### Improved

* codegen: Refined `on_rollback` hook template.
* exceptions: Updated help messages for known exceptions.
* tzkt: Do not request reindexing if missing subgroups have matched no handlers.

## 5.0.1 - 2022-04-12

### Fixed

* cli: Fixed `schema init` command crash with SQLite databases.
* index: Fixed spawning datasources in oneshot mode.
* tzkt: Fixed processing realtime messages.

## 5.0.0 - 2022-04-08

This release contains no changes except for the version number.

## 5.0.0-rc4 - 2022-04-04

### Added

* tzkt: Added ability to process realtime messages with lag.

## 4.2.7 - 2022-04-02

### Fixed

* config: Fixed `jobs` config section validation.
* hasura: Fixed metadata generation for v2.3.0 and above.
* tzkt: Fixed `get_originated_contracts` and `get_similar_contracts` methods response.

## 5.0.0-rc3 - 2022-03-28

### Added

* config: Added `custom` section to store arbitrary user data.

### Fixed

* config: Fixed default SQLite path (`:memory:`).
* tzkt: Fixed pagination in several getter methods.
* tzkt: Fixed data loss when `skip_history` option is enabled.

### Removed

* config: Removed dummy `advanced.oneshot` flag.
* cli: Removed `docker init` command.
* cli: Removed dummy `schema approve --hashes` flag.

## 5.0.0-rc2 - 2022-03-13

### Fixed

* tzkt: Fixed crash in methods that do not support cursor pagination.
* prometheus: Fixed invalid metric labels. 

## 5.0.0-rc1 - 2022-03-02

### Added

* metadata: Added `metadata_interface` feature flag to expose metadata in TzKT format.
* prometheus: Added ability to expose Prometheus metrics.
* tzkt: Added missing fields to the `HeadBlockData` model.
* tzkt: Added `iter_...` methods to iterate over item batches.

### Fixed

* tzkt: Fixed possible OOM while calling methods that support pagination.
* tzkt: Fixed possible data loss in `get_originations` and `get_quotes` methods.

### Changed

* tzkt: Added `offset` and `limit` arguments to all methods that support pagination.

### Removed

* bcd: Removed `bcd` datasource and config section.

### Performance

* dipdup: Use fast `orjson` library instead of built-in `json` where possible.

## 4.2.6 - 2022-02-25

### Fixed

* database: Fixed generating table names from uppercase model names.
* http: Fixed bug that leads to caching invalid responses on the disk.
* tzkt: Fixed processing realtime messages with data from multiple levels.

## 4.2.5 - 2022-02-21

### Fixed

* database: Do not add the `schema` argument to the PostgreSQL connection string when not needed.
* hasura: Wait for Hasura to be configured before starting indexing.

## 4.2.4 - 2022-02-14

### Added

* config: Added `http` datasource to making arbitrary http requests.

### Fixed

* context: Fixed crash when calling `fire_hook` method.
* context: Fixed `HookConfig.atomic` flag, which was ignored in `fire_hook` method.
* database: Create missing tables even if `Schema` model is present.
* database: Fixed excess increasing of `decimal` context precision.
* index: Fixed loading handler callbacks from nested packages ([@veqtor](https://github.com/veqtor)).

### Other

* ci: Added GitHub Action to build and publish Docker images for each PR opened.

## 4.2.3 - 2022-02-08

### Fixed

* ci: Removed `black 21.12b0` dependency since bug in `datamodel-codegen-generator` is fixed.
* cli: Fixed `config export` command crash when `advanced.reindex` dictionary is present.
* cli: Removed optionals from `config export` output so the result can be loaded again.
* config: Verify `advanced.scheduler` config for the correctness and unsupported features.
* context: Fixed ignored `wait` argument of `fire_hook` method.
* hasura: Fixed processing relation fields with missing `related_name`.
* jobs: Fixed default `apscheduler` config.
* tzkt: Fixed crash occurring when reorg message is the first one received by the datasource.

## 4.2.2 - 2022-02-01

### Fixed

* config: Fixed `ipfs` datasource config.

## 4.2.1 - 2022-01-31

### Fixed

* ci: Added `black 21.12b0` dependency to avoid possible conflict with `datamodel-codegen-generator`.

## 4.2.0 - 2022-01-31

### Added

* context: Added `wait` argument to `fire_hook` method to escape current transaction context.
* context: Added `ctx.get_<kind>_datasource` helpers to avoid type casting.
* hooks: Added ability to configure `apscheduler` with `AdvancedConfig.scheduler` field.
* http: Added `request` method to send arbitrary requests (affects all datasources).
* ipfs: Added `ipfs` datasource to download JSON and binary data from IPFS.

### Fixed

* http: Removed dangerous method `close_session`.
* context: Fixed help message of `IndexAlreadyExistsError` exception.

### Deprecated

* bcd: Added deprecation notice.

### Other

* dipdup: Removed unused internal methods.

## 4.1.2 - 2022-01-27

### Added

* cli: Added `schema wipe --force` argument to skip confirmation prompt.

### Fixed

* cli: Show warning about deprecated `--hashes` argument
* cli: Ignore `SIGINT` signal when shutdown is in progress.
* sentry: Ignore exceptions when shutdown is in progress.

## 4.1.1 - 2022-01-25

### Fixed

* cli: Fixed stacktraces missing on exception.
* cli: Fixed wrapping `OSError` with `ConfigurationError` during config loading.
* hasura: Fixed printing help messages on `HasuraError`.
* hasura: Preserve a list of sources in Hasura Cloud environments.
* hasura: Fixed `HasuraConfig.source` config option.

### Changed

* cli: Unknown exceptions are no longer wrapped with `DipDupError`.

### Performance

* hasura: Removed some useless requests.

## 4.1.0 - 2022-01-24

### Added

* cli: Added `schema init` command to initialize database schema.
* cli: Added `--force` flag to `hasura configure` command.
* codegen: Added support for subpackages inside callback directories.
* hasura: Added `dipdup_head_status` view and REST endpoint.
* index: Added an ability to skip historical data while synchronizing `big_map` indexes.
* metadata: Added `metadata` datasource.
* tzkt: Added `get_big_map` and `get_contract_big_maps` datasource methods.

## 4.0.5 - 2022-01-20

### Fixed

* index: Fixed deserializing manually modified typeclasses.

## 4.0.4 - 2022-01-17

### Added

* cli: Added `--keep-schemas` flag to `init` command to preserve JSONSchemas along with generated types.

### Fixed

* demos: Tezos Domains and Homebase DAO demos were updated from edo2net to mainnet contracts.
* hasura: Fixed missing relations for models with `ManyToManyField` fields.
* tzkt: Fixed parsing storage with nested structures.

### Performance

* dipdup: Minor overall performance improvements.

### Other

* ci: Cache virtual environment in GitHub Actions.
* ci: Detect CI environment and skip tests that fail in GitHub Actions.
* ci: Execute tests in parallel with `pytest-xdist` when possible.
* ci: More strict linting rules of `flake8`.

## 4.0.3 - 2022-01-09

### Fixed

* tzkt: Fixed parsing parameter with an optional value.

## 4.0.2 - 2022-01-06

### Added

* tzkt: Added optional `delegate_address` and `delegate_alias` fields to `OperationData`.

### Fixed

* tzkt: Fixed crash due to unprocessed pysignalr exception.
* tzkt: Fixed parsing `OperationData.amount` field.
* tzkt: Fixed parsing storage with top-level boolean fields.

## 4.0.1 - 2021-12-30

### Fixed

* codegen: Fixed generating storage typeclasses with `Union` fields.
* codegen: Fixed preprocessing contract JSONSchema.
* index: Fixed processing reindexing reason saved in the database.
* tzkt: Fixed processing operations with default entrypoint and empty parameter.
* tzkt: Fixed crash while recursively applying bigmap diffs to the storage.

### Performance

* tzkt: Increased speed of applying bigmap diffs to operation storage.

## 4.0.0 - 2021-12-24

This release contains no changes except for the version number.

## 4.0.0-rc4 - 2021-12-20

### Fixed

* cli: Fixed missing `schema approve --hashes` argument.
* codegen: Fixed contract address used instead of an alias when typename is not set.
* tzkt: Fixed processing operations with entrypoint `default`.
* tzkt: Fixed regression in processing migration originations.
* tzkt: Fixed filtering of big map diffs by the path.

### Removed

* cli: Removed deprecated `run --oneshot` argument and `clear-cache` command.

## 4.0.0-rc2 - 2021-12-11

### ⚠ Migration

* Run `dipdup init` command to generate `on_synchronized` hook stubs.

### Added

* hooks: Added `on_synchronized` hook, which fires each time all indexes reach realtime state.

### Fixed

* cli: Fixed config not being verified when invoking some commands.
* codegen: Fixed generating callback arguments for untyped operations.
* index: Fixed incorrect log messages, remove duplicate ones.
* index: Fixed crash while processing storage of some contracts.
* index: Fixed matching of untyped operations filtered by `source` field ([@pravin-d](https://github.com/pravin-d)).

### Performance

* index: Checks performed on each iteration of the main DipDup loop are slightly faster now.

## 4.0.0-rc1 - 2021-12-02

### ⚠ Migration

* Run `dipdup schema approve` command on every database you want to use with 4.0.0-rc1. Running `dipdup migrate` is not necessary since `spec_version` hasn't changed in this release.

### Added

* cli: Added `run --early-realtime` flag to establish a realtime connection before all indexes are synchronized.
* cli: Added `run --merge-subscriptions` flag to subscribe to all operations/big map diffs during realtime indexing.
* cli: Added `status` command to print the current status of indexes from the database.
* cli: Added `config export [--unsafe]` command to print config after resolving all links and variables.
* cli: Added `cache show` command to get information about file caches used by DipDup.
* config: Added `first_level` and `last_level` optional fields to `TemplateIndexConfig`. These limits are applied after ones from the template itself.
* config: Added `daemon` boolean field to `JobConfig` to run a single callback indefinitely. Conflicts with `crontab` and `interval` fields.
* config: Added `advanced` top-level section.

### Fixed

* cli: Fixed crashes and output inconsistency when piping DipDup commands.
* cli: Fixed `schema wipe --immune` flag being ignored.
* codegen: Fixed missing imports in handlers generated during init.
* coinbase: Fixed possible data inconsistency caused by caching enabled for method `get_candles`.
* http: Fixed increasing sleep time between failed request attempts.
* index: Fixed invocation of head index callback.
* index: Fixed `CallbackError` raised instead of `ReindexingRequiredError` in some cases.
* tzkt: Fixed resubscribing when realtime connectivity is lost for a long time.
* tzkt: Fixed sending useless subscription requests when adding indexes in runtime.
* tzkt: Fixed `get_originated_contracts` and `get_similar_contracts` methods whose output was limited to `HTTPConfig.batch_size` field.
* tzkt: Fixed lots of SignalR bugs by replacing `aiosignalrcore` library with `pysignalr`.

## Changed

* cli: `dipdup schema wipe` command now requires confirmation when invoked in the interactive shell.
* cli: `dipdup schema approve` command now also causes a recalculation of schema and index config hashes.
* index: DipDup will recalculate respective hashes if reindexing is triggered with `config_modified: ignore` or `schema_modified: ignore` in advanced config.

### Deprecated

* cli: `run --oneshot` option is deprecated and will be removed in the next major release. The oneshot mode applies automatically when `last_level` field is set in the index config.
* cli: `clear-cache` command is deprecated and will be removed in the next major release. Use `cache clear` command instead.

### Performance

* config: Configuration files are loaded 10x times faster.
* index: Number of operations processed by matcher reduced by 40%-95% depending on the number of addresses and entrypoints used.
* tzkt: Rate limit was increased. Try to set `connection_timeout` to a higher value if requests fail with `ConnectionTimeout` exception.
* tzkt: Improved performance of response deserialization. 

## 3.1.3 - 2021-11-15

### Fixed

* codegen: Fixed missing imports in operation handlers. 
* codegen: Fixed invalid imports and arguments in big_map handlers.

## 3.1.2 - 2021-11-02

### Fixed

* Fixed crash occurred during synchronization of big map indexes.

## 3.1.1 - 2021-10-18

### Fixed

* Fixed loss of realtime subscriptions occurred after TzKT API outage.
* Fixed updating schema hash in `schema approve` command.
* Fixed possible crash occurred while Hasura is not ready.

## 3.1.0 - 2021-10-12

### Added

* New index class `HeadIndex` (configuration: [`dipdup.config.HeadIndexConfig`](https://github.com/dipdup-net/dipdup-py/blob/master/src/dipdup/config.py#L778)). Use this index type to handle head (limited block header content) updates. This index type is realtime-only: historical data won't be indexed during the synchronization stage.
* Added three new commands: `schema approve`, `schema wipe`, and `schema export`. Run `dipdup schema --help` command for details.

### Changed

* Triggering reindexing won't lead to dropping the database automatically anymore. `ReindexingRequiredError` is raised instead. `--forbid-reindexing` option has become default.
* `--reindex` option is removed. Use `dipdup schema wipe` instead.
* Values of `dipdup_schema.reindex` field updated to simplify querying database. See [`dipdup.enums.ReindexingReason`](https://github.com/dipdup-net/dipdup-py/blob/master/src/dipdup/enums.py) class for possible values.

### Fixed

* Fixed `ReindexRequiredError` not being raised when running DipDup after reindexing was triggered.
* Fixed index config hash calculation. Hashes of existing indexes in a database will be updated during the first run.
* Fixed issue in `BigMapIndex` causing the partial loss of big map diffs.
* Fixed printing help for CLI commands.
* Fixed merging storage which contains specific nested structures.

### Improved

* Raise `DatabaseConfigurationError` exception when project models are not compatible with GraphQL.
* Another bunch of performance optimizations. Reduced DB pressure, speeded up parallel processing lots of indexes.
* Added initial set of performance benchmarks (run: `./scripts/run_benchmarks.sh`)

## 3.0.4 - 2021-10-04

### Improved

* A significant increase in indexing speed.

### Fixed

* Fixed unexpected reindexing caused by the bug in processing zero- and single-level rollbacks.
* Removed unnecessary file IO calls that could cause `PermissionError` exception in Docker environments.
* Fixed possible violation of block-level atomicity during realtime indexing.

### Changes

* Public methods of `TzktDatasource` now return immutable sequences.

## 3.0.3 - 2021-10-01

### Fixed

* Fixed processing of single-level rollbacks emitted before rolled back head.

## 3.0.2 - 2021-09-30

### Added

* Human-readable `CHANGELOG.md` 🕺
* Two new options added to `dipdup run` command:
  * `--forbid-reindexing` – raise `ReindexingRequiredError` instead of truncating database when reindexing is triggered for any reason. To continue indexing with existing database run `UPDATE dipdup_schema SET reindex = NULL;`
  * `--postpone-jobs` – job scheduler won't start until all indexes are synchronized. 

### Changed

* Migration to this version requires reindexing.
* `dipdup_index.head_id` foreign key removed. `dipdup_head` table still contains the latest blocks from Websocket received by each datasource.

### Fixed

* Removed unnecessary calls to TzKT API.
* Fixed removal of PostgreSQL extensions (`timescaledb`, `pgcrypto`) by function `truncate_database` triggered on reindex.
* Fixed creation of missing project package on `init`.
* Fixed invalid handler callbacks generated on `init`.
* Fixed detection of existing types in the project.
* Fixed race condition caused by event emitter concurrency.
* Capture unknown exceptions with Sentry before wrapping to `DipDupError`.
* Fixed job scheduler start delay.
* Fixed processing of reorg messages.

## 3.0.1 - 2021-09-24

### Added

* Added `get_quote` and `get_quotes` methods to `TzKTDatasource`.

### Fixed

* Defer spawning index datasources until initial sync is complete. It helps to mitigate some WebSocket-related crashes, but initial sync is a bit slower now.
* Fixed possible race conditions in `TzKTDatasource`.
* Start `jobs` scheduler after all indexes sync with a current head to speed up indexing.<|MERGE_RESOLUTION|>--- conflicted
+++ resolved
@@ -4,12 +4,9 @@
 
 ### Fixed
 
-<<<<<<< HEAD
 * index: Fixes crash with `RuntimeError` after continuous realtime connection loss.
-=======
 * index: Fixed `OperationIndexConfig.types` field being partially ignored.
 * tzkt: Fixed `origination` subscription missing when `merge_subscriptions` flag is set.
->>>>>>> bd92373e
 
 ## 5.1.3 - 2022-05-26
 
