--- conflicted
+++ resolved
@@ -4,13 +4,10 @@
 
 ### Fixed
 
-<<<<<<< HEAD
-* tzkt: Fixed delayed emitting of buffered realtime messages.
-=======
-* tzkt: Fixed inconsistent behavior of `first_level`/`last_level` arguments in different getter methods.
 * index: Fixed crash when no block with the same level arrived after a single-level rollback.
 * index: Fixed setting initial index level when `IndexConfig.first_level` is set.
->>>>>>> 55e6d1e3
+* tzkt: Fixed delayed emitting of buffered realtime messages.
+* tzkt: Fixed inconsistent behavior of `first_level`/`last_level` arguments in different getter methods.
 
 ## 5.0.2 - 2022-04-21
 
