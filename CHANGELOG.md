--- conflicted
+++ resolved
@@ -4,7 +4,6 @@
 
 ## [unreleased]
 
-<<<<<<< HEAD
 ### Added
 
 * metadata: Added `metadata_interface` feature flag to expose metadata in TzKT format.
@@ -16,7 +15,9 @@
 ### Performance
 
 * dipdup: Use fast `orjson` library instead of built-in `json` where possible.
-=======
+
+[unreleased]
+
 ### Fixed
 
 * ci: Removed `black 21.12b0` dependency since bug in `datamodel-codegen-generator` is fixed.
@@ -71,7 +72,6 @@
 * cli: Show warning about deprecated `--hashes` argument
 * cli: Ignore `SIGINT` signal when shutdown is in progress.
 * sentry: Ignore exceptions when shutdown is in progress.
->>>>>>> 0a959df8
 
 ## 4.1.1 - 2022-01-25
 
