# Changelog

## [unreleased]

### Added

* config: Added `logging` config field.
* config: Added `hasura.create_source` flag to create PostgreSQL source if missing.

<<<<<<< HEAD
### Deprecated

* cli: `--logging-config` option is deprecated.
* cli: `cache show` and `cache clear` commands are deprecated.
* cli: `spec_version` field is deprecated.
* config: `http.cache` flag is deprecated.

=======
>>>>>>> fbb692bc
### Fixed

* hasura: Do not apply table customizations to tables from other sources.

### Deprecated

* cli: `--logging-config` option is deprecated.
* cli: All `run` command options are deprecated. Use the `advanced` section of the config.

## 5.1.7 - 2022-06-15

### Fixed

* index: Fixed `token_transfer` index not receiving realtime updates.

## 5.1.6 - 2022-06-08

### Fixed

* cli: Commands with `--help` option no longer require a working DipDup config.
* index: Fixed crash with `RuntimeError` after continuous realtime connection loss.

### Performance

* cli: Lazy import dependencies to speed up startup.

### Other

* docs: Migrate docs from GitBook to mdbook.

## 5.1.5 - 2022-06-05

### Fixed

* config: Fixed crash when rollback hook is about to be called.

## 5.1.4 - 2022-06-02

### Fixed

* config: Fixed `OperationIndexConfig.types` field being partially ignored.
* index: Allow mixing oneshot and regular indexes in a single config.
* index: Call rollback hook instead of triggering reindex when single-level rollback has failed.
* index: Fixed crash with `RuntimeError` after continuous realtime connection loss.
* tzkt: Fixed `origination` subscription missing when `merge_subscriptions` flag is set.

### Performance

* ci: Decrease the size of generic and `-pytezos` Docker images by 11% and 16%, respectively.

## 5.1.3 - 2022-05-26

### Fixed

* database: Fixed special characters in password not being URL encoded.

### Performance

* context: Do not reinitialize config when adding a single index.

## 5.1.2 - 2022-05-24

### Added

* tzkt: Added `originated_contract_tzips` field to `OperationData`.

### Fixed

* jobs: Fixed jobs with `daemon` schedule never start.
* jobs: Fixed failed jobs not throwing exceptions into the main loop.

### Other

* database: Tortoise ORM updated to `0.19.1`.

## 5.1.1 - 2022-05-13

### Fixed

* index: Ignore indexes with different message types on rollback.
* metadata: Add `ithacanet` to available networks.

## 5.1.0 - 2022-05-12

### Added

* ci: Push `X` and `X.Y` tags to the Docker Hub on release.
* cli: Added `config env` command to export env-file with default values.
* cli: Show warning when running an outdated version of DipDup.
* hooks: Added a new hook `on_index_rollback` to perform per-index rollbacks.

### Fixed

* index: Fixed fetching `migration` operations.
* tzkt: Fixed possible data corruption when using the `buffer_size` option.
* tzkt: Fixed reconnection due to `websockets` message size limit.

### Deprecated

* hooks: The `on_rollback` default hook is superseded by `on_index_rollback` and will be removed later.

## 5.0.4 - 2022-05-05

### Fixed

* exceptions: Fixed incorrect formatting and broken links in help messages.
* index: Fixed crash when the only index in config is `head`.
* index: Fixed fetching originations during the initial sync.

## 5.0.3 - 2022-05-04

### Fixed

* index: Fixed crash when no block with the same level arrived after a single-level rollback.
* index: Fixed setting initial index level when `IndexConfig.first_level` is set.
* tzkt: Fixed delayed emitting of buffered realtime messages.
* tzkt: Fixed inconsistent behavior of `first_level`/`last_level` arguments in different getter methods.

## 5.0.2 - 2022-04-21

### Fixed

* context: Fixed reporting incorrect reindexing reason.
* exceptions: Fixed crash with `FrozenInstanceError` when an exception is raised from a callback.
* jobs: Fixed graceful shutdown of daemon jobs.

### Improved

* codegen: Refined `on_rollback` hook template.
* exceptions: Updated help messages for known exceptions.
* tzkt: Do not request reindexing if missing subgroups have matched no handlers.

## 5.0.1 - 2022-04-12

### Fixed

* cli: Fixed `schema init` command crash with SQLite databases.
* index: Fixed spawning datasources in oneshot mode.
* tzkt: Fixed processing realtime messages.

## 5.0.0 - 2022-04-08

This release contains no changes except for the version number.

## 5.0.0-rc4 - 2022-04-04

### Added

* tzkt: Added ability to process realtime messages with lag.

## 4.2.7 - 2022-04-02

### Fixed

* config: Fixed `jobs` config section validation.
* hasura: Fixed metadata generation for v2.3.0 and above.
* tzkt: Fixed `get_originated_contracts` and `get_similar_contracts` methods response.

## 5.0.0-rc3 - 2022-03-28

### Added

* config: Added `custom` section to store arbitrary user data.

### Fixed

* config: Fixed default SQLite path (`:memory:`).
* tzkt: Fixed pagination in several getter methods.
* tzkt: Fixed data loss when `skip_history` option is enabled.

### Removed

* config: Removed dummy `advanced.oneshot` flag.
* cli: Removed `docker init` command.
* cli: Removed dummy `schema approve --hashes` flag.

## 5.0.0-rc2 - 2022-03-13

### Fixed

* tzkt: Fixed crash in methods that do not support cursor pagination.
* prometheus: Fixed invalid metric labels. 

## 5.0.0-rc1 - 2022-03-02

### Added

* metadata: Added `metadata_interface` feature flag to expose metadata in TzKT format.
* prometheus: Added ability to expose Prometheus metrics.
* tzkt: Added missing fields to the `HeadBlockData` model.
* tzkt: Added `iter_...` methods to iterate over item batches.

### Fixed

* tzkt: Fixed possible OOM while calling methods that support pagination.
* tzkt: Fixed possible data loss in `get_originations` and `get_quotes` methods.

### Changed

* tzkt: Added `offset` and `limit` arguments to all methods that support pagination.

### Removed

* bcd: Removed `bcd` datasource and config section.

### Performance

* dipdup: Use fast `orjson` library instead of built-in `json` where possible.

## 4.2.6 - 2022-02-25

### Fixed

* database: Fixed generating table names from uppercase model names.
* http: Fixed bug that leads to caching invalid responses on the disk.
* tzkt: Fixed processing realtime messages with data from multiple levels.

## 4.2.5 - 2022-02-21

### Fixed

* database: Do not add the `schema` argument to the PostgreSQL connection string when not needed.
* hasura: Wait for Hasura to be configured before starting indexing.

## 4.2.4 - 2022-02-14

### Added

* config: Added `http` datasource to making arbitrary http requests.

### Fixed

* context: Fixed crash when calling `fire_hook` method.
* context: Fixed `HookConfig.atomic` flag, which was ignored in `fire_hook` method.
* database: Create missing tables even if `Schema` model is present.
* database: Fixed excess increasing of `decimal` context precision.
* index: Fixed loading handler callbacks from nested packages ([@veqtor](https://github.com/veqtor)).

### Other

* ci: Added GitHub Action to build and publish Docker images for each PR opened.

## 4.2.3 - 2022-02-08

### Fixed

* ci: Removed `black 21.12b0` dependency since bug in `datamodel-codegen-generator` is fixed.
* cli: Fixed `config export` command crash when `advanced.reindex` dictionary is present.
* cli: Removed optionals from `config export` output so the result can be loaded again.
* config: Verify `advanced.scheduler` config for the correctness and unsupported features.
* context: Fixed ignored `wait` argument of `fire_hook` method.
* hasura: Fixed processing relation fields with missing `related_name`.
* jobs: Fixed default `apscheduler` config.
* tzkt: Fixed crash occurring when reorg message is the first one received by the datasource.

## 4.2.2 - 2022-02-01

### Fixed

* config: Fixed `ipfs` datasource config.

## 4.2.1 - 2022-01-31

### Fixed

* ci: Added `black 21.12b0` dependency to avoid possible conflict with `datamodel-codegen-generator`.

## 4.2.0 - 2022-01-31

### Added

* context: Added `wait` argument to `fire_hook` method to escape current transaction context.
* context: Added `ctx.get_<kind>_datasource` helpers to avoid type casting.
* hooks: Added ability to configure `apscheduler` with `AdvancedConfig.scheduler` field.
* http: Added `request` method to send arbitrary requests (affects all datasources).
* ipfs: Added `ipfs` datasource to download JSON and binary data from IPFS.

### Fixed

* http: Removed dangerous method `close_session`.
* context: Fixed help message of `IndexAlreadyExistsError` exception.

### Deprecated

* bcd: Added deprecation notice.

### Other

* dipdup: Removed unused internal methods.

## 4.1.2 - 2022-01-27

### Added

* cli: Added `schema wipe --force` argument to skip confirmation prompt.

### Fixed

* cli: Show warning about deprecated `--hashes` argument
* cli: Ignore `SIGINT` signal when shutdown is in progress.
* sentry: Ignore exceptions when shutdown is in progress.

## 4.1.1 - 2022-01-25

### Fixed

* cli: Fixed stacktraces missing on exception.
* cli: Fixed wrapping `OSError` with `ConfigurationError` during config loading.
* hasura: Fixed printing help messages on `HasuraError`.
* hasura: Preserve a list of sources in Hasura Cloud environments.
* hasura: Fixed `HasuraConfig.source` config option.

### Changed

* cli: Unknown exceptions are no longer wrapped with `DipDupError`.

### Performance

* hasura: Removed some useless requests.

## 4.1.0 - 2022-01-24

### Added

* cli: Added `schema init` command to initialize database schema.
* cli: Added `--force` flag to `hasura configure` command.
* codegen: Added support for subpackages inside callback directories.
* hasura: Added `dipdup_head_status` view and REST endpoint.
* index: Added an ability to skip historical data while synchronizing `big_map` indexes.
* metadata: Added `metadata` datasource.
* tzkt: Added `get_big_map` and `get_contract_big_maps` datasource methods.

## 4.0.5 - 2022-01-20

### Fixed

* index: Fixed deserializing manually modified typeclasses.

## 4.0.4 - 2022-01-17

### Added

* cli: Added `--keep-schemas` flag to `init` command to preserve JSONSchemas along with generated types.

### Fixed

* demos: Tezos Domains and Homebase DAO demos were updated from edo2net to mainnet contracts.
* hasura: Fixed missing relations for models with `ManyToManyField` fields.
* tzkt: Fixed parsing storage with nested structures.

### Performance

* dipdup: Minor overall performance improvements.

### Other

* ci: Cache virtual environment in GitHub Actions.
* ci: Detect CI environment and skip tests that fail in GitHub Actions.
* ci: Execute tests in parallel with `pytest-xdist` when possible.
* ci: More strict linting rules of `flake8`.

## 4.0.3 - 2022-01-09

### Fixed

* tzkt: Fixed parsing parameter with an optional value.

## 4.0.2 - 2022-01-06

### Added

* tzkt: Added optional `delegate_address` and `delegate_alias` fields to `OperationData`.

### Fixed

* tzkt: Fixed crash due to unprocessed pysignalr exception.
* tzkt: Fixed parsing `OperationData.amount` field.
* tzkt: Fixed parsing storage with top-level boolean fields.

## 4.0.1 - 2021-12-30

### Fixed

* codegen: Fixed generating storage typeclasses with `Union` fields.
* codegen: Fixed preprocessing contract JSONSchema.
* index: Fixed processing reindexing reason saved in the database.
* tzkt: Fixed processing operations with default entrypoint and empty parameter.
* tzkt: Fixed crash while recursively applying bigmap diffs to the storage.

### Performance

* tzkt: Increased speed of applying bigmap diffs to operation storage.

## 4.0.0 - 2021-12-24

This release contains no changes except for the version number.

## 4.0.0-rc4 - 2021-12-20

### Fixed

* cli: Fixed missing `schema approve --hashes` argument.
* codegen: Fixed contract address used instead of an alias when typename is not set.
* tzkt: Fixed processing operations with entrypoint `default`.
* tzkt: Fixed regression in processing migration originations.
* tzkt: Fixed filtering of big map diffs by the path.

### Removed

* cli: Removed deprecated `run --oneshot` argument and `clear-cache` command.

## 4.0.0-rc2 - 2021-12-11

### ⚠ Migration

* Run `dipdup init` command to generate `on_synchronized` hook stubs.

### Added

* hooks: Added `on_synchronized` hook, which fires each time all indexes reach realtime state.

### Fixed

* cli: Fixed config not being verified when invoking some commands.
* codegen: Fixed generating callback arguments for untyped operations.
* index: Fixed incorrect log messages, remove duplicate ones.
* index: Fixed crash while processing storage of some contracts.
* index: Fixed matching of untyped operations filtered by `source` field ([@pravin-d](https://github.com/pravin-d)).

### Performance

* index: Checks performed on each iteration of the main DipDup loop are slightly faster now.

## 4.0.0-rc1 - 2021-12-02

### ⚠ Migration

* Run `dipdup schema approve` command on every database you want to use with 4.0.0-rc1. Running `dipdup migrate` is not necessary since `spec_version` hasn't changed in this release.

### Added

* cli: Added `run --early-realtime` flag to establish a realtime connection before all indexes are synchronized.
* cli: Added `run --merge-subscriptions` flag to subscribe to all operations/big map diffs during realtime indexing.
* cli: Added `status` command to print the current status of indexes from the database.
* cli: Added `config export [--unsafe]` command to print config after resolving all links and variables.
* cli: Added `cache show` command to get information about file caches used by DipDup.
* config: Added `first_level` and `last_level` optional fields to `TemplateIndexConfig`. These limits are applied after ones from the template itself.
* config: Added `daemon` boolean field to `JobConfig` to run a single callback indefinitely. Conflicts with `crontab` and `interval` fields.
* config: Added `advanced` top-level section.

### Fixed

* cli: Fixed crashes and output inconsistency when piping DipDup commands.
* cli: Fixed `schema wipe --immune` flag being ignored.
* codegen: Fixed missing imports in handlers generated during init.
* coinbase: Fixed possible data inconsistency caused by caching enabled for method `get_candles`.
* http: Fixed increasing sleep time between failed request attempts.
* index: Fixed invocation of head index callback.
* index: Fixed `CallbackError` raised instead of `ReindexingRequiredError` in some cases.
* tzkt: Fixed resubscribing when realtime connectivity is lost for a long time.
* tzkt: Fixed sending useless subscription requests when adding indexes in runtime.
* tzkt: Fixed `get_originated_contracts` and `get_similar_contracts` methods whose output was limited to `HTTPConfig.batch_size` field.
* tzkt: Fixed lots of SignalR bugs by replacing `aiosignalrcore` library with `pysignalr`.

## Changed

* cli: `dipdup schema wipe` command now requires confirmation when invoked in the interactive shell.
* cli: `dipdup schema approve` command now also causes a recalculation of schema and index config hashes.
* index: DipDup will recalculate respective hashes if reindexing is triggered with `config_modified: ignore` or `schema_modified: ignore` in advanced config.

### Deprecated

* cli: `run --oneshot` option is deprecated and will be removed in the next major release. The oneshot mode applies automatically when `last_level` field is set in the index config.
* cli: `clear-cache` command is deprecated and will be removed in the next major release. Use `cache clear` command instead.

### Performance

* config: Configuration files are loaded 10x times faster.
* index: Number of operations processed by matcher reduced by 40%-95% depending on the number of addresses and entrypoints used.
* tzkt: Rate limit was increased. Try to set `connection_timeout` to a higher value if requests fail with `ConnectionTimeout` exception.
* tzkt: Improved performance of response deserialization. 

## 3.1.3 - 2021-11-15

### Fixed

* codegen: Fixed missing imports in operation handlers. 
* codegen: Fixed invalid imports and arguments in big_map handlers.

## 3.1.2 - 2021-11-02

### Fixed

* Fixed crash occurred during synchronization of big map indexes.

## 3.1.1 - 2021-10-18

### Fixed

* Fixed loss of realtime subscriptions occurred after TzKT API outage.
* Fixed updating schema hash in `schema approve` command.
* Fixed possible crash occurred while Hasura is not ready.

## 3.1.0 - 2021-10-12

### Added

* New index class `HeadIndex` (configuration: [`dipdup.config.HeadIndexConfig`](https://github.com/dipdup-net/dipdup-py/blob/master/src/dipdup/config.py#L778)). Use this index type to handle head (limited block header content) updates. This index type is realtime-only: historical data won't be indexed during the synchronization stage.
* Added three new commands: `schema approve`, `schema wipe`, and `schema export`. Run `dipdup schema --help` command for details.

### Changed

* Triggering reindexing won't lead to dropping the database automatically anymore. `ReindexingRequiredError` is raised instead. `--forbid-reindexing` option has become default.
* `--reindex` option is removed. Use `dipdup schema wipe` instead.
* Values of `dipdup_schema.reindex` field updated to simplify querying database. See [`dipdup.enums.ReindexingReason`](https://github.com/dipdup-net/dipdup-py/blob/master/src/dipdup/enums.py) class for possible values.

### Fixed

* Fixed `ReindexRequiredError` not being raised when running DipDup after reindexing was triggered.
* Fixed index config hash calculation. Hashes of existing indexes in a database will be updated during the first run.
* Fixed issue in `BigMapIndex` causing the partial loss of big map diffs.
* Fixed printing help for CLI commands.
* Fixed merging storage which contains specific nested structures.

### Improved

* Raise `DatabaseConfigurationError` exception when project models are not compatible with GraphQL.
* Another bunch of performance optimizations. Reduced DB pressure, speeded up parallel processing lots of indexes.
* Added initial set of performance benchmarks (run: `./scripts/run_benchmarks.sh`)

## 3.0.4 - 2021-10-04

### Improved

* A significant increase in indexing speed.

### Fixed

* Fixed unexpected reindexing caused by the bug in processing zero- and single-level rollbacks.
* Removed unnecessary file IO calls that could cause `PermissionError` exception in Docker environments.
* Fixed possible violation of block-level atomicity during realtime indexing.

### Changes

* Public methods of `TzktDatasource` now return immutable sequences.

## 3.0.3 - 2021-10-01

### Fixed

* Fixed processing of single-level rollbacks emitted before rolled back head.

## 3.0.2 - 2021-09-30

### Added

* Human-readable `CHANGELOG.md` 🕺
* Two new options added to `dipdup run` command:
  * `--forbid-reindexing` – raise `ReindexingRequiredError` instead of truncating database when reindexing is triggered for any reason. To continue indexing with existing database run `UPDATE dipdup_schema SET reindex = NULL;`
  * `--postpone-jobs` – job scheduler won't start until all indexes are synchronized. 

### Changed

* Migration to this version requires reindexing.
* `dipdup_index.head_id` foreign key removed. `dipdup_head` table still contains the latest blocks from Websocket received by each datasource.

### Fixed

* Removed unnecessary calls to TzKT API.
* Fixed removal of PostgreSQL extensions (`timescaledb`, `pgcrypto`) by function `truncate_database` triggered on reindex.
* Fixed creation of missing project package on `init`.
* Fixed invalid handler callbacks generated on `init`.
* Fixed detection of existing types in the project.
* Fixed race condition caused by event emitter concurrency.
* Capture unknown exceptions with Sentry before wrapping to `DipDupError`.
* Fixed job scheduler start delay.
* Fixed processing of reorg messages.

## 3.0.1 - 2021-09-24

### Added

* Added `get_quote` and `get_quotes` methods to `TzKTDatasource`.

### Fixed

* Defer spawning index datasources until initial sync is complete. It helps to mitigate some WebSocket-related crashes, but initial sync is a bit slower now.
* Fixed possible race conditions in `TzKTDatasource`.
* Start `jobs` scheduler after all indexes sync with a current head to speed up indexing.<|MERGE_RESOLUTION|>--- conflicted
+++ resolved
@@ -7,24 +7,17 @@
 * config: Added `logging` config field.
 * config: Added `hasura.create_source` flag to create PostgreSQL source if missing.
 
-<<<<<<< HEAD
+### Fixed
+
+* hasura: Do not apply table customizations to tables from other sources.
+
 ### Deprecated
 
 * cli: `--logging-config` option is deprecated.
 * cli: `cache show` and `cache clear` commands are deprecated.
 * cli: `spec_version` field is deprecated.
+* cli: All `run` command flags are deprecated. Use the `advanced` section of the config.
 * config: `http.cache` flag is deprecated.
-
-=======
->>>>>>> fbb692bc
-### Fixed
-
-* hasura: Do not apply table customizations to tables from other sources.
-
-### Deprecated
-
-* cli: `--logging-config` option is deprecated.
-* cli: All `run` command options are deprecated. Use the `advanced` section of the config.
 
 ## 5.1.7 - 2022-06-15
 
