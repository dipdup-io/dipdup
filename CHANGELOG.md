--- conflicted
+++ resolved
@@ -4,7 +4,6 @@
 
 ## [unreleased]
 
-<<<<<<< HEAD
 ### Added
 
 * cli: Added `schema wipe --force` argument to skip confirmation promt.
@@ -12,12 +11,8 @@
 ### Fixed
 
 * cli: Show warning about deprecated `--hashes` argument
-=======
-### Fixed
-
 * cli: Ignore `SIGINT` signal when shutdown is in progress.
 * sentry: Ignore exceptions when shutdown is in progress.
->>>>>>> 8ddc9807
 
 ## 4.1.1 - 2022-01-25
 
