--- conflicted
+++ resolved
@@ -8,15 +8,12 @@
 
 ### Added
 
-<<<<<<< HEAD
 - starknet.node: Added Starknet node datasource for last mile indexing.
-=======
 - Added `sr_cement` operation type in `tezos.operations` index to process Smart Rollup Cemented Commitments.
 
 ### Fixed
 
 - models: Fixed `CachedModel` preloading.
->>>>>>> e4cff45c
 
 ## [8.0.0b3] - 2024-07-04
 
