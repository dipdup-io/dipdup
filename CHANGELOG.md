# Changelog

## [unreleased]

### Added

<<<<<<< HEAD
* New index type `head` allowing to handle head (reduced block header info) updates. This index type is realtime-only: historical data won't be indexed during the synchronization stage.

### Changed

* Values of `dipdup_schema.reindex` field updated to simplify querying database.

### Fixed

* Fixed `ReindexRequiredError` not being raised when running DipDup after reindexing was triggered.
=======
* New index type `head` allowing to handle head (reduced block header info) updates.

### Improved

* Raise `DatabaseConfigurationError` exception when project models are not compatible with GraphQL.

### Fixed

* Fixed index config hash calculation. Hashes of existing indexes in database will be updated during the first run.
>>>>>>> 3f34bc2d

## 3.0.4 - 2021-10-04

### Improved

* A significant increase in indexing speed.

### Fixed

* Fixed unexpected reindexing caused by the bug in processing zero- and single-level rollbacks.
* Removed unnecessary file IO calls that could cause `PermissionError` exception in Docker environments.
* Fixed possible violation of block-level atomicity during real-time indexing.

### Changes

* Public methods of `TzktDatasource` now return immutable sequences.

## 3.0.3 - 2021-10-01

### Fixed

* Fixed processing of single-level rollbacks emitted before rolled back head.

## 3.0.2 - 2021-09-30

### Added

* Human-readable `CHANGELOG.md` 🕺
* Two new options added to `dipdup run` command:
  * `--forbid-reindexing` – raise `ReindexingRequiredError` instead of truncating database when reindexing is triggered for any reason. To continue indexing with existing database run `UPDATE dipdup_schema SET reindex = NULL;`
  * `--postpone-jobs` – job scheduler won't start until all indexes are synchronized. 

### Changed

* Migration to this version requires reindexing.
* `dipdup_index.head_id` foreign key removed. `dipdup_head` table still contains the latest blocks from Websocket received by each datasource.

### Fixed

* Removed unnecessary calls to TzKT API.
* Fixed removal of PostgreSQL extensions (`timescaledb`, `pgcrypto`) by function `truncate_database` triggered on reindex.
* Fixed creation of missing project package on `init`.
* Fixed invalid handler callbacks generated on `init`.
* Fixed detection of existing types in the project.
* Fixed race condition caused by event emitter concurrency.
* Capture unknown exceptions with Sentry before wrapping to `DipDupError`.
* Fixed job scheduler start delay.
* Fixed processing of reorg messages.

## 3.0.1 - 2021-09-24

### Added

* Added `get_quote` and `get_quotes` methods to `TzKTDatasource`.

### Fixed

* Defer spawning index datasources until initial sync is complete. It helps to mitigate some WebSocket-related crashes, but initial sync is a bit slower now.
* Fixed possible race conditions in `TzKTDatasource`.
* Start `jobs` scheduler after all indexes sync with a current head to speed up indexing.<|MERGE_RESOLUTION|>--- conflicted
+++ resolved
@@ -1,10 +1,9 @@
 # Changelog
 
-## [unreleased]
+## 3.1.0 - [unreleased]
 
 ### Added
 
-<<<<<<< HEAD
 * New index type `head` allowing to handle head (reduced block header info) updates. This index type is realtime-only: historical data won't be indexed during the synchronization stage.
 
 ### Changed
@@ -14,17 +13,11 @@
 ### Fixed
 
 * Fixed `ReindexRequiredError` not being raised when running DipDup after reindexing was triggered.
-=======
-* New index type `head` allowing to handle head (reduced block header info) updates.
+* Fixed index config hash calculation. Hashes of existing indexes in database will be updated during the first run.
 
 ### Improved
 
 * Raise `DatabaseConfigurationError` exception when project models are not compatible with GraphQL.
-
-### Fixed
-
-* Fixed index config hash calculation. Hashes of existing indexes in database will be updated during the first run.
->>>>>>> 3f34bc2d
 
 ## 3.0.4 - 2021-10-04
 
