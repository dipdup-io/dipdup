# Changelog

## [unreleased]

### Fixed

<<<<<<< HEAD
* jobs: Fixed graceful shutdown of daemon jobs.
=======
* context: Fixed reporting incorrect reindexing reason.
* exceptions: Fixed crash with `FrozenInstanceError` when exception is raised from callback.

### Improved

* codegen: Refined `on_rollback` hook template.
* exceptions: Updated help messages for known exceptions.
* tzkt: Do not request reindexing if missing subgroups matched no handlers.
>>>>>>> 3505645f

## 5.0.1 - 2022-04-12

### Fixed

* cli: Fixed `schema init` command crash with SQLite databases.
* index: Fixed spawning datasources in oneshot mode.
* tzkt: Fixed processing realtime messages.

## 5.0.0 - 2022-04-08

This release contains no changes except for the version number.

## 5.0.0-rc4 - 2022-04-04

### Added

* tzkt: Added ability to process realtime messages with lag.

## 4.2.7 - 2022-04-02

### Fixed

* config: Fixed `jobs` config section validation.
* hasura: Fixed metadata generation for v2.3.0 and above.
* tzkt: Fixed `get_originated_contracts` and `get_similar_contracts` methods response.

## 5.0.0-rc3 - 2022-03-28

### Added

* config: Added `custom` section to store arbitrary user data.

### Fixed

* config: Fixed default SQLite path (`:memory:`).
* tzkt: Fixed pagination in several getter methods.
* tzkt: Fixed data loss when `skip_history` option is enabled.

### Removed

* config: Removed dummy `advanced.oneshot` flag.
* cli: Removed `docker init` command.
* cli: Removed dummy `schema approve --hashes` flag.

## 5.0.0-rc2 - 2022-03-13

### Fixed

* tzkt: Fixed crash in methods that do not support cursor pagination.
* prometheus: Fixed invalid metric labels. 

## 5.0.0-rc1 - 2022-03-02

### Added

* metadata: Added `metadata_interface` feature flag to expose metadata in TzKT format.
* prometheus: Added ability to expose Prometheus metrics.
* tzkt: Added missing fields to the `HeadBlockData` model.
* tzkt: Added `iter_...` methods to iterate over item batches.

### Fixed

* tzkt: Fixed possible OOM while calling methods that support pagination.
* tzkt: Fixed possible data loss in `get_originations` and `get_quotes` methods.

### Changed

* tzkt: Added `offset` and `limit` arguments to all methods that support pagination.

### Removed

* bcd: Removed `bcd` datasource and config section.

### Performance

* dipdup: Use fast `orjson` library instead of built-in `json` where possible.

## 4.2.6 - 2022-02-25

### Fixed

* database: Fixed generating table names from uppercase model names.
* http: Fixed bug that leads to caching invalid responses on the disk.
* tzkt: Fixed processing realtime messages with data from multiple levels.

## 4.2.5 - 2022-02-21

### Fixed

* database: Do not add the `schema` argument to the PostgreSQL connection string when not needed.
* hasura: Wait for Hasura to be configured before starting indexing.

## 4.2.4 - 2022-02-14

### Added

* config: Added `http` datasource to making arbitrary http requests.

### Fixed

* context: Fixed crash when calling `fire_hook` method.
* context: Fixed `HookConfig.atomic` flag, which was ignored in `fire_hook` method.
* database: Create missing tables even if `Schema` model is present.
* database: Fixed excess increasing of `decimal` context precision.
* index: Fixed loading handler callbacks from nested packages ([@veqtor](https://github.com/veqtor)).

### Other

* ci: Added GitHub Action to build and publish Docker images for each PR opened.

## 4.2.3 - 2022-02-08

### Fixed

* ci: Removed `black 21.12b0` dependency since bug in `datamodel-codegen-generator` is fixed.
* cli: Fixed `config export` command crash when `advanced.reindex` dictionary is present.
* cli: Removed optionals from `config export` output so the result can be loaded again.
* config: Verify `advanced.scheduler` config for the correctness and unsupported features.
* context: Fixed ignored `wait` argument of `fire_hook` method.
* hasura: Fixed processing relation fields with missing `related_name`.
* jobs: Fixed default `apscheduler` config.
* tzkt: Fixed crash occurring when reorg message is the first one received by the datasource.

## 4.2.2 - 2022-02-01

### Fixed

* config: Fixed `ipfs` datasource config.

## 4.2.1 - 2022-01-31

### Fixed

* ci: Added `black 21.12b0` dependency to avoid possible conflict with `datamodel-codegen-generator`.

## 4.2.0 - 2022-01-31

### Added

* context: Added `wait` argument to `fire_hook` method to escape current transaction context.
* context: Added `ctx.get_<kind>_datasource` helpers to avoid type casting.
* hooks: Added ability to configure `apscheduler` with `AdvancedConfig.scheduler` field.
* http: Added `request` method to send arbitrary requests (affects all datasources).
* ipfs: Added `ipfs` datasource to download JSON and binary data from IPFS.

### Fixed

* http: Removed dangerous method `close_session`.
* context: Fixed help message of `IndexAlreadyExistsError` exception.

### Deprecated

* bcd: Added deprecation notice.

### Other

* dipdup: Removed unused internal methods.

## 4.1.2 - 2022-01-27

### Added

* cli: Added `schema wipe --force` argument to skip confirmation prompt.

### Fixed

* cli: Show warning about deprecated `--hashes` argument
* cli: Ignore `SIGINT` signal when shutdown is in progress.
* sentry: Ignore exceptions when shutdown is in progress.

## 4.1.1 - 2022-01-25

### Fixed

* cli: Fixed stacktraces missing on exception.
* cli: Fixed wrapping `OSError` with `ConfigurationError` during config loading.
* hasura: Fixed printing help messages on `HasuraError`.
* hasura: Preserve a list of sources in Hasura Cloud environments.
* hasura: Fixed `HasuraConfig.source` config option.

### Changed

* cli: Unknown exceptions are no longer wrapped with `DipDupError`.

### Performance

* hasura: Removed some useless requests.

## 4.1.0 - 2022-01-24

### Added

* cli: Added `schema init` command to initialize database schema.
* cli: Added `--force` flag to `hasura configure` command.
* codegen: Added support for subpackages inside callback directories.
* hasura: Added `dipdup_head_status` view and REST endpoint.
* index: Added an ability to skip historical data while synchronizing `big_map` indexes.
* metadata: Added `metadata` datasource.
* tzkt: Added `get_big_map` and `get_contract_big_maps` datasource methods.

## 4.0.5 - 2022-01-20

### Fixed

* index: Fixed deserializing manually modified typeclasses.

## 4.0.4 - 2022-01-17

### Added

* cli: Added `--keep-schemas` flag to `init` command to preserve JSONSchemas along with generated types.

### Fixed

* demos: Tezos Domains and Homebase DAO demos were updated from edo2net to mainnet contracts.
* hasura: Fixed missing relations for models with `ManyToManyField` fields.
* tzkt: Fixed parsing storage with nested structures.

### Performance

* dipdup: Minor overall performance improvements.

### Other

* ci: Cache virtual environment in GitHub Actions.
* ci: Detect CI environment and skip tests that fail in GitHub Actions.
* ci: Execute tests in parallel with `pytest-xdist` when possible.
* ci: More strict linting rules of `flake8`.

## 4.0.3 - 2022-01-09

### Fixed

* tzkt: Fixed parsing parameter with an optional value.

## 4.0.2 - 2022-01-06

### Added

* tzkt: Added optional `delegate_address` and `delegate_alias` fields to `OperationData`.

### Fixed

* tzkt: Fixed crash due to unprocessed pysignalr exception.
* tzkt: Fixed parsing `OperationData.amount` field.
* tzkt: Fixed parsing storage with top-level boolean fields.

## 4.0.1 - 2021-12-30

### Fixed

* codegen: Fixed generating storage typeclasses with `Union` fields.
* codegen: Fixed preprocessing contract JSONSchema.
* index: Fixed processing reindexing reason saved in the database.
* tzkt: Fixed processing operations with default entrypoint and empty parameter.
* tzkt: Fixed crash while recursively applying bigmap diffs to the storage.

### Performance

* tzkt: Increased speed of applying bigmap diffs to operation storage.

## 4.0.0 - 2021-12-24

This release contains no changes except for the version number.

## 4.0.0-rc4 - 2021-12-20

### Fixed

* cli: Fixed missing `schema approve --hashes` argument.
* codegen: Fixed contract address used instead of an alias when typename is not set.
* tzkt: Fixed processing operations with entrypoint `default`.
* tzkt: Fixed regression in processing migration originations.
* tzkt: Fixed filtering of big map diffs by the path.

### Removed

* cli: Removed deprecated `run --oneshot` argument and `clear-cache` command.

## 4.0.0-rc2 - 2021-12-11

### ⚠ Migration

* Run `dipdup init` command to generate `on_synchronized` hook stubs.

### Added

* hooks: Added `on_synchronized` hook, which fires each time all indexes reach realtime state.

### Fixed

* cli: Fixed config not being verified when invoking some commands.
* codegen: Fixed generating callback arguments for untyped operations.
* index: Fixed incorrect log messages, remove duplicate ones.
* index: Fixed crash while processing storage of some contracts.
* index: Fixed matching of untyped operations filtered by `source` field ([@pravin-d](https://github.com/pravin-d)).

### Performance

* index: Checks performed on each iteration of the main DipDup loop are slightly faster now.

## 4.0.0-rc1 - 2021-12-02

### ⚠ Migration

* Run `dipdup schema approve` command on every database you want to use with 4.0.0-rc1. Running `dipdup migrate` is not necessary since `spec_version` hasn't changed in this release.

### Added

* cli: Added `run --early-realtime` flag to establish a realtime connection before all indexes are synchronized.
* cli: Added `run --merge-subscriptions` flag to subscribe to all operations/big map diffs during realtime indexing.
* cli: Added `status` command to print the current status of indexes from the database.
* cli: Added `config export [--unsafe]` command to print config after resolving all links and variables.
* cli: Added `cache show` command to get information about file caches used by DipDup.
* config: Added `first_level` and `last_level` optional fields to `TemplateIndexConfig`. These limits are applied after ones from the template itself.
* config: Added `daemon` boolean field to `JobConfig` to run a single callback indefinitely. Conflicts with `crontab` and `interval` fields.
* config: Added `advanced` top-level section.

### Fixed

* cli: Fixed crashes and output inconsistency when piping DipDup commands.
* cli: Fixed `schema wipe --immune` flag being ignored.
* codegen: Fixed missing imports in handlers generated during init.
* coinbase: Fixed possible data inconsistency caused by caching enabled for method `get_candles`.
* http: Fixed increasing sleep time between failed request attempts.
* index: Fixed invocation of head index callback.
* index: Fixed `CallbackError` raised instead of `ReindexingRequiredError` in some cases.
* tzkt: Fixed resubscribing when realtime connectivity is lost for a long time.
* tzkt: Fixed sending useless subscription requests when adding indexes in runtime.
* tzkt: Fixed `get_originated_contracts` and `get_similar_contracts` methods whose output was limited to `HTTPConfig.batch_size` field.
* tzkt: Fixed lots of SignalR bugs by replacing `aiosignalrcore` library with `pysignalr`.

## Changed

* cli: `dipdup schema wipe` command now requires confirmation when invoked in the interactive shell.
* cli: `dipdup schema approve` command now also causes a recalculation of schema and index config hashes.
* index: DipDup will recalculate respective hashes if reindexing is triggered with `config_modified: ignore` or `schema_modified: ignore` in advanced config.

### Deprecated

* cli: `run --oneshot` option is deprecated and will be removed in the next major release. The oneshot mode applies automatically when `last_level` field is set in the index config.
* cli: `clear-cache` command is deprecated and will be removed in the next major release. Use `cache clear` command instead.

### Performance

* config: Configuration files are loaded 10x times faster.
* index: Number of operations processed by matcher reduced by 40%-95% depending on the number of addresses and entrypoints used.
* tzkt: Rate limit was increased. Try to set `connection_timeout` to a higher value if requests fail with `ConnectionTimeout` exception.
* tzkt: Improved performance of response deserialization. 

## 3.1.3 - 2021-11-15

### Fixed

* codegen: Fixed missing imports in operation handlers. 
* codegen: Fixed invalid imports and arguments in big_map handlers.

## 3.1.2 - 2021-11-02

### Fixed

* Fixed crash occurred during synchronization of big map indexes.

## 3.1.1 - 2021-10-18

### Fixed

* Fixed loss of realtime subscriptions occurred after TzKT API outage.
* Fixed updating schema hash in `schema approve` command.
* Fixed possible crash occurred while Hasura is not ready.

## 3.1.0 - 2021-10-12

### Added

* New index class `HeadIndex` (configuration: [`dipdup.config.HeadIndexConfig`](https://github.com/dipdup-net/dipdup-py/blob/master/src/dipdup/config.py#L778)). Use this index type to handle head (limited block header content) updates. This index type is realtime-only: historical data won't be indexed during the synchronization stage.
* Added three new commands: `schema approve`, `schema wipe`, and `schema export`. Run `dipdup schema --help` command for details.

### Changed

* Triggering reindexing won't lead to dropping the database automatically anymore. `ReindexingRequiredError` is raised instead. `--forbid-reindexing` option has become default.
* `--reindex` option is removed. Use `dipdup schema wipe` instead.
* Values of `dipdup_schema.reindex` field updated to simplify querying database. See [`dipdup.enums.ReindexingReason`](https://github.com/dipdup-net/dipdup-py/blob/master/src/dipdup/enums.py) class for possible values.

### Fixed

* Fixed `ReindexRequiredError` not being raised when running DipDup after reindexing was triggered.
* Fixed index config hash calculation. Hashes of existing indexes in a database will be updated during the first run.
* Fixed issue in `BigMapIndex` causing the partial loss of big map diffs.
* Fixed printing help for CLI commands.
* Fixed merging storage which contains specific nested structures.

### Improved

* Raise `DatabaseConfigurationError` exception when project models are not compatible with GraphQL.
* Another bunch of performance optimizations. Reduced DB pressure, speeded up parallel processing lots of indexes.
* Added initial set of performance benchmarks (run: `./scripts/run_benchmarks.sh`)

## 3.0.4 - 2021-10-04

### Improved

* A significant increase in indexing speed.

### Fixed

* Fixed unexpected reindexing caused by the bug in processing zero- and single-level rollbacks.
* Removed unnecessary file IO calls that could cause `PermissionError` exception in Docker environments.
* Fixed possible violation of block-level atomicity during realtime indexing.

### Changes

* Public methods of `TzktDatasource` now return immutable sequences.

## 3.0.3 - 2021-10-01

### Fixed

* Fixed processing of single-level rollbacks emitted before rolled back head.

## 3.0.2 - 2021-09-30

### Added

* Human-readable `CHANGELOG.md` 🕺
* Two new options added to `dipdup run` command:
  * `--forbid-reindexing` – raise `ReindexingRequiredError` instead of truncating database when reindexing is triggered for any reason. To continue indexing with existing database run `UPDATE dipdup_schema SET reindex = NULL;`
  * `--postpone-jobs` – job scheduler won't start until all indexes are synchronized. 

### Changed

* Migration to this version requires reindexing.
* `dipdup_index.head_id` foreign key removed. `dipdup_head` table still contains the latest blocks from Websocket received by each datasource.

### Fixed

* Removed unnecessary calls to TzKT API.
* Fixed removal of PostgreSQL extensions (`timescaledb`, `pgcrypto`) by function `truncate_database` triggered on reindex.
* Fixed creation of missing project package on `init`.
* Fixed invalid handler callbacks generated on `init`.
* Fixed detection of existing types in the project.
* Fixed race condition caused by event emitter concurrency.
* Capture unknown exceptions with Sentry before wrapping to `DipDupError`.
* Fixed job scheduler start delay.
* Fixed processing of reorg messages.

## 3.0.1 - 2021-09-24

### Added

* Added `get_quote` and `get_quotes` methods to `TzKTDatasource`.

### Fixed

* Defer spawning index datasources until initial sync is complete. It helps to mitigate some WebSocket-related crashes, but initial sync is a bit slower now.
* Fixed possible race conditions in `TzKTDatasource`.
* Start `jobs` scheduler after all indexes sync with a current head to speed up indexing.<|MERGE_RESOLUTION|>--- conflicted
+++ resolved
@@ -4,18 +4,15 @@
 
 ### Fixed
 
-<<<<<<< HEAD
-* jobs: Fixed graceful shutdown of daemon jobs.
-=======
 * context: Fixed reporting incorrect reindexing reason.
 * exceptions: Fixed crash with `FrozenInstanceError` when exception is raised from callback.
+* jobs: Fixed graceful shutdown of daemon jobs.
 
 ### Improved
 
 * codegen: Refined `on_rollback` hook template.
 * exceptions: Updated help messages for known exceptions.
 * tzkt: Do not request reindexing if missing subgroups matched no handlers.
->>>>>>> 3505645f
 
 ## 5.0.1 - 2022-04-12
 
