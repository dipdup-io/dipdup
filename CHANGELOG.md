--- conflicted
+++ resolved
@@ -6,24 +6,16 @@
 
 ### Added
 
-<<<<<<< HEAD
 * config: Added top-level config section `prometheus`. 
 * metadata: Added `metadata_interface` feature flag to expose metadata in TzKT format.
 * prometheus: Added ability to expose Prometheus metrics.
-=======
-* metadata: Added `metadata_interface` feature flag to expose metadata in TzKT format.
->>>>>>> 7dcbf64e
 * tzkt: Added missing fields to the `HeadBlockData` model.
 
 ### Fixed
 
-<<<<<<< HEAD
 * context: Fixed `HookConfig.atomic` flag, which was ignored in `fire_hook` method.
 * database: Try to create missing tables even if `Schema` model is present.
-=======
-* database: Try to create missing tables even if `Schema` model is present.
 * database: Fixed excess increasing of `decimal` context precision.
->>>>>>> 7dcbf64e
 
 ### Performance
 
