--- conflicted
+++ resolved
@@ -4,19 +4,16 @@
 
 ### Added
 
-<<<<<<< HEAD
 * config: Added `logging` config field.
+* config: Added `hasura.create_source` flag to create PostgreSQL source if missing.
 
 ### Deprecated
 
 * cli: `--logging-config` option is deprecated.
-=======
-* config: Added `hasura.create_source` flag to create PostgreSQL source if missing.
 
 ### Fixed
 
 * hasura: Do not apply table customizations to tables from other sources.
->>>>>>> 2f5391f7
 
 ## 5.1.7 - 2022-06-15
 
@@ -38,7 +35,6 @@
 ### Other
 
 * docs: Migrate docs from GitBook to mdbook.
->>>>>>> master
 
 ## 5.1.5 - 2022-06-05
 
