--- conflicted
+++ resolved
@@ -4,7 +4,6 @@
 
 ### Added
 
-<<<<<<< HEAD
 * cli: Added `config export --full` flag to resolve templates before printing config.
 * config: Added `advanced.rollback_depth` field, a number of levels to keep in a database for rollback.
 * context: Added `rollback` method to perform database rollback.
@@ -22,23 +21,15 @@
 * index: Do not try to avoid single-level rollbacks by comparing operation hashes.
 
 ## [Unreleased]
-=======
+
+### Added
+
 * sentry: Allow customizing `server_name` and `release` tags with corresponding fields in Sentry config.
->>>>>>> 75e4d6eb
 
 ### Fixed
 
 * cli: Fixed `hasura configure` command crash when models have empty `Meta.table`.
 
-<<<<<<< HEAD
-## [Unreleased]
-
-### Added
-
-* sentry: Allow customizing `server_name` and `release` tags with corresponding fields in Sentry config.
-
-=======
->>>>>>> 75e4d6eb
 ## [5.2.2] - 2022-07-03
 
 ### Fixed
