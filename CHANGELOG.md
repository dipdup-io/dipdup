--- conflicted
+++ resolved
@@ -4,20 +4,18 @@
 
 The format is based on [Keep a Changelog], and this project adheres to [Semantic Versioning].
 
-<<<<<<< HEAD
 ## Unreleased
 
 ### Added
 
 - evm.subsquid.events: Added metrics for subsquid cloud deploy
-=======
+
 ## [7.1.1] - 2023-11-07
 
 ### Fixed
 
 - cli: Fixed crash on early Python 3.11 releases.
 - project: Update default Docker tag for TimescaleDB HA.
->>>>>>> 8539c280
 
 ## [7.1.0] - 2023-10-27
 
