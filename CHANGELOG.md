--- conflicted
+++ resolved
@@ -9,12 +9,9 @@
 
 ### Fixed
 
-<<<<<<< HEAD
 - codegen: Fixed invalid `models.py` template.
-=======
 - hasura: Fixed processing M2M relations.
 - sentry: Fixed "invalid value `environment`" error.
->>>>>>> 5837c79e
 
 ## [6.0.0] - 2022-08-08
 
