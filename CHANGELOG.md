# Changelog

<<<<<<< HEAD
## [unreleased]

### Added

* config: Added `advanced.rollback_depth` field, a number of levels to keep in a database for rollback.
* context: Added `rollback` method to perform database rollback.
* database: Added an internal `ModelUpdate` model to store the latest database changes.

### Changed

* codegen: `on_index_rollback` hook calls `ctx.rollback` by default.
* database: Project models must be subclassed from `dipdup.models.Model`
* database: `bulk_create` and `bulk_update` model methods are no longer supported.

### Removed

* hooks: Removed deprecated `on_rollback` hook.
* index: Do not try to avoid single-level rollbacks by comparing operation hashes.
=======
## [5.2.1] - 2022-07-02

### Fixed

* cli: Fixed setting default logging level.
* hasura: Fixed metadata generation for relations with a custom field name.
* hasura: Fixed configuring existing instances after changing `camel_case` field in config.
>>>>>>> 90b1a1f0

## 5.2.0 - 2022-06-28

### Added

* config: Added `logging` config field.
* config: Added `hasura.create_source` flag to create PostgreSQL source if missing.

### Fixed

* hasura: Do not apply table customizations to tables from other sources.

### Deprecated

* cli: `--logging-config` option is deprecated.
* cli: All `run` command flags are deprecated. Use the `advanced` section of the config.
* cli: `cache show` and `cache clear` commands are deprecated.
* config: `http.cache` flag is deprecated.

## 5.1.7 - 2022-06-15

### Fixed

* index: Fixed `token_transfer` index not receiving realtime updates.

## 5.1.6 - 2022-06-08

### Fixed

* cli: Commands with `--help` option no longer require a working DipDup config.
* index: Fixed crash with `RuntimeError` after continuous realtime connection loss.

### Performance

* cli: Lazy import dependencies to speed up startup.

### Other

* docs: Migrate docs from GitBook to mdbook.

## 5.1.5 - 2022-06-05

### Fixed

* config: Fixed crash when rollback hook is about to be called.

## 5.1.4 - 2022-06-02

### Fixed

* config: Fixed `OperationIndexConfig.types` field being partially ignored.
* index: Allow mixing oneshot and regular indexes in a single config.
* index: Call rollback hook instead of triggering reindex when single-level rollback has failed.
* index: Fixed crash with `RuntimeError` after continuous realtime connection loss.
* tzkt: Fixed `origination` subscription missing when `merge_subscriptions` flag is set.

### Performance

* ci: Decrease the size of generic and `-pytezos` Docker images by 11% and 16%, respectively.

## 5.1.3 - 2022-05-26

### Fixed

* database: Fixed special characters in password not being URL encoded.

### Performance

* context: Do not reinitialize config when adding a single index.

## 5.1.2 - 2022-05-24

### Added

* tzkt: Added `originated_contract_tzips` field to `OperationData`.

### Fixed

* jobs: Fixed jobs with `daemon` schedule never start.
* jobs: Fixed failed jobs not throwing exceptions into the main loop.

### Other

* database: Tortoise ORM updated to `0.19.1`.

## 5.1.1 - 2022-05-13

### Fixed

* index: Ignore indexes with different message types on rollback.
* metadata: Add `ithacanet` to available networks.

## 5.1.0 - 2022-05-12

### Added

* ci: Push `X` and `X.Y` tags to the Docker Hub on release.
* cli: Added `config env` command to export env-file with default values.
* cli: Show warning when running an outdated version of DipDup.
* hooks: Added a new hook `on_index_rollback` to perform per-index rollbacks.

### Fixed

* index: Fixed fetching `migration` operations.
* tzkt: Fixed possible data corruption when using the `buffer_size` option.
* tzkt: Fixed reconnection due to `websockets` message size limit.

### Deprecated

* hooks: The `on_rollback` default hook is superseded by `on_index_rollback` and will be removed later.

## 5.0.4 - 2022-05-05

### Fixed

* exceptions: Fixed incorrect formatting and broken links in help messages.
* index: Fixed crash when the only index in config is `head`.
* index: Fixed fetching originations during the initial sync.

## 5.0.3 - 2022-05-04

### Fixed

* index: Fixed crash when no block with the same level arrived after a single-level rollback.
* index: Fixed setting initial index level when `IndexConfig.first_level` is set.
* tzkt: Fixed delayed emitting of buffered realtime messages.
* tzkt: Fixed inconsistent behavior of `first_level`/`last_level` arguments in different getter methods.

## 5.0.2 - 2022-04-21

### Fixed

* context: Fixed reporting incorrect reindexing reason.
* exceptions: Fixed crash with `FrozenInstanceError` when an exception is raised from a callback.
* jobs: Fixed graceful shutdown of daemon jobs.

### Improved

* codegen: Refined `on_rollback` hook template.
* exceptions: Updated help messages for known exceptions.
* tzkt: Do not request reindexing if missing subgroups have matched no handlers.

## 5.0.1 - 2022-04-12

### Fixed

* cli: Fixed `schema init` command crash with SQLite databases.
* index: Fixed spawning datasources in oneshot mode.
* tzkt: Fixed processing realtime messages.

## 5.0.0 - 2022-04-08

This release contains no changes except for the version number.

## 5.0.0-rc4 - 2022-04-04

### Added

* tzkt: Added ability to process realtime messages with lag.

## 4.2.7 - 2022-04-02

### Fixed

* config: Fixed `jobs` config section validation.
* hasura: Fixed metadata generation for v2.3.0 and above.
* tzkt: Fixed `get_originated_contracts` and `get_similar_contracts` methods response.

## 5.0.0-rc3 - 2022-03-28

### Added

* config: Added `custom` section to store arbitrary user data.

### Fixed

* config: Fixed default SQLite path (`:memory:`).
* tzkt: Fixed pagination in several getter methods.
* tzkt: Fixed data loss when `skip_history` option is enabled.

### Removed

* config: Removed dummy `advanced.oneshot` flag.
* cli: Removed `docker init` command.
* cli: Removed dummy `schema approve --hashes` flag.

## 5.0.0-rc2 - 2022-03-13

### Fixed

* tzkt: Fixed crash in methods that do not support cursor pagination.
* prometheus: Fixed invalid metric labels. 

## 5.0.0-rc1 - 2022-03-02

### Added

* metadata: Added `metadata_interface` feature flag to expose metadata in TzKT format.
* prometheus: Added ability to expose Prometheus metrics.
* tzkt: Added missing fields to the `HeadBlockData` model.
* tzkt: Added `iter_...` methods to iterate over item batches.

### Fixed

* tzkt: Fixed possible OOM while calling methods that support pagination.
* tzkt: Fixed possible data loss in `get_originations` and `get_quotes` methods.

### Changed

* tzkt: Added `offset` and `limit` arguments to all methods that support pagination.

### Removed

* bcd: Removed `bcd` datasource and config section.

### Performance

* dipdup: Use fast `orjson` library instead of built-in `json` where possible.

## 4.2.6 - 2022-02-25

### Fixed

* database: Fixed generating table names from uppercase model names.
* http: Fixed bug that leads to caching invalid responses on the disk.
* tzkt: Fixed processing realtime messages with data from multiple levels.

## 4.2.5 - 2022-02-21

### Fixed

* database: Do not add the `schema` argument to the PostgreSQL connection string when not needed.
* hasura: Wait for Hasura to be configured before starting indexing.

## 4.2.4 - 2022-02-14

### Added

* config: Added `http` datasource to making arbitrary http requests.

### Fixed

* context: Fixed crash when calling `fire_hook` method.
* context: Fixed `HookConfig.atomic` flag, which was ignored in `fire_hook` method.
* database: Create missing tables even if `Schema` model is present.
* database: Fixed excess increasing of `decimal` context precision.
* index: Fixed loading handler callbacks from nested packages ([@veqtor](https://github.com/veqtor)).

### Other

* ci: Added GitHub Action to build and publish Docker images for each PR opened.

## 4.2.3 - 2022-02-08

### Fixed

* ci: Removed `black 21.12b0` dependency since bug in `datamodel-codegen-generator` is fixed.
* cli: Fixed `config export` command crash when `advanced.reindex` dictionary is present.
* cli: Removed optionals from `config export` output so the result can be loaded again.
* config: Verify `advanced.scheduler` config for the correctness and unsupported features.
* context: Fixed ignored `wait` argument of `fire_hook` method.
* hasura: Fixed processing relation fields with missing `related_name`.
* jobs: Fixed default `apscheduler` config.
* tzkt: Fixed crash occurring when reorg message is the first one received by the datasource.

## 4.2.2 - 2022-02-01

### Fixed

* config: Fixed `ipfs` datasource config.

## 4.2.1 - 2022-01-31

### Fixed

* ci: Added `black 21.12b0` dependency to avoid possible conflict with `datamodel-codegen-generator`.

## 4.2.0 - 2022-01-31

### Added

* context: Added `wait` argument to `fire_hook` method to escape current transaction context.
* context: Added `ctx.get_<kind>_datasource` helpers to avoid type casting.
* hooks: Added ability to configure `apscheduler` with `AdvancedConfig.scheduler` field.
* http: Added `request` method to send arbitrary requests (affects all datasources).
* ipfs: Added `ipfs` datasource to download JSON and binary data from IPFS.

### Fixed

* http: Removed dangerous method `close_session`.
* context: Fixed help message of `IndexAlreadyExistsError` exception.

### Deprecated

* bcd: Added deprecation notice.

### Other

* dipdup: Removed unused internal methods.

## 4.1.2 - 2022-01-27

### Added

* cli: Added `schema wipe --force` argument to skip confirmation prompt.

### Fixed

* cli: Show warning about deprecated `--hashes` argument
* cli: Ignore `SIGINT` signal when shutdown is in progress.
* sentry: Ignore exceptions when shutdown is in progress.

## 4.1.1 - 2022-01-25

### Fixed

* cli: Fixed stacktraces missing on exception.
* cli: Fixed wrapping `OSError` with `ConfigurationError` during config loading.
* hasura: Fixed printing help messages on `HasuraError`.
* hasura: Preserve a list of sources in Hasura Cloud environments.
* hasura: Fixed `HasuraConfig.source` config option.

### Changed

* cli: Unknown exceptions are no longer wrapped with `DipDupError`.

### Performance

* hasura: Removed some useless requests.

## 4.1.0 - 2022-01-24

### Added

* cli: Added `schema init` command to initialize database schema.
* cli: Added `--force` flag to `hasura configure` command.
* codegen: Added support for subpackages inside callback directories.
* hasura: Added `dipdup_head_status` view and REST endpoint.
* index: Added an ability to skip historical data while synchronizing `big_map` indexes.
* metadata: Added `metadata` datasource.
* tzkt: Added `get_big_map` and `get_contract_big_maps` datasource methods.

## 4.0.5 - 2022-01-20

### Fixed

* index: Fixed deserializing manually modified typeclasses.

## 4.0.4 - 2022-01-17

### Added

* cli: Added `--keep-schemas` flag to `init` command to preserve JSONSchemas along with generated types.

### Fixed

* demos: Tezos Domains and Homebase DAO demos were updated from edo2net to mainnet contracts.
* hasura: Fixed missing relations for models with `ManyToManyField` fields.
* tzkt: Fixed parsing storage with nested structures.

### Performance

* dipdup: Minor overall performance improvements.

### Other

* ci: Cache virtual environment in GitHub Actions.
* ci: Detect CI environment and skip tests that fail in GitHub Actions.
* ci: Execute tests in parallel with `pytest-xdist` when possible.
* ci: More strict linting rules of `flake8`.

## 4.0.3 - 2022-01-09

### Fixed

* tzkt: Fixed parsing parameter with an optional value.

## 4.0.2 - 2022-01-06

### Added

* tzkt: Added optional `delegate_address` and `delegate_alias` fields to `OperationData`.

### Fixed

* tzkt: Fixed crash due to unprocessed pysignalr exception.
* tzkt: Fixed parsing `OperationData.amount` field.
* tzkt: Fixed parsing storage with top-level boolean fields.

## 4.0.1 - 2021-12-30

### Fixed

* codegen: Fixed generating storage typeclasses with `Union` fields.
* codegen: Fixed preprocessing contract JSONSchema.
* index: Fixed processing reindexing reason saved in the database.
* tzkt: Fixed processing operations with default entrypoint and empty parameter.
* tzkt: Fixed crash while recursively applying bigmap diffs to the storage.

### Performance

* tzkt: Increased speed of applying bigmap diffs to operation storage.

## 4.0.0 - 2021-12-24

This release contains no changes except for the version number.

## 4.0.0-rc4 - 2021-12-20

### Fixed

* cli: Fixed missing `schema approve --hashes` argument.
* codegen: Fixed contract address used instead of an alias when typename is not set.
* tzkt: Fixed processing operations with entrypoint `default`.
* tzkt: Fixed regression in processing migration originations.
* tzkt: Fixed filtering of big map diffs by the path.

### Removed

* cli: Removed deprecated `run --oneshot` argument and `clear-cache` command.

## 4.0.0-rc2 - 2021-12-11

### ⚠ Migration

* Run `dipdup init` command to generate `on_synchronized` hook stubs.

### Added

* hooks: Added `on_synchronized` hook, which fires each time all indexes reach realtime state.

### Fixed

* cli: Fixed config not being verified when invoking some commands.
* codegen: Fixed generating callback arguments for untyped operations.
* index: Fixed incorrect log messages, remove duplicate ones.
* index: Fixed crash while processing storage of some contracts.
* index: Fixed matching of untyped operations filtered by `source` field ([@pravin-d](https://github.com/pravin-d)).

### Performance

* index: Checks performed on each iteration of the main DipDup loop are slightly faster now.

## 4.0.0-rc1 - 2021-12-02

### ⚠ Migration

* Run `dipdup schema approve` command on every database you want to use with 4.0.0-rc1. Running `dipdup migrate` is not necessary since `spec_version` hasn't changed in this release.

### Added

* cli: Added `run --early-realtime` flag to establish a realtime connection before all indexes are synchronized.
* cli: Added `run --merge-subscriptions` flag to subscribe to all operations/big map diffs during realtime indexing.
* cli: Added `status` command to print the current status of indexes from the database.
* cli: Added `config export [--unsafe]` command to print config after resolving all links and variables.
* cli: Added `cache show` command to get information about file caches used by DipDup.
* config: Added `first_level` and `last_level` optional fields to `TemplateIndexConfig`. These limits are applied after ones from the template itself.
* config: Added `daemon` boolean field to `JobConfig` to run a single callback indefinitely. Conflicts with `crontab` and `interval` fields.
* config: Added `advanced` top-level section.

### Fixed

* cli: Fixed crashes and output inconsistency when piping DipDup commands.
* cli: Fixed `schema wipe --immune` flag being ignored.
* codegen: Fixed missing imports in handlers generated during init.
* coinbase: Fixed possible data inconsistency caused by caching enabled for method `get_candles`.
* http: Fixed increasing sleep time between failed request attempts.
* index: Fixed invocation of head index callback.
* index: Fixed `CallbackError` raised instead of `ReindexingRequiredError` in some cases.
* tzkt: Fixed resubscribing when realtime connectivity is lost for a long time.
* tzkt: Fixed sending useless subscription requests when adding indexes in runtime.
* tzkt: Fixed `get_originated_contracts` and `get_similar_contracts` methods whose output was limited to `HTTPConfig.batch_size` field.
* tzkt: Fixed lots of SignalR bugs by replacing `aiosignalrcore` library with `pysignalr`.

## Changed

* cli: `dipdup schema wipe` command now requires confirmation when invoked in the interactive shell.
* cli: `dipdup schema approve` command now also causes a recalculation of schema and index config hashes.
* index: DipDup will recalculate respective hashes if reindexing is triggered with `config_modified: ignore` or `schema_modified: ignore` in advanced config.

### Deprecated

* cli: `run --oneshot` option is deprecated and will be removed in the next major release. The oneshot mode applies automatically when `last_level` field is set in the index config.
* cli: `clear-cache` command is deprecated and will be removed in the next major release. Use `cache clear` command instead.

### Performance

* config: Configuration files are loaded 10x times faster.
* index: Number of operations processed by matcher reduced by 40%-95% depending on the number of addresses and entrypoints used.
* tzkt: Rate limit was increased. Try to set `connection_timeout` to a higher value if requests fail with `ConnectionTimeout` exception.
* tzkt: Improved performance of response deserialization. 

## 3.1.3 - 2021-11-15

### Fixed

* codegen: Fixed missing imports in operation handlers. 
* codegen: Fixed invalid imports and arguments in big_map handlers.

## 3.1.2 - 2021-11-02

### Fixed

* Fixed crash occurred during synchronization of big map indexes.

## 3.1.1 - 2021-10-18

### Fixed

* Fixed loss of realtime subscriptions occurred after TzKT API outage.
* Fixed updating schema hash in `schema approve` command.
* Fixed possible crash occurred while Hasura is not ready.

## 3.1.0 - 2021-10-12

### Added

* New index class `HeadIndex` (configuration: [`dipdup.config.HeadIndexConfig`](https://github.com/dipdup-net/dipdup-py/blob/master/src/dipdup/config.py#L778)). Use this index type to handle head (limited block header content) updates. This index type is realtime-only: historical data won't be indexed during the synchronization stage.
* Added three new commands: `schema approve`, `schema wipe`, and `schema export`. Run `dipdup schema --help` command for details.

### Changed

* Triggering reindexing won't lead to dropping the database automatically anymore. `ReindexingRequiredError` is raised instead. `--forbid-reindexing` option has become default.
* `--reindex` option is removed. Use `dipdup schema wipe` instead.
* Values of `dipdup_schema.reindex` field updated to simplify querying database. See [`dipdup.enums.ReindexingReason`](https://github.com/dipdup-net/dipdup-py/blob/master/src/dipdup/enums.py) class for possible values.

### Fixed

* Fixed `ReindexRequiredError` not being raised when running DipDup after reindexing was triggered.
* Fixed index config hash calculation. Hashes of existing indexes in a database will be updated during the first run.
* Fixed issue in `BigMapIndex` causing the partial loss of big map diffs.
* Fixed printing help for CLI commands.
* Fixed merging storage which contains specific nested structures.

### Improved

* Raise `DatabaseConfigurationError` exception when project models are not compatible with GraphQL.
* Another bunch of performance optimizations. Reduced DB pressure, speeded up parallel processing lots of indexes.
* Added initial set of performance benchmarks (run: `./scripts/run_benchmarks.sh`)

## 3.0.4 - 2021-10-04

### Improved

* A significant increase in indexing speed.

### Fixed

* Fixed unexpected reindexing caused by the bug in processing zero- and single-level rollbacks.
* Removed unnecessary file IO calls that could cause `PermissionError` exception in Docker environments.
* Fixed possible violation of block-level atomicity during realtime indexing.

### Changes

* Public methods of `TzktDatasource` now return immutable sequences.

## 3.0.3 - 2021-10-01

### Fixed

* Fixed processing of single-level rollbacks emitted before rolled back head.

## 3.0.2 - 2021-09-30

### Added

* Human-readable `CHANGELOG.md` 🕺
* Two new options added to `dipdup run` command:
  * `--forbid-reindexing` – raise `ReindexingRequiredError` instead of truncating database when reindexing is triggered for any reason. To continue indexing with existing database run `UPDATE dipdup_schema SET reindex = NULL;`
  * `--postpone-jobs` – job scheduler won't start until all indexes are synchronized. 

### Changed

* Migration to this version requires reindexing.
* `dipdup_index.head_id` foreign key removed. `dipdup_head` table still contains the latest blocks from Websocket received by each datasource.

### Fixed

* Removed unnecessary calls to TzKT API.
* Fixed removal of PostgreSQL extensions (`timescaledb`, `pgcrypto`) by function `truncate_database` triggered on reindex.
* Fixed creation of missing project package on `init`.
* Fixed invalid handler callbacks generated on `init`.
* Fixed detection of existing types in the project.
* Fixed race condition caused by event emitter concurrency.
* Capture unknown exceptions with Sentry before wrapping to `DipDupError`.
* Fixed job scheduler start delay.
* Fixed processing of reorg messages.

## 3.0.1 - 2021-09-24

### Added

* Added `get_quote` and `get_quotes` methods to `TzKTDatasource`.

### Fixed

* Defer spawning index datasources until initial sync is complete. It helps to mitigate some WebSocket-related crashes, but initial sync is a bit slower now.
* Fixed possible race conditions in `TzKTDatasource`.
* Start `jobs` scheduler after all indexes sync with a current head to speed up indexing.<|MERGE_RESOLUTION|>--- conflicted
+++ resolved
@@ -1,6 +1,5 @@
 # Changelog
 
-<<<<<<< HEAD
 ## [unreleased]
 
 ### Added
@@ -19,7 +18,7 @@
 
 * hooks: Removed deprecated `on_rollback` hook.
 * index: Do not try to avoid single-level rollbacks by comparing operation hashes.
-=======
+
 ## [5.2.1] - 2022-07-02
 
 ### Fixed
@@ -27,7 +26,6 @@
 * cli: Fixed setting default logging level.
 * hasura: Fixed metadata generation for relations with a custom field name.
 * hasura: Fixed configuring existing instances after changing `camel_case` field in config.
->>>>>>> 90b1a1f0
 
 ## 5.2.0 - 2022-06-28
 
