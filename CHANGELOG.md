# Changelog

## [unreleased]

### Added

<<<<<<< HEAD
* config: Added `advanced.rollback_depth` field, a number of levels to keep in a database for rollback.
* context: Added `rollback` method to perform database rollback.
* database: Added an internal `ModelUpdate` model to store the latest database changes.

### Changed

* codegen: `on_index_rollback` hook calls `ctx.rollback` by default.
* database: Project models must be subclassed from `dipdup.models.Model`
* database: `bulk_create` and `bulk_update` model methods are no longer supported.

### Removed

* hooks: Removed deprecated `on_rollback` hook.
* index: Do not try to avoid single-level rollbacks by comparing operation hashes.
=======
* config: Added `logging` config field.
* config: Added `hasura.create_source` flag to create PostgreSQL source if missing.

### Fixed

* hasura: Do not apply table customizations to tables from other sources.

### Deprecated

* cli: `--logging-config` option is deprecated.
* cli: All `run` command options are deprecated. Use the `advanced` section of the config.
>>>>>>> fbb692bc

## 5.1.7 - 2022-06-15

### Fixed

* index: Fixed `token_transfer` index not receiving realtime updates.

## 5.1.6 - 2022-06-08

### Fixed

* cli: Commands with `--help` option no longer require a working DipDup config.
* index: Fixed crash with `RuntimeError` after continuous realtime connection loss.

### Performance

* cli: Lazy import dependencies to speed up startup.

### Other

* docs: Migrate docs from GitBook to mdbook.

## 5.1.5 - 2022-06-05

### Fixed

* config: Fixed crash when rollback hook is about to be called.

## 5.1.4 - 2022-06-02

### Fixed

* config: Fixed `OperationIndexConfig.types` field being partially ignored.
* index: Allow mixing oneshot and regular indexes in a single config.
* index: Call rollback hook instead of triggering reindex when single-level rollback has failed.
* index: Fixed crash with `RuntimeError` after continuous realtime connection loss.
* tzkt: Fixed `origination` subscription missing when `merge_subscriptions` flag is set.

### Performance

* ci: Decrease the size of generic and `-pytezos` Docker images by 11% and 16%, respectively.

## 5.1.3 - 2022-05-26

### Fixed

* database: Fixed special characters in password not being URL encoded.

### Performance

* context: Do not reinitialize config when adding a single index.

## 5.1.2 - 2022-05-24

### Added

* tzkt: Added `originated_contract_tzips` field to `OperationData`.

### Fixed

* jobs: Fixed jobs with `daemon` schedule never start.
* jobs: Fixed failed jobs not throwing exceptions into the main loop.

### Other

* database: Tortoise ORM updated to `0.19.1`.

## 5.1.1 - 2022-05-13

### Fixed

* index: Ignore indexes with different message types on rollback.
* metadata: Add `ithacanet` to available networks.

## 5.1.0 - 2022-05-12

### Added

* ci: Push `X` and `X.Y` tags to the Docker Hub on release.
* cli: Added `config env` command to export env-file with default values.
* cli: Show warning when running an outdated version of DipDup.
* hooks: Added a new hook `on_index_rollback` to perform per-index rollbacks.

### Fixed

* index: Fixed fetching `migration` operations.
* tzkt: Fixed possible data corruption when using the `buffer_size` option.
* tzkt: Fixed reconnection due to `websockets` message size limit.

### Deprecated

* hooks: The `on_rollback` default hook is superseded by `on_index_rollback` and will be removed later.

## 5.0.4 - 2022-05-05

### Fixed

* exceptions: Fixed incorrect formatting and broken links in help messages.
* index: Fixed crash when the only index in config is `head`.
* index: Fixed fetching originations during the initial sync.

## 5.0.3 - 2022-05-04

### Fixed

* index: Fixed crash when no block with the same level arrived after a single-level rollback.
* index: Fixed setting initial index level when `IndexConfig.first_level` is set.
* tzkt: Fixed delayed emitting of buffered realtime messages.
* tzkt: Fixed inconsistent behavior of `first_level`/`last_level` arguments in different getter methods.

## 5.0.2 - 2022-04-21

### Fixed

* context: Fixed reporting incorrect reindexing reason.
* exceptions: Fixed crash with `FrozenInstanceError` when an exception is raised from a callback.
* jobs: Fixed graceful shutdown of daemon jobs.

### Improved

* codegen: Refined `on_rollback` hook template.
* exceptions: Updated help messages for known exceptions.
* tzkt: Do not request reindexing if missing subgroups have matched no handlers.

## 5.0.1 - 2022-04-12

### Fixed

* cli: Fixed `schema init` command crash with SQLite databases.
* index: Fixed spawning datasources in oneshot mode.
* tzkt: Fixed processing realtime messages.

## 5.0.0 - 2022-04-08

This release contains no changes except for the version number.

## 5.0.0-rc4 - 2022-04-04

### Added

* tzkt: Added ability to process realtime messages with lag.

## 4.2.7 - 2022-04-02

### Fixed

* config: Fixed `jobs` config section validation.
* hasura: Fixed metadata generation for v2.3.0 and above.
* tzkt: Fixed `get_originated_contracts` and `get_similar_contracts` methods response.

## 5.0.0-rc3 - 2022-03-28

### Added

* config: Added `custom` section to store arbitrary user data.

### Fixed

* config: Fixed default SQLite path (`:memory:`).
* tzkt: Fixed pagination in several getter methods.
* tzkt: Fixed data loss when `skip_history` option is enabled.

### Removed

* config: Removed dummy `advanced.oneshot` flag.
* cli: Removed `docker init` command.
* cli: Removed dummy `schema approve --hashes` flag.

## 5.0.0-rc2 - 2022-03-13

### Fixed

* tzkt: Fixed crash in methods that do not support cursor pagination.
* prometheus: Fixed invalid metric labels. 

## 5.0.0-rc1 - 2022-03-02

### Added

* metadata: Added `metadata_interface` feature flag to expose metadata in TzKT format.
* prometheus: Added ability to expose Prometheus metrics.
* tzkt: Added missing fields to the `HeadBlockData` model.
* tzkt: Added `iter_...` methods to iterate over item batches.

### Fixed

* tzkt: Fixed possible OOM while calling methods that support pagination.
* tzkt: Fixed possible data loss in `get_originations` and `get_quotes` methods.

### Changed

* tzkt: Added `offset` and `limit` arguments to all methods that support pagination.

### Removed

* bcd: Removed `bcd` datasource and config section.

### Performance

* dipdup: Use fast `orjson` library instead of built-in `json` where possible.

## 4.2.6 - 2022-02-25

### Fixed

* database: Fixed generating table names from uppercase model names.
* http: Fixed bug that leads to caching invalid responses on the disk.
* tzkt: Fixed processing realtime messages with data from multiple levels.

## 4.2.5 - 2022-02-21

### Fixed

* database: Do not add the `schema` argument to the PostgreSQL connection string when not needed.
* hasura: Wait for Hasura to be configured before starting indexing.

## 4.2.4 - 2022-02-14

### Added

* config: Added `http` datasource to making arbitrary http requests.

### Fixed

* context: Fixed crash when calling `fire_hook` method.
* context: Fixed `HookConfig.atomic` flag, which was ignored in `fire_hook` method.
* database: Create missing tables even if `Schema` model is present.
* database: Fixed excess increasing of `decimal` context precision.
* index: Fixed loading handler callbacks from nested packages ([@veqtor](https://github.com/veqtor)).

### Other

* ci: Added GitHub Action to build and publish Docker images for each PR opened.

## 4.2.3 - 2022-02-08

### Fixed

* ci: Removed `black 21.12b0` dependency since bug in `datamodel-codegen-generator` is fixed.
* cli: Fixed `config export` command crash when `advanced.reindex` dictionary is present.
* cli: Removed optionals from `config export` output so the result can be loaded again.
* config: Verify `advanced.scheduler` config for the correctness and unsupported features.
* context: Fixed ignored `wait` argument of `fire_hook` method.
* hasura: Fixed processing relation fields with missing `related_name`.
* jobs: Fixed default `apscheduler` config.
* tzkt: Fixed crash occurring when reorg message is the first one received by the datasource.

## 4.2.2 - 2022-02-01

### Fixed

* config: Fixed `ipfs` datasource config.

## 4.2.1 - 2022-01-31

### Fixed

* ci: Added `black 21.12b0` dependency to avoid possible conflict with `datamodel-codegen-generator`.

## 4.2.0 - 2022-01-31

### Added

* context: Added `wait` argument to `fire_hook` method to escape current transaction context.
* context: Added `ctx.get_<kind>_datasource` helpers to avoid type casting.
* hooks: Added ability to configure `apscheduler` with `AdvancedConfig.scheduler` field.
* http: Added `request` method to send arbitrary requests (affects all datasources).
* ipfs: Added `ipfs` datasource to download JSON and binary data from IPFS.

### Fixed

* http: Removed dangerous method `close_session`.
* context: Fixed help message of `IndexAlreadyExistsError` exception.

### Deprecated

* bcd: Added deprecation notice.

### Other

* dipdup: Removed unused internal methods.

## 4.1.2 - 2022-01-27

### Added

* cli: Added `schema wipe --force` argument to skip confirmation prompt.

### Fixed

* cli: Show warning about deprecated `--hashes` argument
* cli: Ignore `SIGINT` signal when shutdown is in progress.
* sentry: Ignore exceptions when shutdown is in progress.

## 4.1.1 - 2022-01-25

### Fixed

* cli: Fixed stacktraces missing on exception.
* cli: Fixed wrapping `OSError` with `ConfigurationError` during config loading.
* hasura: Fixed printing help messages on `HasuraError`.
* hasura: Preserve a list of sources in Hasura Cloud environments.
* hasura: Fixed `HasuraConfig.source` config option.

### Changed

* cli: Unknown exceptions are no longer wrapped with `DipDupError`.

### Performance

* hasura: Removed some useless requests.

## 4.1.0 - 2022-01-24

### Added

* cli: Added `schema init` command to initialize database schema.
* cli: Added `--force` flag to `hasura configure` command.
* codegen: Added support for subpackages inside callback directories.
* hasura: Added `dipdup_head_status` view and REST endpoint.
* index: Added an ability to skip historical data while synchronizing `big_map` indexes.
* metadata: Added `metadata` datasource.
* tzkt: Added `get_big_map` and `get_contract_big_maps` datasource methods.

## 4.0.5 - 2022-01-20

### Fixed

* index: Fixed deserializing manually modified typeclasses.

## 4.0.4 - 2022-01-17

### Added

* cli: Added `--keep-schemas` flag to `init` command to preserve JSONSchemas along with generated types.

### Fixed

* demos: Tezos Domains and Homebase DAO demos were updated from edo2net to mainnet contracts.
* hasura: Fixed missing relations for models with `ManyToManyField` fields.
* tzkt: Fixed parsing storage with nested structures.

### Performance

* dipdup: Minor overall performance improvements.

### Other

* ci: Cache virtual environment in GitHub Actions.
* ci: Detect CI environment and skip tests that fail in GitHub Actions.
* ci: Execute tests in parallel with `pytest-xdist` when possible.
* ci: More strict linting rules of `flake8`.

## 4.0.3 - 2022-01-09

### Fixed

* tzkt: Fixed parsing parameter with an optional value.

## 4.0.2 - 2022-01-06

### Added

* tzkt: Added optional `delegate_address` and `delegate_alias` fields to `OperationData`.

### Fixed

* tzkt: Fixed crash due to unprocessed pysignalr exception.
* tzkt: Fixed parsing `OperationData.amount` field.
* tzkt: Fixed parsing storage with top-level boolean fields.

## 4.0.1 - 2021-12-30

### Fixed

* codegen: Fixed generating storage typeclasses with `Union` fields.
* codegen: Fixed preprocessing contract JSONSchema.
* index: Fixed processing reindexing reason saved in the database.
* tzkt: Fixed processing operations with default entrypoint and empty parameter.
* tzkt: Fixed crash while recursively applying bigmap diffs to the storage.

### Performance

* tzkt: Increased speed of applying bigmap diffs to operation storage.

## 4.0.0 - 2021-12-24

This release contains no changes except for the version number.

## 4.0.0-rc4 - 2021-12-20

### Fixed

* cli: Fixed missing `schema approve --hashes` argument.
* codegen: Fixed contract address used instead of an alias when typename is not set.
* tzkt: Fixed processing operations with entrypoint `default`.
* tzkt: Fixed regression in processing migration originations.
* tzkt: Fixed filtering of big map diffs by the path.

### Removed

* cli: Removed deprecated `run --oneshot` argument and `clear-cache` command.

## 4.0.0-rc2 - 2021-12-11

### ⚠ Migration

* Run `dipdup init` command to generate `on_synchronized` hook stubs.

### Added

* hooks: Added `on_synchronized` hook, which fires each time all indexes reach realtime state.

### Fixed

* cli: Fixed config not being verified when invoking some commands.
* codegen: Fixed generating callback arguments for untyped operations.
* index: Fixed incorrect log messages, remove duplicate ones.
* index: Fixed crash while processing storage of some contracts.
* index: Fixed matching of untyped operations filtered by `source` field ([@pravin-d](https://github.com/pravin-d)).

### Performance

* index: Checks performed on each iteration of the main DipDup loop are slightly faster now.

## 4.0.0-rc1 - 2021-12-02

### ⚠ Migration

* Run `dipdup schema approve` command on every database you want to use with 4.0.0-rc1. Running `dipdup migrate` is not necessary since `spec_version` hasn't changed in this release.

### Added

* cli: Added `run --early-realtime` flag to establish a realtime connection before all indexes are synchronized.
* cli: Added `run --merge-subscriptions` flag to subscribe to all operations/big map diffs during realtime indexing.
* cli: Added `status` command to print the current status of indexes from the database.
* cli: Added `config export [--unsafe]` command to print config after resolving all links and variables.
* cli: Added `cache show` command to get information about file caches used by DipDup.
* config: Added `first_level` and `last_level` optional fields to `TemplateIndexConfig`. These limits are applied after ones from the template itself.
* config: Added `daemon` boolean field to `JobConfig` to run a single callback indefinitely. Conflicts with `crontab` and `interval` fields.
* config: Added `advanced` top-level section.

### Fixed

* cli: Fixed crashes and output inconsistency when piping DipDup commands.
* cli: Fixed `schema wipe --immune` flag being ignored.
* codegen: Fixed missing imports in handlers generated during init.
* coinbase: Fixed possible data inconsistency caused by caching enabled for method `get_candles`.
* http: Fixed increasing sleep time between failed request attempts.
* index: Fixed invocation of head index callback.
* index: Fixed `CallbackError` raised instead of `ReindexingRequiredError` in some cases.
* tzkt: Fixed resubscribing when realtime connectivity is lost for a long time.
* tzkt: Fixed sending useless subscription requests when adding indexes in runtime.
* tzkt: Fixed `get_originated_contracts` and `get_similar_contracts` methods whose output was limited to `HTTPConfig.batch_size` field.
* tzkt: Fixed lots of SignalR bugs by replacing `aiosignalrcore` library with `pysignalr`.

## Changed

* cli: `dipdup schema wipe` command now requires confirmation when invoked in the interactive shell.
* cli: `dipdup schema approve` command now also causes a recalculation of schema and index config hashes.
* index: DipDup will recalculate respective hashes if reindexing is triggered with `config_modified: ignore` or `schema_modified: ignore` in advanced config.

### Deprecated

* cli: `run --oneshot` option is deprecated and will be removed in the next major release. The oneshot mode applies automatically when `last_level` field is set in the index config.
* cli: `clear-cache` command is deprecated and will be removed in the next major release. Use `cache clear` command instead.

### Performance

* config: Configuration files are loaded 10x times faster.
* index: Number of operations processed by matcher reduced by 40%-95% depending on the number of addresses and entrypoints used.
* tzkt: Rate limit was increased. Try to set `connection_timeout` to a higher value if requests fail with `ConnectionTimeout` exception.
* tzkt: Improved performance of response deserialization. 

## 3.1.3 - 2021-11-15

### Fixed

* codegen: Fixed missing imports in operation handlers. 
* codegen: Fixed invalid imports and arguments in big_map handlers.

## 3.1.2 - 2021-11-02

### Fixed

* Fixed crash occurred during synchronization of big map indexes.

## 3.1.1 - 2021-10-18

### Fixed

* Fixed loss of realtime subscriptions occurred after TzKT API outage.
* Fixed updating schema hash in `schema approve` command.
* Fixed possible crash occurred while Hasura is not ready.

## 3.1.0 - 2021-10-12

### Added

* New index class `HeadIndex` (configuration: [`dipdup.config.HeadIndexConfig`](https://github.com/dipdup-net/dipdup-py/blob/master/src/dipdup/config.py#L778)). Use this index type to handle head (limited block header content) updates. This index type is realtime-only: historical data won't be indexed during the synchronization stage.
* Added three new commands: `schema approve`, `schema wipe`, and `schema export`. Run `dipdup schema --help` command for details.

### Changed

* Triggering reindexing won't lead to dropping the database automatically anymore. `ReindexingRequiredError` is raised instead. `--forbid-reindexing` option has become default.
* `--reindex` option is removed. Use `dipdup schema wipe` instead.
* Values of `dipdup_schema.reindex` field updated to simplify querying database. See [`dipdup.enums.ReindexingReason`](https://github.com/dipdup-net/dipdup-py/blob/master/src/dipdup/enums.py) class for possible values.

### Fixed

* Fixed `ReindexRequiredError` not being raised when running DipDup after reindexing was triggered.
* Fixed index config hash calculation. Hashes of existing indexes in a database will be updated during the first run.
* Fixed issue in `BigMapIndex` causing the partial loss of big map diffs.
* Fixed printing help for CLI commands.
* Fixed merging storage which contains specific nested structures.

### Improved

* Raise `DatabaseConfigurationError` exception when project models are not compatible with GraphQL.
* Another bunch of performance optimizations. Reduced DB pressure, speeded up parallel processing lots of indexes.
* Added initial set of performance benchmarks (run: `./scripts/run_benchmarks.sh`)

## 3.0.4 - 2021-10-04

### Improved

* A significant increase in indexing speed.

### Fixed

* Fixed unexpected reindexing caused by the bug in processing zero- and single-level rollbacks.
* Removed unnecessary file IO calls that could cause `PermissionError` exception in Docker environments.
* Fixed possible violation of block-level atomicity during realtime indexing.

### Changes

* Public methods of `TzktDatasource` now return immutable sequences.

## 3.0.3 - 2021-10-01

### Fixed

* Fixed processing of single-level rollbacks emitted before rolled back head.

## 3.0.2 - 2021-09-30

### Added

* Human-readable `CHANGELOG.md` 🕺
* Two new options added to `dipdup run` command:
  * `--forbid-reindexing` – raise `ReindexingRequiredError` instead of truncating database when reindexing is triggered for any reason. To continue indexing with existing database run `UPDATE dipdup_schema SET reindex = NULL;`
  * `--postpone-jobs` – job scheduler won't start until all indexes are synchronized. 

### Changed

* Migration to this version requires reindexing.
* `dipdup_index.head_id` foreign key removed. `dipdup_head` table still contains the latest blocks from Websocket received by each datasource.

### Fixed

* Removed unnecessary calls to TzKT API.
* Fixed removal of PostgreSQL extensions (`timescaledb`, `pgcrypto`) by function `truncate_database` triggered on reindex.
* Fixed creation of missing project package on `init`.
* Fixed invalid handler callbacks generated on `init`.
* Fixed detection of existing types in the project.
* Fixed race condition caused by event emitter concurrency.
* Capture unknown exceptions with Sentry before wrapping to `DipDupError`.
* Fixed job scheduler start delay.
* Fixed processing of reorg messages.

## 3.0.1 - 2021-09-24

### Added

* Added `get_quote` and `get_quotes` methods to `TzKTDatasource`.

### Fixed

* Defer spawning index datasources until initial sync is complete. It helps to mitigate some WebSocket-related crashes, but initial sync is a bit slower now.
* Fixed possible race conditions in `TzKTDatasource`.
* Start `jobs` scheduler after all indexes sync with a current head to speed up indexing.<|MERGE_RESOLUTION|>--- conflicted
+++ resolved
@@ -4,7 +4,6 @@
 
 ### Added
 
-<<<<<<< HEAD
 * config: Added `advanced.rollback_depth` field, a number of levels to keep in a database for rollback.
 * context: Added `rollback` method to perform database rollback.
 * database: Added an internal `ModelUpdate` model to store the latest database changes.
@@ -19,7 +18,11 @@
 
 * hooks: Removed deprecated `on_rollback` hook.
 * index: Do not try to avoid single-level rollbacks by comparing operation hashes.
-=======
+
+## [unreleased]
+
+### Added
+
 * config: Added `logging` config field.
 * config: Added `hasura.create_source` flag to create PostgreSQL source if missing.
 
@@ -31,7 +34,6 @@
 
 * cli: `--logging-config` option is deprecated.
 * cli: All `run` command options are deprecated. Use the `advanced` section of the config.
->>>>>>> fbb692bc
 
 ## 5.1.7 - 2022-06-15
 
