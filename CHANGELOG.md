# Changelog

All notable changes to this project will be documented in this file.

The format is based on [Keep a Changelog], and this project adheres to [Semantic Versioning].

## [Unreleased]

### Added

- evm.node: Added `evm.node` datasource for EVM-based networks.

### Changed

- tzkt: Signatures of `[get/iter]_similar_contracts` and `[get/iter]_originated_contracts` methods have changed.
<<<<<<< HEAD
- database: Use `TEXT` for enum fields.
- database: Store datasource aliases in `dipdup_head` table.
- config: `advanced.rollback_depth` value set based on indexes used in the project if not set explicitly.
=======
- config: Removed `# dipdup: ignore`
- config: Removed deprecated `similar_to.address` filter
- cli: --file allias changed from -f to -o, because everywhere else -f means --force
- cli: `init --overwrite-types` flag renamed to `--force` and now affects ABIs
>>>>>>> 2c16161e

### Removed

- ci: `-slim` and `-pytezos` Docker images are no longer published.
- ci: Docker images no longer contain git, poetry and custom scripts.

### Performance

- tzkt: Request plain values instead of mappings from TzKT when possible.

## [6.5.5] - 2022-04-17

### Fixed

- config: Enable early realtime mode when config contains bigmap indexes with `skip_history`.
- http: Fixed crash when using custom datasources.
- index: Allow mixing `source` and `entrypoint` filters in `operation` index pattern.

### Other

- ci: Default git branch switched to `next`.

## [6.5.4] - 2022-03-31

### Fixed

- config: Fixed incorrest parsing of `token_transfer` index filters. 

### Other

- deps: Updated pytezos to 3.9.0.

## [6.5.3] - 2022-03-28

### Fixed

- cli: Don't enforce logging `DeprecationWarning` warnings.
- cli: Fixed `BrokenPipeError` messages when interrupting with DipDup with SIGINT.
- config: Fixed crash when `token_transfer` index has `from` or `to` filter.

### Security

- hasura: Forbid using Hasura instances affected by [GHSA-c9rw-rw2f-mj4x](https://github.com/hasura/graphql-engine/security/advisories/GHSA-c9rw-rw2f-mj4x).

## [6.5.2] - 2023-03-09

### Fixed

- codegen: Fixed type generation for contracts with "default" entrypoint.
- metadata: Add "mumbainet" to available networks.
- sentry: Fixed bug leading to crash reports not being sent in some cases.
- sentry: Fixed crash report grouping.

### Deprecated

- ci: `-slim` images will be based on Ubuntu instead of Alpine in the next major release.

## [6.5.1] - 2023-02-21

### Fixed

- codegen: Fixed bug leading to incorrect imports in generated callbacks in some cases.
- codegen: Fixed validation of created package after `dipdup init`.
- config: Allow using empty string as default env (`{DEFAULT_EMPTY:-}`).

### Other

- deps: Updated pydantic to 1.10.5
- deps: Updated datamodel-code-generator to 0.17.1
- deps: Updated tortoise-orm to 0.19.3
- deps: Updated pytezos to 3.8.0

## [6.5.0] - 2023-01-28

### Added

- hasura: Apply arbitrary metadata from `hasura` project directory.
- config: Added `allow_inconsistent_metadata` option to `hasura` section.

### Fixed

- config: Do not include coinbase datasource credentials in config repr.
- database: Fixed crash when schema generation should fail with `schema_modified`.
- hasura: Stop using deprecated schema/metadata API.
- index: Fixed unnecessary prefetching of migration originations in `operation` index.
- index: Remove disabled indexes from the dispatcher queue.
- sentry: Flush and reopen session daily.
- tzkt: Fixed `OperationData.type` field value for migration originations.
- tzkt: Added missing `last_level` argument to migration origination fetching methods.

### Other

- tzkt: Updated current testnet protocol (`limanet`).
- deps: Updated asyncpg to 0.27.0
- deps: Updated hasura to 2.17.0

## [6.4.3] - 2023-01-05

### Fixed

- context: Fixed order of `add_contract` method arguments.
- index: Fixed matching operations when both `address` and `code_hash` filters are specified.
- sentry: Fixed sending crash reports when DSN is not set implicitly.
- sentry: Increase event length limit.

## [6.4.2] - 2022-12-31

### Added

- config: Added `http.ratelimit_sleep` option to set fixed sleep time on 429 responses.
- context: Allow adding contracts by code hash in runtime.

### Fixed

- http: Fixed merging user-defined HTTP settings and datasource defaults.
- tzkt: Fixed iterating over big map keys.

## [6.4.1] - 2022-12-22

### Fixed

- models: Fixed package model detection.

## [6.4.0] - 2022-12-20

### Fixed

- cli: `update` and `uninstall` commands no longer require a valid config.
- cli: Fixed a regression in `new` command leading to crash with `TypeError`.
- config: Fixed `jobs` section deserialization.
- database: Ignore abstract models during module validation.

## [6.4.0rc1] - 2022-12-09

### Added

- config: Added optional `code_hash` field to contract config.
- context: Added `first_level` and `last_level` arguments to `ctx.add_index` methods.
- index: Filtering by `code_hash` is available for `operation` index.
- tzkt: Added datasource methods `get_contract_address` and `get_contract_hashes`.
- tzkt: Originations and operations now can be fetched by contract code hashes.
- tzkt: Added `sender_code_hash` and `target_code_hash` fields to `OperationData` model.

### Fixed

- codegen: Unresolved index templates are now correctly processed during types generation.
- demos: Fixed outdated `demo_dao` project.
- http: Fixed a crash when datasource URL contains trailing slash.
- metadata: Add `limanet` to supported networks.
- projects: Do not scaffold an outdated `poetry.lock`.

### Changed

- demos: Demos were renamed to better indicate their purpose.
- exceptions: `FrameworkException` is raised instead of plain `RuntimeError` when a framework error occurs.
- exceptions: Known exceptions are inherited from `FrameworkError`.
- tzkt: Some datasource methods have changed their signatures.

### Deprecated

- config: `similar_to.address` filter is an alias for `originated_contract.code_hash` and will be removed in the next major release.
- config: `DipDupError` is an alias for `FrameworkError` and will be removed in the next major release.

## [6.3.1] - 2022-11-25

### Fixed

- cli: Do not apply cli hacks on module import.
- codegen: Include PEP 561 marker in generated packages.
- codegen: Untyped originations are now correctly handled.
- codegen: Fixed `alias` config field having no effect on originations.
- codegen: Fixed optional arguments in generated callbacks.
- config: Suggest snake_case for package name.
- config: Fixed crash with `RuntimeError` when index has no subscriptions.
- http: Limit aiohttp sessions to specific base URL.
- index: Do not deserialize originations matched by the `source` filter.
- index: Wrap storage deserialization exceptions with `InvalidDataError`.
- projects: Fixed Hasura environment in docker-compose examples.

### Security

- hasura: Forbid using Hasura instances running vulnerable versions ([GHSA-g7mj-g7f4-hgrg](https://github.com/hasura/graphql-engine/security/advisories/GHSA-g7mj-g7f4-hgrg))

### Other

- ci: `mypy --strict` is now enforced on a codebase.
- ci: Finished migration to `pytest`.

## [6.3.0] - 2022-11-15

### Added

- context: Added `execute_sql_query` method to run queries from `sql` project directory.
- context: `execute_sql` method now accepts arbitrary arguments to format SQL script (unsafe, use with caution).
- index: New filters for `token_transfer` index.

### Fixed

- cli: Fixed missing log messages from `ctx.logger`.
- codegen: Better PEP 8 compatibility of generated callbacks.
- context: Fixed SQL scripts executed in the wrong order.
- context: Fixed `execute_sql` method crashes when the path is not a directory.
- database: Fixed crash with `CannotConnectNowError` before establishing the database connection.
- database: Fixed crash when using F expressions inside versioned transactions.
- http: Fixed caching datasource responses when `replay_path` contains tilde.
- http: Adjusted per-datasource default config values.
- project: Use the latest stable version instead of hardcoded values.
- tzkt: Fixed deserializing of `EventData` and `OperationData` models.
- tzkt: Fixed matching migration originations by address.

### Deprecated

- ci: `pytezos` extra and corresponding Docker image are deprecated. 

## [6.2.0] - 2022-10-12

### Added

- cli: `new` command to create a new project interactively.
- cli: `install/update/uninstall` commands to manage local DipDup installation.
- index: New index kind `event` to process contract events.
- install: New interactive installer based on pipx (`install.py` or `dipdup-install`).

### Fixed

- cli: Fixed commands that don't require a valid config yet crash with `ConfigurationError`.
- codegen: Fail on demand when `datamodel-codegen` is not available.
- codegen: Fixed Jinja2 template caching.
- config: Allow `sentry.dsn` field to be empty.
- config: Fixed greedy environment variable regex.
- hooks: Raise a `FeatureAvailabilityHook` instead of a warning when trying to execute hooks on SQLite.

### Improved

- cli: Detect `src/` layout when guessing package path.
- codegen: Improved cross-platform compatibility.
- config: `sentry.user_id` option to set user ID for Sentry (affects release adoption data).
- sentry: Detect environment when not set in config (docker/gha/tests/local)
- sentry: Expose more tags under the `dipdup` namespace.

### Performance

- cli: Up to 5x faster startup for some commands.

### Security

- sentry: Prevent Sentry from leaking hostname if `server_name` is not set.
- sentry: Notify about using Sentry when DSN is set or crash reporting is enabled.

### Other

- ci: A significantly faster execution of GitHub Actions.
- docs: Updated "Contributing Guide" page.

## [6.1.3] - 2022-09-21

### Added

- sentry: Enable crash-free session reporting.

### Fixed

- metadata: Updated protocol aliases.
- sentry: Unwrap `CallbackError` traceback to fix event grouping.
- sentry: Hide "attempting to send..." message on shutdown.

### Other

- ci: Do not build default and `-pytezos` nightly images.

## [6.1.2] - 2022-09-16

### Added

- config: Added `alias` field to operation pattern items.
- tzkt: Added quote field `gbp`.

### Fixed

- config: Require aliases for multiple operations with the same entrypoint.
- http: Raise `InvalidRequestError` on 204 No Content responses.
- tzkt: Verify API version on datasource initialization.
- tzkt: Remove deprecated block field `priority`.

## [6.1.1] - 2022-09-01

### Fixed

- ci: Lock Pydantic to 1.9.2 to avoid breaking changes in dataclasses.

## [6.1.0] - 2022-08-30

### Added

- ci: Build `arm64` images for M1/M2 silicon.
- ci: Build `-slim` images based on Alpine Linux.
- ci: Introduced official MacOS support.
- ci: Introduced interactive installer (dipdup.io/install.py).

## [6.0.1] - 2022-08-19

### Fixed

- codegen: Fixed invalid `models.py` template.
- context: Do not wrap known exceptions with `CallbackError`.
- database: Raise `DatabaseConfigurationError` when backward relation name equals table name.
- database: Wrap schema wiping in a transaction to avoid orphaned tables in the immune schema.
- hasura: Fixed processing M2M relations.
- sentry: Fixed "invalid value `environment`" error.
- sentry: Ignore events from project callbacks when `crash_reporting` is enabled.

## [6.0.0] - 2022-08-08

This release contains no changes except for the version number.

## [6.0.0rc2] - 2022-08-06

### Added

- config: Added `advanced.crash_reporting` flag to enable reporting crashes to Baking Bad.
- dipdup: Save Sentry crashdump in `/tmp/dipdup/crashdumps/XXXXXXX.json` on a crash.

### Fixed

- config: Do not perform env variable substitution in commented-out lines.

### Removed

- cli: `--logging-config` option is removed.
- cli: All `run` command flags are removed. Use the `advanced` section of the config.
- cli: `cache show` and `cache clear` commands are removed.
- config: `http.cache` flag is removed.

## [6.0.0-rc1] - 2022-07-26

### Added

- cli: Added `config export --full` flag to resolve templates before printing config.
- config: Added `advanced.rollback_depth` field, a number of levels to keep in a database for rollback.
- context: Added `rollback` method to perform database rollback.
- database: Added an internal `ModelUpdate` model to store the latest database changes.

### Fixed

- prometheus: Fixed updating `dipdup_index_handlers_matched_total` metric.

### Changed

- codegen: `on_index_rollback` hook calls `ctx.rollback` by default.
- database: Project models must be subclassed from `dipdup.models.Model`
- database: `bulk_create` and `bulk_update` model methods are no longer supported.

### Removed

- hooks: Removed deprecated `on_rollback` hook.
- index: Do not try to avoid single-level rollbacks by comparing operation hashes.

## [5.2.5] - 2022-07-26

### Fixed

- index: Fixed crash when adding an index with new subscriptions in runtime.

## [5.2.4] - 2022-07-17

### Fixed

- cli: Fixed logs being printed to stderr instead of stdout.
- config: Fixed job scheduler not starting when config contains no indexes.

## [5.2.3] - 2022-07-07

### Added

- sentry: Allow customizing `server_name` and `release` tags with corresponding fields in Sentry config.

### Fixed

- cli: Fixed `hasura configure` command crash when models have empty `Meta.table`.
- config: Removed secrets from config `__repr__`.

## [5.2.2] - 2022-07-03

### Fixed

- hasura: Fixed metadata generation.

## [5.2.1] - 2022-07-02

### Fixed

- cli: Fixed setting default logging level.
- hasura: Fixed metadata generation for relations with a custom field name.
- hasura: Fixed configuring existing instances after changing `camel_case` field in config.

## [5.2.0] - 2022-06-28

### Added

- config: Added `logging` config field.
- config: Added `hasura.create_source` flag to create PostgreSQL source if missing.

### Fixed

- hasura: Do not apply table customizations to tables from other sources.

### Deprecated

- cli: `--logging-config` option is deprecated.
- cli: All `run` command flags are deprecated. Use the `advanced` section of the config.
- cli: `cache show` and `cache clear` commands are deprecated.
- config: `http.cache` flag is deprecated.

## [5.1.7] - 2022-06-15

### Fixed

- index: Fixed `token_transfer` index not receiving realtime updates.

## [5.1.6] - 2022-06-08

### Fixed

- cli: Commands with `--help` option no longer require a working DipDup config.
- index: Fixed crash with `RuntimeError` after continuous realtime connection loss.

### Performance

- cli: Lazy import dependencies to speed up startup.

### Other

- docs: Migrate docs from GitBook to mdbook.

## [5.1.5] - 2022-06-05

### Fixed

- config: Fixed crash when rollback hook is about to be called.

## [5.1.4] - 2022-06-02

### Fixed

- config: Fixed `OperationIndexConfig.types` field being partially ignored.
- index: Allow mixing oneshot and regular indexes in a single config.
- index: Call rollback hook instead of triggering reindex when single-level rollback has failed.
- index: Fixed crash with `RuntimeError` after continuous realtime connection loss.
- tzkt: Fixed `origination` subscription missing when `merge_subscriptions` flag is set.

### Performance

- ci: Decrease the size of generic and `-pytezos` Docker images by 11% and 16%, respectively.

## [5.1.3] - 2022-05-26

### Fixed

- database: Fixed special characters in password not being URL encoded.

### Performance

- context: Do not reinitialize config when adding a single index.

## [5.1.2] - 2022-05-24

### Added

- tzkt: Added `originated_contract_tzips` field to `OperationData`.

### Fixed

- jobs: Fixed jobs with `daemon` schedule never start.
- jobs: Fixed failed jobs not throwing exceptions into the main loop.

### Other

- database: Tortoise ORM updated to `0.19.1`.

## [5.1.1] - 2022-05-13

### Fixed

- index: Ignore indexes with different message types on rollback.
- metadata: Add `ithacanet` to available networks.

## [5.1.0] - 2022-05-12

### Added

- ci: Push `X` and `X.Y` tags to the Docker Hub on release.
- cli: Added `config env` command to export env-file with default values.
- cli: Show warning when running an outdated version of DipDup.
- hooks: Added a new hook `on_index_rollback` to perform per-index rollbacks.

### Fixed

- index: Fixed fetching `migration` operations.
- tzkt: Fixed possible data corruption when using the `buffer_size` option.
- tzkt: Fixed reconnection due to `websockets` message size limit.

### Deprecated

- hooks: The `on_rollback` default hook is superseded by `on_index_rollback` and will be removed later.

## [5.0.4] - 2022-05-05

### Fixed

- exceptions: Fixed incorrect formatting and broken links in help messages.
- index: Fixed crash when the only index in config is `head`.
- index: Fixed fetching originations during the initial sync.

## [5.0.3] - 2022-05-04

### Fixed

- index: Fixed crash when no block with the same level arrived after a single-level rollback.
- index: Fixed setting initial index level when `IndexConfig.first_level` is set.
- tzkt: Fixed delayed emitting of buffered realtime messages.
- tzkt: Fixed inconsistent behavior of `first_level`/`last_level` arguments in different getter methods.

## [5.0.2] - 2022-04-21

### Fixed

- context: Fixed reporting incorrect reindexing reason.
- exceptions: Fixed crash with `FrozenInstanceError` when an exception is raised from a callback.
- jobs: Fixed graceful shutdown of daemon jobs.

### Improved

- codegen: Refined `on_rollback` hook template.
- exceptions: Updated help messages for known exceptions.
- tzkt: Do not request reindexing if missing subgroups have matched no handlers.

## [5.0.1] - 2022-04-12

### Fixed

- cli: Fixed `schema init` command crash with SQLite databases.
- index: Fixed spawning datasources in oneshot mode.
- tzkt: Fixed processing realtime messages.

## [5.0.0] - 2022-04-08

This release contains no changes except for the version number.

## [5.0.0-rc4] - 2022-04-04

### Added

- tzkt: Added ability to process realtime messages with lag.

## [4.2.7] - 2022-04-02

### Fixed

- config: Fixed `jobs` config section validation.
- hasura: Fixed metadata generation for v2.3.0 and above.
- tzkt: Fixed `get_originated_contracts` and `get_similar_contracts` methods response.

## [5.0.0-rc3] - 2022-03-28

### Added

- config: Added `custom` section to store arbitrary user data.

### Fixed

- config: Fixed default SQLite path (`:memory:`).
- tzkt: Fixed pagination in several getter methods.
- tzkt: Fixed data loss when `skip_history` option is enabled.

### Removed

- config: Removed dummy `advanced.oneshot` flag.
- cli: Removed `docker init` command.
- cli: Removed dummy `schema approve --hashes` flag.

## [5.0.0-rc2] - 2022-03-13

### Fixed

- tzkt: Fixed crash in methods that do not support cursor pagination.
- prometheus: Fixed invalid metric labels. 

## [5.0.0-rc1] - 2022-03-02

### Added

- metadata: Added `metadata_interface` feature flag to expose metadata in TzKT format.
- prometheus: Added ability to expose Prometheus metrics.
- tzkt: Added missing fields to the `HeadBlockData` model.
- tzkt: Added `iter_...` methods to iterate over item batches.

### Fixed

- tzkt: Fixed possible OOM while calling methods that support pagination.
- tzkt: Fixed possible data loss in `get_originations` and `get_quotes` methods.

### Changed

- tzkt: Added `offset` and `limit` arguments to all methods that support pagination.

### Removed

- bcd: Removed `bcd` datasource and config section.

### Performance

- dipdup: Use fast `orjson` library instead of built-in `json` where possible.

## [4.2.6] - 2022-02-25

### Fixed

- database: Fixed generating table names from uppercase model names.
- http: Fixed bug that leads to caching invalid responses on the disk.
- tzkt: Fixed processing realtime messages with data from multiple levels.

## [4.2.5] - 2022-02-21

### Fixed

- database: Do not add the `schema` argument to the PostgreSQL connection string when not needed.
- hasura: Wait for Hasura to be configured before starting indexing.

## [4.2.4] - 2022-02-14

### Added

- config: Added `http` datasource to making arbitrary http requests.

### Fixed

- context: Fixed crash when calling `fire_hook` method.
- context: Fixed `HookConfig.atomic` flag, which was ignored in `fire_hook` method.
- database: Create missing tables even if `Schema` model is present.
- database: Fixed excess increasing of `decimal` context precision.
- index: Fixed loading handler callbacks from nested packages ([@veqtor](https://github.com/veqtor)).

### Other

- ci: Added GitHub Action to build and publish Docker images for each PR opened.

## [4.2.3] - 2022-02-08

### Fixed

- ci: Removed `black 21.12b0` dependency since bug in `datamodel-codegen-generator` is fixed.
- cli: Fixed `config export` command crash when `advanced.reindex` dictionary is present.
- cli: Removed optionals from `config export` output so the result can be loaded again.
- config: Verify `advanced.scheduler` config for the correctness and unsupported features.
- context: Fixed ignored `wait` argument of `fire_hook` method.
- hasura: Fixed processing relation fields with missing `related_name`.
- jobs: Fixed default `apscheduler` config.
- tzkt: Fixed crash occurring when reorg message is the first one received by the datasource.

## [4.2.2] - 2022-02-01

### Fixed

- config: Fixed `ipfs` datasource config.

## [4.2.1] - 2022-01-31

### Fixed

- ci: Added `black 21.12b0` dependency to avoid possible conflict with `datamodel-codegen-generator`.

## [4.2.0] - 2022-01-31

### Added

- context: Added `wait` argument to `fire_hook` method to escape current transaction context.
- context: Added `ctx.get_<kind>_datasource` helpers to avoid type casting.
- hooks: Added ability to configure `apscheduler` with `AdvancedConfig.scheduler` field.
- http: Added `request` method to send arbitrary requests (affects all datasources).
- ipfs: Added `ipfs` datasource to download JSON and binary data from IPFS.

### Fixed

- http: Removed dangerous method `close_session`.
- context: Fixed help message of `IndexAlreadyExistsError` exception.

### Deprecated

- bcd: Added deprecation notice.

### Other

- dipdup: Removed unused internal methods.

## [4.1.2] - 2022-01-27

### Added

- cli: Added `schema wipe --force` argument to skip confirmation prompt.

### Fixed

- cli: Show warning about deprecated `--hashes` argument
- cli: Ignore `SIGINT` signal when shutdown is in progress.
- sentry: Ignore exceptions when shutdown is in progress.

## [4.1.1] - 2022-01-25

### Fixed

- cli: Fixed stacktraces missing on exception.
- cli: Fixed wrapping `OSError` with `ConfigurationError` during config loading.
- hasura: Fixed printing help messages on `HasuraError`.
- hasura: Preserve a list of sources in Hasura Cloud environments.
- hasura: Fixed `HasuraConfig.source` config option.

### Changed

- cli: Unknown exceptions are no longer wrapped with `DipDupError`.

### Performance

- hasura: Removed some useless requests.

## [4.1.0] - 2022-01-24

### Added

- cli: Added `schema init` command to initialize database schema.
- cli: Added `--force` flag to `hasura configure` command.
- codegen: Added support for subpackages inside callback directories.
- hasura: Added `dipdup_head_status` view and REST endpoint.
- index: Added an ability to skip historical data while synchronizing `big_map` indexes.
- metadata: Added `metadata` datasource.
- tzkt: Added `get_big_map` and `get_contract_big_maps` datasource methods.

## [4.0.5] - 2022-01-20

### Fixed

- index: Fixed deserializing manually modified typeclasses.

## [4.0.4] - 2022-01-17

### Added

- cli: Added `--keep-schemas` flag to `init` command to preserve JSONSchemas along with generated types.

### Fixed

- demos: Tezos Domains and Homebase DAO demos were updated from edo2net to mainnet contracts.
- hasura: Fixed missing relations for models with `ManyToManyField` fields.
- tzkt: Fixed parsing storage with nested structures.

### Performance

- dipdup: Minor overall performance improvements.

### Other

- ci: Cache virtual environment in GitHub Actions.
- ci: Detect CI environment and skip tests that fail in GitHub Actions.
- ci: Execute tests in parallel with `pytest-xdist` when possible.
- ci: More strict linting rules of `flake8`.

## [4.0.3] - 2022-01-09

### Fixed

- tzkt: Fixed parsing parameter with an optional value.

## [4.0.2] - 2022-01-06

### Added

- tzkt: Added optional `delegate_address` and `delegate_alias` fields to `OperationData`.

### Fixed

- tzkt: Fixed crash due to unprocessed pysignalr exception.
- tzkt: Fixed parsing `OperationData.amount` field.
- tzkt: Fixed parsing storage with top-level boolean fields.

## [4.0.1] - 2021-12-30

### Fixed

- codegen: Fixed generating storage typeclasses with `Union` fields.
- codegen: Fixed preprocessing contract JSONSchema.
- index: Fixed processing reindexing reason saved in the database.
- tzkt: Fixed processing operations with default entrypoint and empty parameter.
- tzkt: Fixed crash while recursively applying bigmap diffs to the storage.

### Performance

- tzkt: Increased speed of applying bigmap diffs to operation storage.

## [4.0.0] - 2021-12-24

This release contains no changes except for the version number.

## [4.0.0-rc3] - 2021-12-20

### Fixed

- cli: Fixed missing `schema approve --hashes` argument.
- codegen: Fixed contract address used instead of an alias when typename is not set.
- tzkt: Fixed processing operations with entrypoint `default`.
- tzkt: Fixed regression in processing migration originations.
- tzkt: Fixed filtering of big map diffs by the path.

### Removed

- cli: Removed deprecated `run --oneshot` argument and `clear-cache` command.

## [4.0.0-rc2] - 2021-12-11

### Migration

- Run `dipdup init` command to generate `on_synchronized` hook stubs.

### Added

- hooks: Added `on_synchronized` hook, which fires each time all indexes reach realtime state.

### Fixed

- cli: Fixed config not being verified when invoking some commands.
- codegen: Fixed generating callback arguments for untyped operations.
- index: Fixed incorrect log messages, remove duplicate ones.
- index: Fixed crash while processing storage of some contracts.
- index: Fixed matching of untyped operations filtered by `source` field ([@pravin-d](https://github.com/pravin-d)).

### Performance

- index: Checks performed on each iteration of the main DipDup loop are slightly faster now.

## [4.0.0-rc1] - 2021-12-02

### Migration

- Run `dipdup schema approve` command on every database you want to use with 4.0.0-rc1. Running `dipdup migrate` is not necessary since `spec_version` hasn't changed in this release.

### Added

- cli: Added `run --early-realtime` flag to establish a realtime connection before all indexes are synchronized.
- cli: Added `run --merge-subscriptions` flag to subscribe to all operations/big map diffs during realtime indexing.
- cli: Added `status` command to print the current status of indexes from the database.
- cli: Added `config export [--unsafe]` command to print config after resolving all links and variables.
- cli: Added `cache show` command to get information about file caches used by DipDup.
- config: Added `first_level` and `last_level` optional fields to `TemplateIndexConfig`. These limits are applied after ones from the template itself.
- config: Added `daemon` boolean field to `JobConfig` to run a single callback indefinitely. Conflicts with `crontab` and `interval` fields.
- config: Added `advanced` top-level section.

### Fixed

- cli: Fixed crashes and output inconsistency when piping DipDup commands.
- cli: Fixed `schema wipe --immune` flag being ignored.
- codegen: Fixed missing imports in handlers generated during init.
- coinbase: Fixed possible data inconsistency caused by caching enabled for method `get_candles`.
- http: Fixed increasing sleep time between failed request attempts.
- index: Fixed invocation of head index callback.
- index: Fixed `CallbackError` raised instead of `ReindexingRequiredError` in some cases.
- tzkt: Fixed resubscribing when realtime connectivity is lost for a long time.
- tzkt: Fixed sending useless subscription requests when adding indexes in runtime.
- tzkt: Fixed `get_originated_contracts` and `get_similar_contracts` methods whose output was limited to `HTTPConfig.batch_size` field.
- tzkt: Fixed lots of SignalR bugs by replacing `aiosignalrcore` library with `pysignalr`.

## Changed

- cli: `dipdup schema wipe` command now requires confirmation when invoked in the interactive shell.
- cli: `dipdup schema approve` command now also causes a recalculation of schema and index config hashes.
- index: DipDup will recalculate respective hashes if reindexing is triggered with `config_modified: ignore` or `schema_modified: ignore` in advanced config.

### Deprecated

- cli: `run --oneshot` option is deprecated and will be removed in the next major release. The oneshot mode applies automatically when `last_level` field is set in the index config.
- cli: `clear-cache` command is deprecated and will be removed in the next major release. Use `cache clear` command instead.

### Performance

- config: Configuration files are loaded 10x times faster.
- index: Number of operations processed by matcher reduced by 40%-95% depending on the number of addresses and entrypoints used.
- tzkt: Rate limit was increased. Try to set `connection_timeout` to a higher value if requests fail with `ConnectionTimeout` exception.
- tzkt: Improved performance of response deserialization. 

## [3.1.3] - 2021-11-15

### Fixed

- codegen: Fixed missing imports in operation handlers. 
- codegen: Fixed invalid imports and arguments in big_map handlers.

## [3.1.2] - 2021-11-02

### Fixed

- Fixed crash occurred during synchronization of big map indexes.

## [3.1.1] - 2021-10-18

### Fixed

- Fixed loss of realtime subscriptions occurred after TzKT API outage.
- Fixed updating schema hash in `schema approve` command.
- Fixed possible crash occurred while Hasura is not ready.

## [3.1.0] - 2021-10-12

### Added

- New index class `HeadIndex` (configuration: [`dipdup.config.HeadIndexConfig`](https://github.com/dipdup-io/dipdup/blob/master/src/dipdup/config.py#L778)). Use this index type to handle head (limited block header content) updates. This index type is realtime-only: historical data won't be indexed during the synchronization stage.
- Added three new commands: `schema approve`, `schema wipe`, and `schema export`. Run `dipdup schema --help` command for details.

### Changed

- Triggering reindexing won't lead to dropping the database automatically anymore. `ReindexingRequiredError` is raised instead. `--forbid-reindexing` option has become default.
- `--reindex` option is removed. Use `dipdup schema wipe` instead.
- Values of `dipdup_schema.reindex` field updated to simplify querying database. See [`dipdup.enums.ReindexingReason`](https://github.com/dipdup-io/dipdup/blob/master/src/dipdup/enums.py) class for possible values.

### Fixed

- Fixed `ReindexRequiredError` not being raised when running DipDup after reindexing was triggered.
- Fixed index config hash calculation. Hashes of existing indexes in a database will be updated during the first run.
- Fixed issue in `BigMapIndex` causing the partial loss of big map diffs.
- Fixed printing help for CLI commands.
- Fixed merging storage which contains specific nested structures.

### Improved

- Raise `DatabaseConfigurationError` exception when project models are not compatible with GraphQL.
- Another bunch of performance optimizations. Reduced DB pressure, speeded up parallel processing lots of indexes.
- Added initial set of performance benchmarks (run: `./scripts/run_benchmarks.sh`)

## [3.0.4] - 2021-10-04

### Improved

- A significant increase in indexing speed.

### Fixed

- Fixed unexpected reindexing caused by the bug in processing zero- and single-level rollbacks.
- Removed unnecessary file IO calls that could cause `PermissionError` exception in Docker environments.
- Fixed possible violation of block-level atomicity during realtime indexing.

### Changes

- Public methods of `TzktDatasource` now return immutable sequences.

## [3.0.3] - 2021-10-01

### Fixed

- Fixed processing of single-level rollbacks emitted before rolled back head.

## [3.0.2] - 2021-09-30

### Added

- Human-readable `CHANGELOG.md` 🕺
- Two new options added to `dipdup run` command:
  - `--forbid-reindexing` – raise `ReindexingRequiredError` instead of truncating database when reindexing is triggered for any reason. To continue indexing with existing database run `UPDATE dipdup_schema SET reindex = NULL;`
  - `--postpone-jobs` – job scheduler won't start until all indexes are synchronized. 

### Changed

- Migration to this version requires reindexing.
- `dipdup_index.head_id` foreign key removed. `dipdup_head` table still contains the latest blocks from Websocket received by each datasource.

### Fixed

- Removed unnecessary calls to TzKT API.
- Fixed removal of PostgreSQL extensions (`timescaledb`, `pgcrypto`) by function `truncate_database` triggered on reindex.
- Fixed creation of missing project package on `init`.
- Fixed invalid handler callbacks generated on `init`.
- Fixed detection of existing types in the project.
- Fixed race condition caused by event emitter concurrency.
- Capture unknown exceptions with Sentry before wrapping to `DipDupError`.
- Fixed job scheduler start delay.
- Fixed processing of reorg messages.

## [3.0.1] - 2021-09-24

### Added

- Added `get_quote` and `get_quotes` methods to `TzKTDatasource`.

### Fixed

- Defer spawning index datasources until initial sync is complete. It helps to mitigate some WebSocket-related crashes, but initial sync is a bit slower now.
- Fixed possible race conditions in `TzKTDatasource`.
- Start `jobs` scheduler after all indexes sync with a current head to speed up indexing.

<!-- Links -->
[keep a changelog]: https://keepachangelog.com/en/1.0.0/
[semantic versioning]: https://semver.org/spec/v2.0.0.html

<!-- Versions -->
[Unreleased]: https://github.com/dipdup-io/dipdup/compare/6.5.5...HEAD
[6.5.5]: https://github.com/dipdup-io/dipdup/compare/6.5.4...6.5.5
[6.5.4]: https://github.com/dipdup-io/dipdup/compare/6.5.3...6.5.4
[6.5.3]: https://github.com/dipdup-io/dipdup/compare/6.5.2...6.5.3
[6.5.2]: https://github.com/dipdup-io/dipdup/compare/6.5.1...6.5.2
[6.5.1]: https://github.com/dipdup-io/dipdup/compare/6.5.0...6.5.1
[6.5.0]: https://github.com/dipdup-io/dipdup/compare/6.4.3...6.5.0
[6.4.3]: https://github.com/dipdup-io/dipdup/compare/6.4.2...6.4.3
[6.4.2]: https://github.com/dipdup-io/dipdup/compare/6.4.1...6.4.2
[6.4.1]: https://github.com/dipdup-io/dipdup/compare/6.4.0...6.4.1
[6.4.0]: https://github.com/dipdup-io/dipdup/compare/6.4.0rc1...6.4.0
[6.4.0rc1]: https://github.com/dipdup-io/dipdup/compare/6.3.1...6.4.0rc1
[6.3.1]: https://github.com/dipdup-io/dipdup/compare/6.3.0...6.3.1
[6.3.0]: https://github.com/dipdup-io/dipdup/compare/6.2.0...6.3.0
[6.2.0]: https://github.com/dipdup-io/dipdup/compare/6.1.3...6.2.0
[6.1.3]: https://github.com/dipdup-io/dipdup/compare/6.1.2...6.1.3
[6.1.2]: https://github.com/dipdup-io/dipdup/compare/6.1.1...6.1.2
[6.1.1]: https://github.com/dipdup-io/dipdup/compare/6.1.0...6.1.1
[6.1.0]: https://github.com/dipdup-io/dipdup/compare/6.0.1...6.1.0
[6.0.1]: https://github.com/dipdup-io/dipdup/compare/6.0.0...6.0.1
[6.0.0]: https://github.com/dipdup-io/dipdup/compare/6.0.0rc2...6.0.0
[6.0.0rc2]: https://github.com/dipdup-io/dipdup/compare/6.0.0-rc1...6.0.0rc2
[6.0.0-rc1]: https://github.com/dipdup-io/dipdup/compare/5.2.5...6.0.0-rc1
[5.2.5]: https://github.com/dipdup-io/dipdup/compare/5.2.4...5.2.5
[5.2.4]: https://github.com/dipdup-io/dipdup/compare/5.2.3...5.2.4
[5.2.3]: https://github.com/dipdup-io/dipdup/compare/5.2.2...5.2.3
[5.2.2]: https://github.com/dipdup-io/dipdup/compare/5.2.1...5.2.2
[5.2.1]: https://github.com/dipdup-io/dipdup/compare/5.2.0...5.2.1
[5.2.0]: https://github.com/dipdup-io/dipdup/compare/5.1.7...5.2.0
[5.1.7]: https://github.com/dipdup-io/dipdup/compare/5.1.6...5.1.7
[5.1.6]: https://github.com/dipdup-io/dipdup/compare/5.1.5...5.1.6
[5.1.5]: https://github.com/dipdup-io/dipdup/compare/5.1.4...5.1.5
[5.1.4]: https://github.com/dipdup-io/dipdup/compare/5.1.3...5.1.4
[5.1.3]: https://github.com/dipdup-io/dipdup/compare/5.1.2...5.1.3
[5.1.2]: https://github.com/dipdup-io/dipdup/compare/5.1.1...5.1.2
[5.1.1]: https://github.com/dipdup-io/dipdup/compare/5.1.0...5.1.1
[5.1.0]: https://github.com/dipdup-io/dipdup/compare/5.0.4...5.1.0
[5.0.4]: https://github.com/dipdup-io/dipdup/compare/5.0.3...5.0.4
[5.0.3]: https://github.com/dipdup-io/dipdup/compare/5.0.2...5.0.3
[5.0.2]: https://github.com/dipdup-io/dipdup/compare/5.0.1...5.0.2
[5.0.1]: https://github.com/dipdup-io/dipdup/compare/5.0.0...5.0.1
[5.0.0]: https://github.com/dipdup-io/dipdup/compare/5.0.0-rc4...5.0.0
[5.0.0-rc4]: https://github.com/dipdup-io/dipdup/compare/5.0.0-rc3...5.0.0-rc4
[4.2.7]: https://github.com/dipdup-io/dipdup/compare/4.2.6...4.2.7
[5.0.0-rc3]: https://github.com/dipdup-io/dipdup/compare/5.0.0-rc2...5.0.0-rc3
[5.0.0-rc2]: https://github.com/dipdup-io/dipdup/compare/5.0.0-rc1...5.0.0-rc2
[5.0.0-rc1]: https://github.com/dipdup-io/dipdup/compare/4.2.6...5.0.0-rc1
[4.2.6]: https://github.com/dipdup-io/dipdup/compare/4.2.5...4.2.6
[4.2.5]: https://github.com/dipdup-io/dipdup/compare/4.2.4...4.2.5
[4.2.4]: https://github.com/dipdup-io/dipdup/compare/4.2.3...4.2.4
[4.2.3]: https://github.com/dipdup-io/dipdup/compare/4.2.2...4.2.3
[4.2.2]: https://github.com/dipdup-io/dipdup/compare/4.2.1...4.2.2
[4.2.1]: https://github.com/dipdup-io/dipdup/compare/4.2.0...4.2.1
[4.2.0]: https://github.com/dipdup-io/dipdup/compare/4.1.2...4.2.0
[4.1.2]: https://github.com/dipdup-io/dipdup/compare/4.1.1...4.1.2
[4.1.1]: https://github.com/dipdup-io/dipdup/compare/4.1.0...4.1.1
[4.1.0]: https://github.com/dipdup-io/dipdup/compare/4.0.5...4.1.0
[4.0.5]: https://github.com/dipdup-io/dipdup/compare/4.0.4...4.0.5
[4.0.4]: https://github.com/dipdup-io/dipdup/compare/4.0.3...4.0.4
[4.0.3]: https://github.com/dipdup-io/dipdup/compare/4.0.2...4.0.3
[4.0.2]: https://github.com/dipdup-io/dipdup/compare/4.0.1...4.0.2
[4.0.1]: https://github.com/dipdup-io/dipdup/compare/4.0.0...4.0.1
[4.0.0]: https://github.com/dipdup-io/dipdup/compare/4.0.0-rc3...4.0.0
[4.0.0-rc3]: https://github.com/dipdup-io/dipdup/compare/4.0.0-rc2...4.0.0-rc3
[4.0.0-rc2]: https://github.com/dipdup-io/dipdup/compare/4.0.0-rc1...4.0.0-rc2
[4.0.0-rc1]: https://github.com/dipdup-io/dipdup/compare/3.1.3...4.0.0-rc1
[3.1.3]: https://github.com/dipdup-io/dipdup/compare/3.1.2...3.1.3
[3.1.2]: https://github.com/dipdup-io/dipdup/compare/3.1.1...3.1.2
[3.1.1]: https://github.com/dipdup-io/dipdup/compare/3.1.0...3.1.1
[3.1.0]: https://github.com/dipdup-io/dipdup/compare/3.0.4...3.1.0
[3.0.4]: https://github.com/dipdup-io/dipdup/compare/3.0.3...3.0.4
[3.0.3]: https://github.com/dipdup-io/dipdup/compare/3.0.2...3.0.3
[3.0.2]: https://github.com/dipdup-io/dipdup/compare/3.0.1...3.0.2
[3.0.1]: https://github.com/dipdup-io/dipdup/compare/3.0.0...3.0.1
[3.0.0]: https://github.com/dipdup-io/dipdup/releases/tag/3.0.0<|MERGE_RESOLUTION|>--- conflicted
+++ resolved
@@ -13,16 +13,13 @@
 ### Changed
 
 - tzkt: Signatures of `[get/iter]_similar_contracts` and `[get/iter]_originated_contracts` methods have changed.
-<<<<<<< HEAD
 - database: Use `TEXT` for enum fields.
 - database: Store datasource aliases in `dipdup_head` table.
 - config: `advanced.rollback_depth` value set based on indexes used in the project if not set explicitly.
-=======
 - config: Removed `# dipdup: ignore`
 - config: Removed deprecated `similar_to.address` filter
 - cli: --file allias changed from -f to -o, because everywhere else -f means --force
 - cli: `init --overwrite-types` flag renamed to `--force` and now affects ABIs
->>>>>>> 2c16161e
 
 ### Removed
 
