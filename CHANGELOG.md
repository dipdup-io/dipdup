# Changelog

## [unreleased]

### Fixed

<<<<<<< HEAD
* index: Fixes crash with `RuntimeError` after continuous realtime connection loss.
=======
* index: Allow mixing oneshot and regular indexes in a single config.
>>>>>>> c1b14cf8
* index: Fixed `OperationIndexConfig.types` field being partially ignored.
* tzkt: Fixed `origination` subscription missing when `merge_subscriptions` flag is set.

### Performance

* ci: Decrease the size of generic and `-pytezos` Docker images by 11% and 16%, respectively.

## 5.1.3 - 2022-05-26

### Fixed

* database: Fixed special characters in password not being URL encoded.

### Performance

* context: Do not reinitialize config when adding a single index.

## 5.1.2 - 2022-05-24

### Added

* tzkt: Added `originated_contract_tzips` field to `OperationData`.

### Fixed

* jobs: Fixed jobs with `daemon` schedule never start.
* jobs: Fixed failed jobs not throwing exceptions into the main loop.

### Other

* database: Tortoise ORM updated to `0.19.1`.

## 5.1.1 - 2022-05-13

### Fixed

* index: Ignore indexes with different message types on rollback.
* metadata: Add `ithacanet` to available networks.

## 5.1.0 - 2022-05-12

### Added

* ci: Push `X` and `X.Y` tags to the Docker Hub on release.
* cli: Added `config env` command to export env-file with default values.
* cli: Show warning when running an outdated version of DipDup.
* hooks: Added new hook `on_index_rollback` to perform per-index rollbacks.

### Fixed

* index: Fixed fetching `migration` operations.
* tzkt: Fixed possible data corruption when using the `buffer_size` option.
* tzkt: Fixed reconnection due to `websockets` message size limit.

### Deprecated

* hooks: The `on_rollback` default hook is superseded by `on_index_rollback` and will be removed later.

## 5.0.4 - 2022-05-05

### Fixed

* exceptions: Fixed incorrect formatting and broken links in help messages.
* index: Fixed crash when the only index in config is `head`.
* index: Fixed fetching originations during initial sync.

## 5.0.3 - 2022-05-04

### Fixed

* index: Fixed crash when no block with the same level arrived after a single-level rollback.
* index: Fixed setting initial index level when `IndexConfig.first_level` is set.
* tzkt: Fixed delayed emitting of buffered realtime messages.
* tzkt: Fixed inconsistent behavior of `first_level`/`last_level` arguments in different getter methods.

## 5.0.2 - 2022-04-21

### Fixed

* context: Fixed reporting incorrect reindexing reason.
* exceptions: Fixed crash with `FrozenInstanceError` when an exception is raised from a callback.
* jobs: Fixed graceful shutdown of daemon jobs.

### Improved

* codegen: Refined `on_rollback` hook template.
* exceptions: Updated help messages for known exceptions.
* tzkt: Do not request reindexing if missing subgroups have matched no handlers.

## 5.0.1 - 2022-04-12

### Fixed

* cli: Fixed `schema init` command crash with SQLite databases.
* index: Fixed spawning datasources in oneshot mode.
* tzkt: Fixed processing realtime messages.

## 5.0.0 - 2022-04-08

This release contains no changes except for the version number.

## 5.0.0-rc4 - 2022-04-04

### Added

* tzkt: Added ability to process realtime messages with lag.

## 4.2.7 - 2022-04-02

### Fixed

* config: Fixed `jobs` config section validation.
* hasura: Fixed metadata generation for v2.3.0 and above.
* tzkt: Fixed `get_originated_contracts` and `get_similar_contracts` methods response.

## 5.0.0-rc3 - 2022-03-28

### Added

* config: Added `custom` section to store arbitrary user data.

### Fixed

* config: Fixed default SQLite path (`:memory:`).
* tzkt: Fixed pagination in several getter methods.
* tzkt: Fixed data loss when `skip_history` option is enabled.

### Removed

* config: Removed dummy `advanced.oneshot` flag.
* cli: Removed `docker init` command.
* cli: Removed dummy `schema approve --hashes` flag.

## 5.0.0-rc2 - 2022-03-13

### Fixed

* tzkt: Fixed crash in methods that do not support cursor pagination.
* prometheus: Fixed invalid metric labels. 

## 5.0.0-rc1 - 2022-03-02

### Added

* metadata: Added `metadata_interface` feature flag to expose metadata in TzKT format.
* prometheus: Added ability to expose Prometheus metrics.
* tzkt: Added missing fields to the `HeadBlockData` model.
* tzkt: Added `iter_...` methods to iterate over item batches.

### Fixed

* tzkt: Fixed possible OOM while calling methods that support pagination.
* tzkt: Fixed possible data loss in `get_originations` and `get_quotes` methods.

### Changed

* tzkt: Added `offset` and `limit` arguments to all methods that support pagination.

### Removed

* bcd: Removed `bcd` datasource and config section.

### Performance

* dipdup: Use fast `orjson` library instead of built-in `json` where possible.

## 4.2.6 - 2022-02-25

### Fixed

* database: Fixed generating table names from uppercase model names.
* http: Fixed bug that leads to caching invalid responses on the disk.
* tzkt: Fixed processing realtime messages with data from multiple levels.

## 4.2.5 - 2022-02-21

### Fixed

* database: Do not add the `schema` argument to the PostgreSQL connection string when not needed.
* hasura: Wait for Hasura to be configured before starting indexing.

## 4.2.4 - 2022-02-14

### Added

* config: Added `http` datasource to making arbitrary http requests.

### Fixed

* context: Fixed crash when calling `fire_hook` method.
* context: Fixed `HookConfig.atomic` flag, which was ignored in `fire_hook` method.
* database: Create missing tables even if `Schema` model is present.
* database: Fixed excess increasing of `decimal` context precision.
* index: Fixed loading handler callbacks from nested packages ([@veqtor](https://github.com/veqtor)).

### Other

* ci: Added GitHub Action to build and publish Docker images for each PR opened.

## 4.2.3 - 2022-02-08

### Fixed

* ci: Removed `black 21.12b0` dependency since bug in `datamodel-codegen-generator` is fixed.
* cli: Fixed `config export` command crash when `advanced.reindex` dictionary is present.
* cli: Removed optionals from `config export` output so the result can be loaded again.
* config: Verify `advanced.scheduler` config for the correctness and unsupported features.
* context: Fixed ignored `wait` argument of `fire_hook` method.
* hasura: Fixed processing relation fields with missing `related_name`.
* jobs: Fixed default `apscheduler` config.
* tzkt: Fixed crash occurring when reorg message is the first one received by the datasource.

## 4.2.2 - 2022-02-01

### Fixed

* config: Fixed `ipfs` datasource config.

## 4.2.1 - 2022-01-31

### Fixed

* ci: Added `black 21.12b0` dependency to avoid possible conflict with `datamodel-codegen-generator`.

## 4.2.0 - 2022-01-31

### Added

* context: Added `wait` argument to `fire_hook` method to escape current transaction context.
* context: Added `ctx.get_<kind>_datasource` helpers to avoid type casting.
* hooks: Added ability to configure `apscheduler` with `AdvancedConfig.scheduler` field.
* http: Added `request` method to send arbitrary requests (affects all datasources).
* ipfs: Added `ipfs` datasource to download JSON and binary data from IPFS.

### Fixed

* http: Removed dangerous method `close_session`.
* context: Fixed help message of `IndexAlreadyExistsError` exception.

### Deprecated

* bcd: Added deprecation notice.

### Other

* dipdup: Removed unused internal methods.

## 4.1.2 - 2022-01-27

### Added

* cli: Added `schema wipe --force` argument to skip confirmation prompt.

### Fixed

* cli: Show warning about deprecated `--hashes` argument
* cli: Ignore `SIGINT` signal when shutdown is in progress.
* sentry: Ignore exceptions when shutdown is in progress.

## 4.1.1 - 2022-01-25

### Fixed

* cli: Fixed stacktraces missing on exception.
* cli: Fixed wrapping `OSError` with `ConfigurationError` during config loading.
* hasura: Fixed printing help messages on `HasuraError`.
* hasura: Preserve a list of sources in Hasura Cloud environments.
* hasura: Fixed `HasuraConfig.source` config option.

### Changed

* cli: Unknown exceptions are no longer wrapped with `DipDupError`.

### Performance

* hasura: Removed some useless requests.

## 4.1.0 - 2022-01-24

### Added

* cli: Added `schema init` command to initialize database schema.
* cli: Added `--force` flag to `hasura configure` command.
* codegen: Added support for subpackages inside callback directories.
* hasura: Added `dipdup_head_status` view and REST endpoint.
* index: Added an ability to skip historical data while synchronizing `big_map` indexes.
* metadata: Added `metadata` datasource.
* tzkt: Added `get_big_map` and `get_contract_big_maps` datasource methods.

## 4.0.5 - 2022-01-20

### Fixed

* index: Fixed deserializing manually modified typeclasses.

## 4.0.4 - 2022-01-17

### Added

* cli: Added `--keep-schemas` flag to `init` command to preserve JSONSchemas along with generated types.

### Fixed

* demos: Tezos Domains and Homebase DAO demos were updated from edo2net to mainnet contracts.
* hasura: Fixed missing relations for models with `ManyToManyField` fields.
* tzkt: Fixed parsing storage with nested structures.

### Performance

* dipdup: Minor overall performance improvements.

### Other

* ci: Cache virtual environment in GitHub Actions.
* ci: Detect CI environment and skip tests that fail in GitHub Actions.
* ci: Execute tests in parallel with `pytest-xdist` when possible.
* ci: More strict linting rules of `flake8`.

## 4.0.3 - 2022-01-09

### Fixed

* tzkt: Fixed parsing parameter with an optional value.

## 4.0.2 - 2022-01-06

### Added

* tzkt: Added optional `delegate_address` and `delegate_alias` fields to `OperationData`.

### Fixed

* tzkt: Fixed crash due to unprocessed pysignalr exception.
* tzkt: Fixed parsing `OperationData.amount` field.
* tzkt: Fixed parsing storage with top-level boolean fields.

## 4.0.1 - 2021-12-30

### Fixed

* codegen: Fixed generating storage typeclasses with `Union` fields.
* codegen: Fixed preprocessing contract JSONSchema.
* index: Fixed processing reindexing reason saved in the database.
* tzkt: Fixed processing operations with default entrypoint and empty parameter.
* tzkt: Fixed crash while recursively applying bigmap diffs to the storage.

### Performance

* tzkt: Increased speed of applying bigmap diffs to operation storage.

## 4.0.0 - 2021-12-24

This release contains no changes except for the version number.

## 4.0.0-rc4 - 2021-12-20

### Fixed

* cli: Fixed missing `schema approve --hashes` argument.
* codegen: Fixed contract address used instead of an alias when typename is not set.
* tzkt: Fixed processing operations with entrypoint `default`.
* tzkt: Fixed regression in processing migration originations.
* tzkt: Fixed filtering of big map diffs by the path.

### Removed

* cli: Removed deprecated `run --oneshot` argument and `clear-cache` command.

## 4.0.0-rc2 - 2021-12-11

### ⚠ Migration

* Run `dipdup init` command to generate `on_synchronized` hook stubs.

### Added

* hooks: Added `on_synchronized` hook, which fires each time all indexes reach realtime state.

### Fixed

* cli: Fixed config not being verified when invoking some commands.
* codegen: Fixed generating callback arguments for untyped operations.
* index: Fixed incorrect log messages, remove duplicate ones.
* index: Fixed crash while processing storage of some contracts.
* index: Fixed matching of untyped operations filtered by `source` field ([@pravin-d](https://github.com/pravin-d)).

### Performance

* index: Checks performed on each iteration of the main DipDup loop are slightly faster now.

## 4.0.0-rc1 - 2021-12-02

### ⚠ Migration

* Run `dipdup schema approve` command on every database you want to use with 4.0.0-rc1. Running `dipdup migrate` is not necessary since `spec_version` hasn't changed in this release.

### Added

* cli: Added `run --early-realtime` flag to establish a realtime connection before all indexes are synchronized.
* cli: Added `run --merge-subscriptions` flag to subscribe to all operations/big map diffs during realtime indexing.
* cli: Added `status` command to print the current status of indexes from the database.
* cli: Added `config export [--unsafe]` command to print config after resolving all links and variables.
* cli: Added `cache show` command to get information about file caches used by DipDup.
* config: Added `first_level` and `last_level` optional fields to `TemplateIndexConfig`. These limits are applied after ones from the template itself.
* config: Added `daemon` boolean field to `JobConfig` to run a single callback indefinitely. Conflicts with `crontab` and `interval` fields.
* config: Added `advanced` top-level section.

### Fixed

* cli: Fixed crashes and output inconsistency when piping DipDup commands.
* cli: Fixed `schema wipe --immune` flag being ignored.
* codegen: Fixed missing imports in handlers generated during init.
* coinbase: Fixed possible data inconsistency caused by caching enabled for method `get_candles`.
* http: Fixed increasing sleep time between failed request attempts.
* index: Fixed invocation of head index callback.
* index: Fixed `CallbackError` raised instead of `ReindexingRequiredError` in some cases.
* tzkt: Fixed resubscribing when realtime connectivity is lost for a long time.
* tzkt: Fixed sending useless subscription requests when adding indexes in runtime.
* tzkt: Fixed `get_originated_contracts` and `get_similar_contracts` methods whose output was limited to `HTTPConfig.batch_size` field.
* tzkt: Fixed lots of SignalR bugs by replacing `aiosignalrcore` library with `pysignalr`.

## Changed

* cli: `dipdup schema wipe` command now requires confirmation when invoked in the interactive shell.
* cli: `dipdup schema approve` command now also causes a recalculation of schema and index config hashes.
* index: DipDup will recalculate respective hashes if reindexing is triggered with `config_modified: ignore` or `schema_modified: ignore` in advanced config.

### Deprecated

* cli: `run --oneshot` option is deprecated and will be removed in the next major release. The oneshot mode applies automatically when `last_level` field is set in the index config.
* cli: `clear-cache` command is deprecated and will be removed in the next major release. Use `cache clear` command instead.

### Performance

* config: Configuration files are loaded 10x times faster.
* index: Number of operations processed by matcher reduced by 40%-95% depending on the number of addresses and entrypoints used.
* tzkt: Rate limit was increased. Try to set `connection_timeout` to a higher value if requests fail with `ConnectionTimeout` exception.
* tzkt: Improved performance of response deserialization. 

## 3.1.3 - 2021-11-15

### Fixed

* codegen: Fixed missing imports in operation handlers. 
* codegen: Fixed invalid imports and arguments in big_map handlers.

## 3.1.2 - 2021-11-02

### Fixed

* Fixed crash occurred during synchronization of big map indexes.

## 3.1.1 - 2021-10-18

### Fixed

* Fixed loss of realtime subscriptions occurred after TzKT API outage.
* Fixed updating schema hash in `schema approve` command.
* Fixed possible crash occurred while Hasura is not ready.

## 3.1.0 - 2021-10-12

### Added

* New index class `HeadIndex` (configuration: [`dipdup.config.HeadIndexConfig`](https://github.com/dipdup-net/dipdup-py/blob/master/src/dipdup/config.py#L778)). Use this index type to handle head (limited block header content) updates. This index type is realtime-only: historical data won't be indexed during the synchronization stage.
* Added three new commands: `schema approve`, `schema wipe`, and `schema export`. Run `dipdup schema --help` command for details.

### Changed

* Triggering reindexing won't lead to dropping the database automatically anymore. `ReindexingRequiredError` is raised instead. `--forbid-reindexing` option has become default.
* `--reindex` option is removed. Use `dipdup schema wipe` instead.
* Values of `dipdup_schema.reindex` field updated to simplify querying database. See [`dipdup.enums.ReindexingReason`](https://github.com/dipdup-net/dipdup-py/blob/master/src/dipdup/enums.py) class for possible values.

### Fixed

* Fixed `ReindexRequiredError` not being raised when running DipDup after reindexing was triggered.
* Fixed index config hash calculation. Hashes of existing indexes in a database will be updated during the first run.
* Fixed issue in `BigMapIndex` causing the partial loss of big map diffs.
* Fixed printing help for CLI commands.
* Fixed merging storage which contains specific nested structures.

### Improved

* Raise `DatabaseConfigurationError` exception when project models are not compatible with GraphQL.
* Another bunch of performance optimizations. Reduced DB pressure, speeded up parallel processing lots of indexes.
* Added initial set of performance benchmarks (run: `./scripts/run_benchmarks.sh`)

## 3.0.4 - 2021-10-04

### Improved

* A significant increase in indexing speed.

### Fixed

* Fixed unexpected reindexing caused by the bug in processing zero- and single-level rollbacks.
* Removed unnecessary file IO calls that could cause `PermissionError` exception in Docker environments.
* Fixed possible violation of block-level atomicity during realtime indexing.

### Changes

* Public methods of `TzktDatasource` now return immutable sequences.

## 3.0.3 - 2021-10-01

### Fixed

* Fixed processing of single-level rollbacks emitted before rolled back head.

## 3.0.2 - 2021-09-30

### Added

* Human-readable `CHANGELOG.md` 🕺
* Two new options added to `dipdup run` command:
  * `--forbid-reindexing` – raise `ReindexingRequiredError` instead of truncating database when reindexing is triggered for any reason. To continue indexing with existing database run `UPDATE dipdup_schema SET reindex = NULL;`
  * `--postpone-jobs` – job scheduler won't start until all indexes are synchronized. 

### Changed

* Migration to this version requires reindexing.
* `dipdup_index.head_id` foreign key removed. `dipdup_head` table still contains the latest blocks from Websocket received by each datasource.

### Fixed

* Removed unnecessary calls to TzKT API.
* Fixed removal of PostgreSQL extensions (`timescaledb`, `pgcrypto`) by function `truncate_database` triggered on reindex.
* Fixed creation of missing project package on `init`.
* Fixed invalid handler callbacks generated on `init`.
* Fixed detection of existing types in the project.
* Fixed race condition caused by event emitter concurrency.
* Capture unknown exceptions with Sentry before wrapping to `DipDupError`.
* Fixed job scheduler start delay.
* Fixed processing of reorg messages.

## 3.0.1 - 2021-09-24

### Added

* Added `get_quote` and `get_quotes` methods to `TzKTDatasource`.

### Fixed

* Defer spawning index datasources until initial sync is complete. It helps to mitigate some WebSocket-related crashes, but initial sync is a bit slower now.
* Fixed possible race conditions in `TzKTDatasource`.
* Start `jobs` scheduler after all indexes sync with a current head to speed up indexing.<|MERGE_RESOLUTION|>--- conflicted
+++ resolved
@@ -4,11 +4,8 @@
 
 ### Fixed
 
-<<<<<<< HEAD
-* index: Fixes crash with `RuntimeError` after continuous realtime connection loss.
-=======
 * index: Allow mixing oneshot and regular indexes in a single config.
->>>>>>> c1b14cf8
+* index: Fixed crash with `RuntimeError` after continuous realtime connection loss.
 * index: Fixed `OperationIndexConfig.types` field being partially ignored.
 * tzkt: Fixed `origination` subscription missing when `merge_subscriptions` flag is set.
 
