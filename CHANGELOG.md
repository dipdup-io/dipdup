--- conflicted
+++ resolved
@@ -4,12 +4,9 @@
 
 ### Fixed
 
-<<<<<<< HEAD
 * exceptions: Fixed incorrect formatting and broken links in help messages.
-=======
 * index: Fixed crash when the only index in config is `head`.
 * index: Fixed fetching originations during initial sync.
->>>>>>> f7b4ff14
 
 ## 5.0.3 - 2022-05-04
 
