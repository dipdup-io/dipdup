--- conflicted
+++ resolved
@@ -51,11 +51,8 @@
 - cli: Removed `status` command.
 - config: Removed `similar_to` filter of `operation` index pattern.
 - config: Removed `# dipdup: ignore` hint used to ignore typeclass during init.
-<<<<<<< HEAD
+- config: Removed `advanced.metadata_interface` flag (always enabled).
 - sentry: Removed `crash_reporting` flag and built-in DSN.
-=======
-- config: Removed `advanced.metadata_interface` flag (always enabled).
->>>>>>> 6cabdd1e
 
 ### Other
 
