# Changelog

## [unreleased]

<<<<<<< HEAD
### Fixed

* cli: Commands with `--help` argument no longer require a working DipDup config.

### Other

* docs: Migrate docs from GitBook to mdbook.
=======
### Performance

* cli: Lazy import dependencies to speed up startup.
>>>>>>> e86631a9

## 5.1.5 - 2022-06-05

### Fixed

* config: Fixed crash when rollback hook is about to be called.

## 5.1.4 - 2022-06-02

### Fixed

* config: Fixed `OperationIndexConfig.types` field being partially ignored.
* index: Allow mixing oneshot and regular indexes in a single config.
* index: Call rollback hook instead of triggering reindex when single-level rollback has failed.
* index: Fixed crash with `RuntimeError` after continuous realtime connection loss.
* tzkt: Fixed `origination` subscription missing when `merge_subscriptions` flag is set.

### Performance

* ci: Decrease the size of generic and `-pytezos` Docker images by 11% and 16%, respectively.

## 5.1.3 - 2022-05-26

### Fixed

* database: Fixed special characters in password not being URL encoded.

### Performance

* context: Do not reinitialize config when adding a single index.

## 5.1.2 - 2022-05-24

### Added

* tzkt: Added `originated_contract_tzips` field to `OperationData`.

### Fixed

* jobs: Fixed jobs with `daemon` schedule never start.
* jobs: Fixed failed jobs not throwing exceptions into the main loop.

### Other

* database: Tortoise ORM updated to `0.19.1`.

## 5.1.1 - 2022-05-13

### Fixed

* index: Ignore indexes with different message types on rollback.
* metadata: Add `ithacanet` to available networks.

## 5.1.0 - 2022-05-12

### Added

* ci: Push `X` and `X.Y` tags to the Docker Hub on release.
* cli: Added `config env` command to export env-file with default values.
* cli: Show warning when running an outdated version of DipDup.
* hooks: Added a new hook `on_index_rollback` to perform per-index rollbacks.

### Fixed

* index: Fixed fetching `migration` operations.
* tzkt: Fixed possible data corruption when using the `buffer_size` option.
* tzkt: Fixed reconnection due to `websockets` message size limit.

### Deprecated

* hooks: The `on_rollback` default hook is superseded by `on_index_rollback` and will be removed later.

## 5.0.4 - 2022-05-05

### Fixed

* exceptions: Fixed incorrect formatting and broken links in help messages.
* index: Fixed crash when the only index in config is `head`.
* index: Fixed fetching originations during the initial sync.

## 5.0.3 - 2022-05-04

### Fixed

* index: Fixed crash when no block with the same level arrived after a single-level rollback.
* index: Fixed setting initial index level when `IndexConfig.first_level` is set.
* tzkt: Fixed delayed emitting of buffered realtime messages.
* tzkt: Fixed inconsistent behavior of `first_level`/`last_level` arguments in different getter methods.

## 5.0.2 - 2022-04-21

### Fixed

* context: Fixed reporting incorrect reindexing reason.
* exceptions: Fixed crash with `FrozenInstanceError` when an exception is raised from a callback.
* jobs: Fixed graceful shutdown of daemon jobs.

### Improved

* codegen: Refined `on_rollback` hook template.
* exceptions: Updated help messages for known exceptions.
* tzkt: Do not request reindexing if missing subgroups have matched no handlers.

## 5.0.1 - 2022-04-12

### Fixed

* cli: Fixed `schema init` command crash with SQLite databases.
* index: Fixed spawning datasources in oneshot mode.
* tzkt: Fixed processing realtime messages.

## 5.0.0 - 2022-04-08

This release contains no changes except for the version number.

## 5.0.0-rc4 - 2022-04-04

### Added

* tzkt: Added ability to process realtime messages with lag.

## 4.2.7 - 2022-04-02

### Fixed

* config: Fixed `jobs` config section validation.
* hasura: Fixed metadata generation for v2.3.0 and above.
* tzkt: Fixed `get_originated_contracts` and `get_similar_contracts` methods response.

## 5.0.0-rc3 - 2022-03-28

### Added

* config: Added `custom` section to store arbitrary user data.

### Fixed

* config: Fixed default SQLite path (`:memory:`).
* tzkt: Fixed pagination in several getter methods.
* tzkt: Fixed data loss when `skip_history` option is enabled.

### Removed

* config: Removed dummy `advanced.oneshot` flag.
* cli: Removed `docker init` command.
* cli: Removed dummy `schema approve --hashes` flag.

## 5.0.0-rc2 - 2022-03-13

### Fixed

* tzkt: Fixed crash in methods that do not support cursor pagination.
* prometheus: Fixed invalid metric labels. 

## 5.0.0-rc1 - 2022-03-02

### Added

* metadata: Added `metadata_interface` feature flag to expose metadata in TzKT format.
* prometheus: Added ability to expose Prometheus metrics.
* tzkt: Added missing fields to the `HeadBlockData` model.
* tzkt: Added `iter_...` methods to iterate over item batches.

### Fixed

* tzkt: Fixed possible OOM while calling methods that support pagination.
* tzkt: Fixed possible data loss in `get_originations` and `get_quotes` methods.

### Changed

* tzkt: Added `offset` and `limit` arguments to all methods that support pagination.

### Removed

* bcd: Removed `bcd` datasource and config section.

### Performance

* dipdup: Use fast `orjson` library instead of built-in `json` where possible.

## 4.2.6 - 2022-02-25

### Fixed

* database: Fixed generating table names from uppercase model names.
* http: Fixed bug that leads to caching invalid responses on the disk.
* tzkt: Fixed processing realtime messages with data from multiple levels.

## 4.2.5 - 2022-02-21

### Fixed

* database: Do not add the `schema` argument to the PostgreSQL connection string when not needed.
* hasura: Wait for Hasura to be configured before starting indexing.

## 4.2.4 - 2022-02-14

### Added

* config: Added `http` datasource to making arbitrary http requests.

### Fixed

* context: Fixed crash when calling `fire_hook` method.
* context: Fixed `HookConfig.atomic` flag, which was ignored in `fire_hook` method.
* database: Create missing tables even if `Schema` model is present.
* database: Fixed excess increasing of `decimal` context precision.
* index: Fixed loading handler callbacks from nested packages ([@veqtor](https://github.com/veqtor)).

### Other

* ci: Added GitHub Action to build and publish Docker images for each PR opened.

## 4.2.3 - 2022-02-08

### Fixed

* ci: Removed `black 21.12b0` dependency since bug in `datamodel-codegen-generator` is fixed.
* cli: Fixed `config export` command crash when `advanced.reindex` dictionary is present.
* cli: Removed optionals from `config export` output so the result can be loaded again.
* config: Verify `advanced.scheduler` config for the correctness and unsupported features.
* context: Fixed ignored `wait` argument of `fire_hook` method.
* hasura: Fixed processing relation fields with missing `related_name`.
* jobs: Fixed default `apscheduler` config.
* tzkt: Fixed crash occurring when reorg message is the first one received by the datasource.

## 4.2.2 - 2022-02-01

### Fixed

* config: Fixed `ipfs` datasource config.

## 4.2.1 - 2022-01-31

### Fixed

* ci: Added `black 21.12b0` dependency to avoid possible conflict with `datamodel-codegen-generator`.

## 4.2.0 - 2022-01-31

### Added

* context: Added `wait` argument to `fire_hook` method to escape current transaction context.
* context: Added `ctx.get_<kind>_datasource` helpers to avoid type casting.
* hooks: Added ability to configure `apscheduler` with `AdvancedConfig.scheduler` field.
* http: Added `request` method to send arbitrary requests (affects all datasources).
* ipfs: Added `ipfs` datasource to download JSON and binary data from IPFS.

### Fixed

* http: Removed dangerous method `close_session`.
* context: Fixed help message of `IndexAlreadyExistsError` exception.

### Deprecated

* bcd: Added deprecation notice.

### Other

* dipdup: Removed unused internal methods.

## 4.1.2 - 2022-01-27

### Added

* cli: Added `schema wipe --force` argument to skip confirmation prompt.

### Fixed

* cli: Show warning about deprecated `--hashes` argument
* cli: Ignore `SIGINT` signal when shutdown is in progress.
* sentry: Ignore exceptions when shutdown is in progress.

## 4.1.1 - 2022-01-25

### Fixed

* cli: Fixed stacktraces missing on exception.
* cli: Fixed wrapping `OSError` with `ConfigurationError` during config loading.
* hasura: Fixed printing help messages on `HasuraError`.
* hasura: Preserve a list of sources in Hasura Cloud environments.
* hasura: Fixed `HasuraConfig.source` config option.

### Changed

* cli: Unknown exceptions are no longer wrapped with `DipDupError`.

### Performance

* hasura: Removed some useless requests.

## 4.1.0 - 2022-01-24

### Added

* cli: Added `schema init` command to initialize database schema.
* cli: Added `--force` flag to `hasura configure` command.
* codegen: Added support for subpackages inside callback directories.
* hasura: Added `dipdup_head_status` view and REST endpoint.
* index: Added an ability to skip historical data while synchronizing `big_map` indexes.
* metadata: Added `metadata` datasource.
* tzkt: Added `get_big_map` and `get_contract_big_maps` datasource methods.

## 4.0.5 - 2022-01-20

### Fixed

* index: Fixed deserializing manually modified typeclasses.

## 4.0.4 - 2022-01-17

### Added

* cli: Added `--keep-schemas` flag to `init` command to preserve JSONSchemas along with generated types.

### Fixed

* demos: Tezos Domains and Homebase DAO demos were updated from edo2net to mainnet contracts.
* hasura: Fixed missing relations for models with `ManyToManyField` fields.
* tzkt: Fixed parsing storage with nested structures.

### Performance

* dipdup: Minor overall performance improvements.

### Other

* ci: Cache virtual environment in GitHub Actions.
* ci: Detect CI environment and skip tests that fail in GitHub Actions.
* ci: Execute tests in parallel with `pytest-xdist` when possible.
* ci: More strict linting rules of `flake8`.

## 4.0.3 - 2022-01-09

### Fixed

* tzkt: Fixed parsing parameter with an optional value.

## 4.0.2 - 2022-01-06

### Added

* tzkt: Added optional `delegate_address` and `delegate_alias` fields to `OperationData`.

### Fixed

* tzkt: Fixed crash due to unprocessed pysignalr exception.
* tzkt: Fixed parsing `OperationData.amount` field.
* tzkt: Fixed parsing storage with top-level boolean fields.

## 4.0.1 - 2021-12-30

### Fixed

* codegen: Fixed generating storage typeclasses with `Union` fields.
* codegen: Fixed preprocessing contract JSONSchema.
* index: Fixed processing reindexing reason saved in the database.
* tzkt: Fixed processing operations with default entrypoint and empty parameter.
* tzkt: Fixed crash while recursively applying bigmap diffs to the storage.

### Performance

* tzkt: Increased speed of applying bigmap diffs to operation storage.

## 4.0.0 - 2021-12-24

This release contains no changes except for the version number.

## 4.0.0-rc4 - 2021-12-20

### Fixed

* cli: Fixed missing `schema approve --hashes` argument.
* codegen: Fixed contract address used instead of an alias when typename is not set.
* tzkt: Fixed processing operations with entrypoint `default`.
* tzkt: Fixed regression in processing migration originations.
* tzkt: Fixed filtering of big map diffs by the path.

### Removed

* cli: Removed deprecated `run --oneshot` argument and `clear-cache` command.

## 4.0.0-rc2 - 2021-12-11

### ⚠ Migration

* Run `dipdup init` command to generate `on_synchronized` hook stubs.

### Added

* hooks: Added `on_synchronized` hook, which fires each time all indexes reach realtime state.

### Fixed

* cli: Fixed config not being verified when invoking some commands.
* codegen: Fixed generating callback arguments for untyped operations.
* index: Fixed incorrect log messages, remove duplicate ones.
* index: Fixed crash while processing storage of some contracts.
* index: Fixed matching of untyped operations filtered by `source` field ([@pravin-d](https://github.com/pravin-d)).

### Performance

* index: Checks performed on each iteration of the main DipDup loop are slightly faster now.

## 4.0.0-rc1 - 2021-12-02

### ⚠ Migration

* Run `dipdup schema approve` command on every database you want to use with 4.0.0-rc1. Running `dipdup migrate` is not necessary since `spec_version` hasn't changed in this release.

### Added

* cli: Added `run --early-realtime` flag to establish a realtime connection before all indexes are synchronized.
* cli: Added `run --merge-subscriptions` flag to subscribe to all operations/big map diffs during realtime indexing.
* cli: Added `status` command to print the current status of indexes from the database.
* cli: Added `config export [--unsafe]` command to print config after resolving all links and variables.
* cli: Added `cache show` command to get information about file caches used by DipDup.
* config: Added `first_level` and `last_level` optional fields to `TemplateIndexConfig`. These limits are applied after ones from the template itself.
* config: Added `daemon` boolean field to `JobConfig` to run a single callback indefinitely. Conflicts with `crontab` and `interval` fields.
* config: Added `advanced` top-level section.

### Fixed

* cli: Fixed crashes and output inconsistency when piping DipDup commands.
* cli: Fixed `schema wipe --immune` flag being ignored.
* codegen: Fixed missing imports in handlers generated during init.
* coinbase: Fixed possible data inconsistency caused by caching enabled for method `get_candles`.
* http: Fixed increasing sleep time between failed request attempts.
* index: Fixed invocation of head index callback.
* index: Fixed `CallbackError` raised instead of `ReindexingRequiredError` in some cases.
* tzkt: Fixed resubscribing when realtime connectivity is lost for a long time.
* tzkt: Fixed sending useless subscription requests when adding indexes in runtime.
* tzkt: Fixed `get_originated_contracts` and `get_similar_contracts` methods whose output was limited to `HTTPConfig.batch_size` field.
* tzkt: Fixed lots of SignalR bugs by replacing `aiosignalrcore` library with `pysignalr`.

## Changed

* cli: `dipdup schema wipe` command now requires confirmation when invoked in the interactive shell.
* cli: `dipdup schema approve` command now also causes a recalculation of schema and index config hashes.
* index: DipDup will recalculate respective hashes if reindexing is triggered with `config_modified: ignore` or `schema_modified: ignore` in advanced config.

### Deprecated

* cli: `run --oneshot` option is deprecated and will be removed in the next major release. The oneshot mode applies automatically when `last_level` field is set in the index config.
* cli: `clear-cache` command is deprecated and will be removed in the next major release. Use `cache clear` command instead.

### Performance

* config: Configuration files are loaded 10x times faster.
* index: Number of operations processed by matcher reduced by 40%-95% depending on the number of addresses and entrypoints used.
* tzkt: Rate limit was increased. Try to set `connection_timeout` to a higher value if requests fail with `ConnectionTimeout` exception.
* tzkt: Improved performance of response deserialization. 

## 3.1.3 - 2021-11-15

### Fixed

* codegen: Fixed missing imports in operation handlers. 
* codegen: Fixed invalid imports and arguments in big_map handlers.

## 3.1.2 - 2021-11-02

### Fixed

* Fixed crash occurred during synchronization of big map indexes.

## 3.1.1 - 2021-10-18

### Fixed

* Fixed loss of realtime subscriptions occurred after TzKT API outage.
* Fixed updating schema hash in `schema approve` command.
* Fixed possible crash occurred while Hasura is not ready.

## 3.1.0 - 2021-10-12

### Added

* New index class `HeadIndex` (configuration: [`dipdup.config.HeadIndexConfig`](https://github.com/dipdup-net/dipdup-py/blob/master/src/dipdup/config.py#L778)). Use this index type to handle head (limited block header content) updates. This index type is realtime-only: historical data won't be indexed during the synchronization stage.
* Added three new commands: `schema approve`, `schema wipe`, and `schema export`. Run `dipdup schema --help` command for details.

### Changed

* Triggering reindexing won't lead to dropping the database automatically anymore. `ReindexingRequiredError` is raised instead. `--forbid-reindexing` option has become default.
* `--reindex` option is removed. Use `dipdup schema wipe` instead.
* Values of `dipdup_schema.reindex` field updated to simplify querying database. See [`dipdup.enums.ReindexingReason`](https://github.com/dipdup-net/dipdup-py/blob/master/src/dipdup/enums.py) class for possible values.

### Fixed

* Fixed `ReindexRequiredError` not being raised when running DipDup after reindexing was triggered.
* Fixed index config hash calculation. Hashes of existing indexes in a database will be updated during the first run.
* Fixed issue in `BigMapIndex` causing the partial loss of big map diffs.
* Fixed printing help for CLI commands.
* Fixed merging storage which contains specific nested structures.

### Improved

* Raise `DatabaseConfigurationError` exception when project models are not compatible with GraphQL.
* Another bunch of performance optimizations. Reduced DB pressure, speeded up parallel processing lots of indexes.
* Added initial set of performance benchmarks (run: `./scripts/run_benchmarks.sh`)

## 3.0.4 - 2021-10-04

### Improved

* A significant increase in indexing speed.

### Fixed

* Fixed unexpected reindexing caused by the bug in processing zero- and single-level rollbacks.
* Removed unnecessary file IO calls that could cause `PermissionError` exception in Docker environments.
* Fixed possible violation of block-level atomicity during realtime indexing.

### Changes

* Public methods of `TzktDatasource` now return immutable sequences.

## 3.0.3 - 2021-10-01

### Fixed

* Fixed processing of single-level rollbacks emitted before rolled back head.

## 3.0.2 - 2021-09-30

### Added

* Human-readable `CHANGELOG.md` 🕺
* Two new options added to `dipdup run` command:
  * `--forbid-reindexing` – raise `ReindexingRequiredError` instead of truncating database when reindexing is triggered for any reason. To continue indexing with existing database run `UPDATE dipdup_schema SET reindex = NULL;`
  * `--postpone-jobs` – job scheduler won't start until all indexes are synchronized. 

### Changed

* Migration to this version requires reindexing.
* `dipdup_index.head_id` foreign key removed. `dipdup_head` table still contains the latest blocks from Websocket received by each datasource.

### Fixed

* Removed unnecessary calls to TzKT API.
* Fixed removal of PostgreSQL extensions (`timescaledb`, `pgcrypto`) by function `truncate_database` triggered on reindex.
* Fixed creation of missing project package on `init`.
* Fixed invalid handler callbacks generated on `init`.
* Fixed detection of existing types in the project.
* Fixed race condition caused by event emitter concurrency.
* Capture unknown exceptions with Sentry before wrapping to `DipDupError`.
* Fixed job scheduler start delay.
* Fixed processing of reorg messages.

## 3.0.1 - 2021-09-24

### Added

* Added `get_quote` and `get_quotes` methods to `TzKTDatasource`.

### Fixed

* Defer spawning index datasources until initial sync is complete. It helps to mitigate some WebSocket-related crashes, but initial sync is a bit slower now.
* Fixed possible race conditions in `TzKTDatasource`.
* Start `jobs` scheduler after all indexes sync with a current head to speed up indexing.<|MERGE_RESOLUTION|>--- conflicted
+++ resolved
@@ -2,19 +2,17 @@
 
 ## [unreleased]
 
-<<<<<<< HEAD
 ### Fixed
 
 * cli: Commands with `--help` argument no longer require a working DipDup config.
 
+### Performance
+
+* cli: Lazy import dependencies to speed up startup.
+
 ### Other
 
 * docs: Migrate docs from GitBook to mdbook.
-=======
-### Performance
-
-* cli: Lazy import dependencies to speed up startup.
->>>>>>> e86631a9
 
 ## 5.1.5 - 2022-06-05
 
