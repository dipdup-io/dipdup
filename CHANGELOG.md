--- conflicted
+++ resolved
@@ -1,6 +1,5 @@
 # Changelog
 
-<<<<<<< HEAD
 ## [unreleased]
 
 ### Added
@@ -10,7 +9,7 @@
 ### Fixed
 
 * hasura: Do not apply table customizations to tables from other sources.
-=======
+
 ## 5.1.2 - 2022-05-24
 
 ### Added
@@ -25,7 +24,6 @@
 ### Other
 
 * database: Tortoise ORM updated to `0.19.1`.
->>>>>>> 2e28340f
 
 ## 5.1.1 - 2022-05-13
 
