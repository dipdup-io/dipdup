# Changelog

## [unreleased]

### Fixed

<<<<<<< HEAD
* index: Fixed crash with `RuntimeError` after continuous realtime connection loss.
=======
* cli: Commands with `--help` option no longer require a working DipDup config.
>>>>>>> 1fc167be

### Performance

* cli: Lazy import dependencies to speed up startup.

### Other

* docs: Migrate docs from GitBook to mdbook.

## 5.1.5 - 2022-06-05

### Fixed

* config: Fixed crash when rollback hook is about to be called.

## 5.1.4 - 2022-06-02

### Fixed

* config: Fixed `OperationIndexConfig.types` field being partially ignored.
* index: Allow mixing oneshot and regular indexes in a single config.
* index: Call rollback hook instead of triggering reindex when single-level rollback has failed.
* index: Fixed crash with `RuntimeError` after continuous realtime connection loss.
* tzkt: Fixed `origination` subscription missing when `merge_subscriptions` flag is set.

### Performance

* ci: Decrease the size of generic and `-pytezos` Docker images by 11% and 16%, respectively.

## 5.1.3 - 2022-05-26

### Fixed

* database: Fixed special characters in password not being URL encoded.

### Performance

* context: Do not reinitialize config when adding a single index.

## 5.1.2 - 2022-05-24

### Added

* tzkt: Added `originated_contract_tzips` field to `OperationData`.

### Fixed

* jobs: Fixed jobs with `daemon` schedule never start.
* jobs: Fixed failed jobs not throwing exceptions into the main loop.

### Other

* database: Tortoise ORM updated to `0.19.1`.

## 5.1.1 - 2022-05-13

### Fixed

* index: Ignore indexes with different message types on rollback.
* metadata: Add `ithacanet` to available networks.

## 5.1.0 - 2022-05-12

### Added

* ci: Push `X` and `X.Y` tags to the Docker Hub on release.
* cli: Added `config env` command to export env-file with default values.
* cli: Show warning when running an outdated version of DipDup.
* hooks: Added a new hook `on_index_rollback` to perform per-index rollbacks.

### Fixed

* index: Fixed fetching `migration` operations.
* tzkt: Fixed possible data corruption when using the `buffer_size` option.
* tzkt: Fixed reconnection due to `websockets` message size limit.

### Deprecated

* hooks: The `on_rollback` default hook is superseded by `on_index_rollback` and will be removed later.

## 5.0.4 - 2022-05-05

### Fixed

* exceptions: Fixed incorrect formatting and broken links in help messages.
* index: Fixed crash when the only index in config is `head`.
* index: Fixed fetching originations during the initial sync.

## 5.0.3 - 2022-05-04

### Fixed

* index: Fixed crash when no block with the same level arrived after a single-level rollback.
* index: Fixed setting initial index level when `IndexConfig.first_level` is set.
* tzkt: Fixed delayed emitting of buffered realtime messages.
* tzkt: Fixed inconsistent behavior of `first_level`/`last_level` arguments in different getter methods.

## 5.0.2 - 2022-04-21

### Fixed

* context: Fixed reporting incorrect reindexing reason.
* exceptions: Fixed crash with `FrozenInstanceError` when an exception is raised from a callback.
* jobs: Fixed graceful shutdown of daemon jobs.

### Improved

* codegen: Refined `on_rollback` hook template.
* exceptions: Updated help messages for known exceptions.
* tzkt: Do not request reindexing if missing subgroups have matched no handlers.

## 5.0.1 - 2022-04-12

### Fixed

* cli: Fixed `schema init` command crash with SQLite databases.
* index: Fixed spawning datasources in oneshot mode.
* tzkt: Fixed processing realtime messages.

## 5.0.0 - 2022-04-08

This release contains no changes except for the version number.

## 5.0.0-rc4 - 2022-04-04

### Added

* tzkt: Added ability to process realtime messages with lag.

## 4.2.7 - 2022-04-02

### Fixed

* config: Fixed `jobs` config section validation.
* hasura: Fixed metadata generation for v2.3.0 and above.
* tzkt: Fixed `get_originated_contracts` and `get_similar_contracts` methods response.

## 5.0.0-rc3 - 2022-03-28

### Added

* config: Added `custom` section to store arbitrary user data.

### Fixed

* config: Fixed default SQLite path (`:memory:`).
* tzkt: Fixed pagination in several getter methods.
* tzkt: Fixed data loss when `skip_history` option is enabled.

### Removed

* config: Removed dummy `advanced.oneshot` flag.
* cli: Removed `docker init` command.
* cli: Removed dummy `schema approve --hashes` flag.

## 5.0.0-rc2 - 2022-03-13

### Fixed

* tzkt: Fixed crash in methods that do not support cursor pagination.
* prometheus: Fixed invalid metric labels. 

## 5.0.0-rc1 - 2022-03-02

### Added

* metadata: Added `metadata_interface` feature flag to expose metadata in TzKT format.
* prometheus: Added ability to expose Prometheus metrics.
* tzkt: Added missing fields to the `HeadBlockData` model.
* tzkt: Added `iter_...` methods to iterate over item batches.

### Fixed

* tzkt: Fixed possible OOM while calling methods that support pagination.
* tzkt: Fixed possible data loss in `get_originations` and `get_quotes` methods.

### Changed

* tzkt: Added `offset` and `limit` arguments to all methods that support pagination.

### Removed

* bcd: Removed `bcd` datasource and config section.

### Performance

* dipdup: Use fast `orjson` library instead of built-in `json` where possible.

## 4.2.6 - 2022-02-25

### Fixed

* database: Fixed generating table names from uppercase model names.
* http: Fixed bug that leads to caching invalid responses on the disk.
* tzkt: Fixed processing realtime messages with data from multiple levels.

## 4.2.5 - 2022-02-21

### Fixed

* database: Do not add the `schema` argument to the PostgreSQL connection string when not needed.
* hasura: Wait for Hasura to be configured before starting indexing.

## 4.2.4 - 2022-02-14

### Added

* config: Added `http` datasource to making arbitrary http requests.

### Fixed

* context: Fixed crash when calling `fire_hook` method.
* context: Fixed `HookConfig.atomic` flag, which was ignored in `fire_hook` method.
* database: Create missing tables even if `Schema` model is present.
* database: Fixed excess increasing of `decimal` context precision.
* index: Fixed loading handler callbacks from nested packages ([@veqtor](https://github.com/veqtor)).

### Other

* ci: Added GitHub Action to build and publish Docker images for each PR opened.

## 4.2.3 - 2022-02-08

### Fixed

* ci: Removed `black 21.12b0` dependency since bug in `datamodel-codegen-generator` is fixed.
* cli: Fixed `config export` command crash when `advanced.reindex` dictionary is present.
* cli: Removed optionals from `config export` output so the result can be loaded again.
* config: Verify `advanced.scheduler` config for the correctness and unsupported features.
* context: Fixed ignored `wait` argument of `fire_hook` method.
* hasura: Fixed processing relation fields with missing `related_name`.
* jobs: Fixed default `apscheduler` config.
* tzkt: Fixed crash occurring when reorg message is the first one received by the datasource.

## 4.2.2 - 2022-02-01

### Fixed

* config: Fixed `ipfs` datasource config.

## 4.2.1 - 2022-01-31

### Fixed

* ci: Added `black 21.12b0` dependency to avoid possible conflict with `datamodel-codegen-generator`.

## 4.2.0 - 2022-01-31

### Added

* context: Added `wait` argument to `fire_hook` method to escape current transaction context.
* context: Added `ctx.get_<kind>_datasource` helpers to avoid type casting.
* hooks: Added ability to configure `apscheduler` with `AdvancedConfig.scheduler` field.
* http: Added `request` method to send arbitrary requests (affects all datasources).
* ipfs: Added `ipfs` datasource to download JSON and binary data from IPFS.

### Fixed

* http: Removed dangerous method `close_session`.
* context: Fixed help message of `IndexAlreadyExistsError` exception.

### Deprecated

* bcd: Added deprecation notice.

### Other

* dipdup: Removed unused internal methods.

## 4.1.2 - 2022-01-27

### Added

* cli: Added `schema wipe --force` argument to skip confirmation prompt.

### Fixed

* cli: Show warning about deprecated `--hashes` argument
* cli: Ignore `SIGINT` signal when shutdown is in progress.
* sentry: Ignore exceptions when shutdown is in progress.

## 4.1.1 - 2022-01-25

### Fixed

* cli: Fixed stacktraces missing on exception.
* cli: Fixed wrapping `OSError` with `ConfigurationError` during config loading.
* hasura: Fixed printing help messages on `HasuraError`.
* hasura: Preserve a list of sources in Hasura Cloud environments.
* hasura: Fixed `HasuraConfig.source` config option.

### Changed

* cli: Unknown exceptions are no longer wrapped with `DipDupError`.

### Performance

* hasura: Removed some useless requests.

## 4.1.0 - 2022-01-24

### Added

* cli: Added `schema init` command to initialize database schema.
* cli: Added `--force` flag to `hasura configure` command.
* codegen: Added support for subpackages inside callback directories.
* hasura: Added `dipdup_head_status` view and REST endpoint.
* index: Added an ability to skip historical data while synchronizing `big_map` indexes.
* metadata: Added `metadata` datasource.
* tzkt: Added `get_big_map` and `get_contract_big_maps` datasource methods.

## 4.0.5 - 2022-01-20

### Fixed

* index: Fixed deserializing manually modified typeclasses.

## 4.0.4 - 2022-01-17

### Added

* cli: Added `--keep-schemas` flag to `init` command to preserve JSONSchemas along with generated types.

### Fixed

* demos: Tezos Domains and Homebase DAO demos were updated from edo2net to mainnet contracts.
* hasura: Fixed missing relations for models with `ManyToManyField` fields.
* tzkt: Fixed parsing storage with nested structures.

### Performance

* dipdup: Minor overall performance improvements.

### Other

* ci: Cache virtual environment in GitHub Actions.
* ci: Detect CI environment and skip tests that fail in GitHub Actions.
* ci: Execute tests in parallel with `pytest-xdist` when possible.
* ci: More strict linting rules of `flake8`.

## 4.0.3 - 2022-01-09

### Fixed

* tzkt: Fixed parsing parameter with an optional value.

## 4.0.2 - 2022-01-06

### Added

* tzkt: Added optional `delegate_address` and `delegate_alias` fields to `OperationData`.

### Fixed

* tzkt: Fixed crash due to unprocessed pysignalr exception.
* tzkt: Fixed parsing `OperationData.amount` field.
* tzkt: Fixed parsing storage with top-level boolean fields.

## 4.0.1 - 2021-12-30

### Fixed

* codegen: Fixed generating storage typeclasses with `Union` fields.
* codegen: Fixed preprocessing contract JSONSchema.
* index: Fixed processing reindexing reason saved in the database.
* tzkt: Fixed processing operations with default entrypoint and empty parameter.
* tzkt: Fixed crash while recursively applying bigmap diffs to the storage.

### Performance

* tzkt: Increased speed of applying bigmap diffs to operation storage.

## 4.0.0 - 2021-12-24

This release contains no changes except for the version number.

## 4.0.0-rc4 - 2021-12-20

### Fixed

* cli: Fixed missing `schema approve --hashes` argument.
* codegen: Fixed contract address used instead of an alias when typename is not set.
* tzkt: Fixed processing operations with entrypoint `default`.
* tzkt: Fixed regression in processing migration originations.
* tzkt: Fixed filtering of big map diffs by the path.

### Removed

* cli: Removed deprecated `run --oneshot` argument and `clear-cache` command.

## 4.0.0-rc2 - 2021-12-11

### ⚠ Migration

* Run `dipdup init` command to generate `on_synchronized` hook stubs.

### Added

* hooks: Added `on_synchronized` hook, which fires each time all indexes reach realtime state.

### Fixed

* cli: Fixed config not being verified when invoking some commands.
* codegen: Fixed generating callback arguments for untyped operations.
* index: Fixed incorrect log messages, remove duplicate ones.
* index: Fixed crash while processing storage of some contracts.
* index: Fixed matching of untyped operations filtered by `source` field ([@pravin-d](https://github.com/pravin-d)).

### Performance

* index: Checks performed on each iteration of the main DipDup loop are slightly faster now.

## 4.0.0-rc1 - 2021-12-02

### ⚠ Migration

* Run `dipdup schema approve` command on every database you want to use with 4.0.0-rc1. Running `dipdup migrate` is not necessary since `spec_version` hasn't changed in this release.

### Added

* cli: Added `run --early-realtime` flag to establish a realtime connection before all indexes are synchronized.
* cli: Added `run --merge-subscriptions` flag to subscribe to all operations/big map diffs during realtime indexing.
* cli: Added `status` command to print the current status of indexes from the database.
* cli: Added `config export [--unsafe]` command to print config after resolving all links and variables.
* cli: Added `cache show` command to get information about file caches used by DipDup.
* config: Added `first_level` and `last_level` optional fields to `TemplateIndexConfig`. These limits are applied after ones from the template itself.
* config: Added `daemon` boolean field to `JobConfig` to run a single callback indefinitely. Conflicts with `crontab` and `interval` fields.
* config: Added `advanced` top-level section.

### Fixed

* cli: Fixed crashes and output inconsistency when piping DipDup commands.
* cli: Fixed `schema wipe --immune` flag being ignored.
* codegen: Fixed missing imports in handlers generated during init.
* coinbase: Fixed possible data inconsistency caused by caching enabled for method `get_candles`.
* http: Fixed increasing sleep time between failed request attempts.
* index: Fixed invocation of head index callback.
* index: Fixed `CallbackError` raised instead of `ReindexingRequiredError` in some cases.
* tzkt: Fixed resubscribing when realtime connectivity is lost for a long time.
* tzkt: Fixed sending useless subscription requests when adding indexes in runtime.
* tzkt: Fixed `get_originated_contracts` and `get_similar_contracts` methods whose output was limited to `HTTPConfig.batch_size` field.
* tzkt: Fixed lots of SignalR bugs by replacing `aiosignalrcore` library with `pysignalr`.

## Changed

* cli: `dipdup schema wipe` command now requires confirmation when invoked in the interactive shell.
* cli: `dipdup schema approve` command now also causes a recalculation of schema and index config hashes.
* index: DipDup will recalculate respective hashes if reindexing is triggered with `config_modified: ignore` or `schema_modified: ignore` in advanced config.

### Deprecated

* cli: `run --oneshot` option is deprecated and will be removed in the next major release. The oneshot mode applies automatically when `last_level` field is set in the index config.
* cli: `clear-cache` command is deprecated and will be removed in the next major release. Use `cache clear` command instead.

### Performance

* config: Configuration files are loaded 10x times faster.
* index: Number of operations processed by matcher reduced by 40%-95% depending on the number of addresses and entrypoints used.
* tzkt: Rate limit was increased. Try to set `connection_timeout` to a higher value if requests fail with `ConnectionTimeout` exception.
* tzkt: Improved performance of response deserialization. 

## 3.1.3 - 2021-11-15

### Fixed

* codegen: Fixed missing imports in operation handlers. 
* codegen: Fixed invalid imports and arguments in big_map handlers.

## 3.1.2 - 2021-11-02

### Fixed

* Fixed crash occurred during synchronization of big map indexes.

## 3.1.1 - 2021-10-18

### Fixed

* Fixed loss of realtime subscriptions occurred after TzKT API outage.
* Fixed updating schema hash in `schema approve` command.
* Fixed possible crash occurred while Hasura is not ready.

## 3.1.0 - 2021-10-12

### Added

* New index class `HeadIndex` (configuration: [`dipdup.config.HeadIndexConfig`](https://github.com/dipdup-net/dipdup-py/blob/master/src/dipdup/config.py#L778)). Use this index type to handle head (limited block header content) updates. This index type is realtime-only: historical data won't be indexed during the synchronization stage.
* Added three new commands: `schema approve`, `schema wipe`, and `schema export`. Run `dipdup schema --help` command for details.

### Changed

* Triggering reindexing won't lead to dropping the database automatically anymore. `ReindexingRequiredError` is raised instead. `--forbid-reindexing` option has become default.
* `--reindex` option is removed. Use `dipdup schema wipe` instead.
* Values of `dipdup_schema.reindex` field updated to simplify querying database. See [`dipdup.enums.ReindexingReason`](https://github.com/dipdup-net/dipdup-py/blob/master/src/dipdup/enums.py) class for possible values.

### Fixed

* Fixed `ReindexRequiredError` not being raised when running DipDup after reindexing was triggered.
* Fixed index config hash calculation. Hashes of existing indexes in a database will be updated during the first run.
* Fixed issue in `BigMapIndex` causing the partial loss of big map diffs.
* Fixed printing help for CLI commands.
* Fixed merging storage which contains specific nested structures.

### Improved

* Raise `DatabaseConfigurationError` exception when project models are not compatible with GraphQL.
* Another bunch of performance optimizations. Reduced DB pressure, speeded up parallel processing lots of indexes.
* Added initial set of performance benchmarks (run: `./scripts/run_benchmarks.sh`)

## 3.0.4 - 2021-10-04

### Improved

* A significant increase in indexing speed.

### Fixed

* Fixed unexpected reindexing caused by the bug in processing zero- and single-level rollbacks.
* Removed unnecessary file IO calls that could cause `PermissionError` exception in Docker environments.
* Fixed possible violation of block-level atomicity during realtime indexing.

### Changes

* Public methods of `TzktDatasource` now return immutable sequences.

## 3.0.3 - 2021-10-01

### Fixed

* Fixed processing of single-level rollbacks emitted before rolled back head.

## 3.0.2 - 2021-09-30

### Added

* Human-readable `CHANGELOG.md` 🕺
* Two new options added to `dipdup run` command:
  * `--forbid-reindexing` – raise `ReindexingRequiredError` instead of truncating database when reindexing is triggered for any reason. To continue indexing with existing database run `UPDATE dipdup_schema SET reindex = NULL;`
  * `--postpone-jobs` – job scheduler won't start until all indexes are synchronized. 

### Changed

* Migration to this version requires reindexing.
* `dipdup_index.head_id` foreign key removed. `dipdup_head` table still contains the latest blocks from Websocket received by each datasource.

### Fixed

* Removed unnecessary calls to TzKT API.
* Fixed removal of PostgreSQL extensions (`timescaledb`, `pgcrypto`) by function `truncate_database` triggered on reindex.
* Fixed creation of missing project package on `init`.
* Fixed invalid handler callbacks generated on `init`.
* Fixed detection of existing types in the project.
* Fixed race condition caused by event emitter concurrency.
* Capture unknown exceptions with Sentry before wrapping to `DipDupError`.
* Fixed job scheduler start delay.
* Fixed processing of reorg messages.

## 3.0.1 - 2021-09-24

### Added

* Added `get_quote` and `get_quotes` methods to `TzKTDatasource`.

### Fixed

* Defer spawning index datasources until initial sync is complete. It helps to mitigate some WebSocket-related crashes, but initial sync is a bit slower now.
* Fixed possible race conditions in `TzKTDatasource`.
* Start `jobs` scheduler after all indexes sync with a current head to speed up indexing.<|MERGE_RESOLUTION|>--- conflicted
+++ resolved
@@ -4,11 +4,8 @@
 
 ### Fixed
 
-<<<<<<< HEAD
+* cli: Commands with `--help` option no longer require a working DipDup config.
 * index: Fixed crash with `RuntimeError` after continuous realtime connection loss.
-=======
-* cli: Commands with `--help` option no longer require a working DipDup config.
->>>>>>> 1fc167be
 
 ### Performance
 
