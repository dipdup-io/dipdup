# Changelog

All notable changes to this project will be documented in this file.

The format is based on [Keep a Changelog], and this project adheres to [Semantic Versioning].

## [Unreleased]

<<<<<<< HEAD
### Fixed

- http: Fixed crash when using custom datasources.
=======
### Fixes

- config: Enable early realtime mode when config contains bigmap indexes with `skip_history`.
>>>>>>> bba142df

## [6.5.4] - 2022-03-31

### Fixed

- config: Fixed incorrest parsing of `token_transfer` index filters. 

## Other

- deps: Updated pytezos to 3.9.0.

## [6.5.3] - 2022-03-28

### Fixed

- cli: Don't enforce logging `DeprecationWarning` warnings.
- cli: Fixed `BrokenPipeError` messages when interrupting with DipDup with SIGINT.
- config: Fixed crash when `token_transfer` index has `from` or `to` filter.

### Security

- hasura: Forbid using Hasura instances affected by [GHSA-c9rw-rw2f-mj4x](https://github.com/hasura/graphql-engine/security/advisories/GHSA-c9rw-rw2f-mj4x).

## [6.5.2] - 2023-03-09

### Fixed

- codegen: Fixed type generation for contracts with "default" entrypoint.
- metadata: Add "mumbainet" to available networks.
- sentry: Fixed bug leading to crash reports not being sent in some cases.
- sentry: Fixed crash report grouping.

### Deprecated

- ci: `-slim` images will be based on Ubuntu instead of Alpine in the next major release.

## [6.5.1] - 2023-02-21

### Fixed

- codegen: Fixed bug leading to incorrect imports in generated callbacks in some cases.
- codegen: Fixed validation of created package after `dipdup init`.
- config: Allow using empty string as default env (`{DEFAULT_EMPTY:-}`).

### Other

- deps: Updated pydantic to 1.10.5
- deps: Updated datamodel-code-generator to 0.17.1
- deps: Updated tortoise-orm to 0.19.3
- deps: Updated pytezos to 3.8.0

## [6.5.0] - 2023-01-28

### Added

- hasura: Apply arbitrary metadata from `hasura` project directory.
- config: Added `allow_inconsistent_metadata` option to `hasura` section.

### Fixed

- config: Do not include coinbase datasource credentials in config repr.
- database: Fixed crash when schema generation should fail with `schema_modified`.
- hasura: Stop using deprecated schema/metadata API.
- index: Fixed unnecessary prefetching of migration originations in `operation` index.
- index: Remove disabled indexes from the dispatcher queue.
- sentry: Flush and reopen session daily.
- tzkt: Fixed `OperationData.type` field value for migration originations.
- tzkt: Added missing `last_level` argument to migration origination fetching methods.

### Other

- tzkt: Updated current testnet protocol (`limanet`).
- deps: Updated asyncpg to 0.27.0
- deps: Updated hasura to 2.17.0

## [6.4.3] - 2023-01-05

### Fixed

- context: Fixed order of `add_contract` method arguments.
- index: Fixed matching operations when both `address` and `code_hash` filters are specified.
- sentry: Fixed sending crash reports when DSN is not set implicitly.
- sentry: Increase event length limit.

## [6.4.2] - 2022-12-31

### Added

- config: Added `http.ratelimit_sleep` option to set fixed sleep time on 429 responses.
- context: Allow adding contracts by code hash in runtime.

### Fixed

- http: Fixed merging user-defined HTTP settings and datasource defaults.
- tzkt: Fixed iterating over big map keys.

## [6.4.1] - 2022-12-22

### Fixed

- models: Fixed package model detection.

## [6.4.0] - 2022-12-20

### Fixed

- cli: `update` and `uninstall` commands no longer require a valid config.
- cli: Fixed a regression in `new` command leading to crash with `TypeError`.
- config: Fixed `jobs` section deserialization.
- database: Ignore abstract models during module validation.

## [6.4.0rc1] - 2022-12-09

### Added

- config: Added optional `code_hash` field to contract config.
- context: Added `first_level` and `last_level` arguments to `ctx.add_index` methods.
- index: Filtering by `code_hash` is available for `operation` index.
- tzkt: Added datasource methods `get_contract_address` and `get_contract_hashes`.
- tzkt: Originations and operations now can be fetched by contract code hashes.
- tzkt: Added `sender_code_hash` and `target_code_hash` fields to `OperationData` model.

### Fixed

- codegen: Unresolved index templates are now correctly processed during types generation.
- demos: Fixed outdated `demo_dao` project.
- http: Fixed a crash when datasource URL contains trailing slash.
- metadata: Add `limanet` to supported networks.
- projects: Do not scaffold an outdated `poetry.lock`.

### Changed

- demos: Demos were renamed to better indicate their purpose.
- exceptions: `FrameworkException` is raised instead of plain `RuntimeError` when a framework error occurs.
- exceptions: Known exceptions are inherited from `FrameworkError`.
- tzkt: Some datasource methods have changed their signatures.

### Deprecated

- config: `similar_to.address` filter is an alias for `originated_contract.code_hash` and will be removed in the next major release.
- config: `DipDupError` is an alias for `FrameworkError` and will be removed in the next major release.

## [6.3.1] - 2022-11-25

### Fixed

- cli: Do not apply cli hacks on module import.
- codegen: Include PEP 561 marker in generated packages.
- codegen: Untyped originations are now correctly handled.
- codegen: Fixed `alias` config field having no effect on originations.
- codegen: Fixed optional arguments in generated callbacks.
- config: Suggest snake_case for package name.
- config: Fixed crash with `RuntimeError` when index has no subscriptions.
- http: Limit aiohttp sessions to specific base URL.
- index: Do not deserialize originations matched by the `source` filter.
- index: Wrap storage deserialization exceptions with `InvalidDataError`.
- projects: Fixed Hasura environment in docker-compose examples.

### Security

- hasura: Forbid using Hasura instances running vulnerable versions ([GHSA-g7mj-g7f4-hgrg](https://github.com/hasura/graphql-engine/security/advisories/GHSA-g7mj-g7f4-hgrg))

### Other

- ci: `mypy --strict` is now enforced on a codebase.
- ci: Finished migration to `pytest`.

## [6.3.0] - 2022-11-15

### Added

- context: Added `execute_sql_query` method to run queries from `sql` project directory.
- context: `execute_sql` method now accepts arbitrary arguments to format SQL script (unsafe, use with caution).
- index: New filters for `token_transfer` index.

### Fixed

- cli: Fixed missing log messages from `ctx.logger`.
- codegen: Better PEP 8 compatibility of generated callbacks.
- context: Fixed SQL scripts executed in the wrong order.
- context: Fixed `execute_sql` method crashes when the path is not a directory.
- database: Fixed crash with `CannotConnectNowError` before establishing the database connection.
- database: Fixed crash when using F expressions inside versioned transactions.
- http: Fixed caching datasource responses when `replay_path` contains tilde.
- http: Adjusted per-datasource default config values.
- project: Use the latest stable version instead of hardcoded values.
- tzkt: Fixed deserializing of `EventData` and `OperationData` models.
- tzkt: Fixed matching migration originations by address.

### Deprecated

- ci: `pytezos` extra and corresponding Docker image are deprecated. 

## [6.2.0] - 2022-10-12

### Added

- cli: `new` command to create a new project interactively.
- cli: `install/update/uninstall` commands to manage local DipDup installation.
- index: New index kind `event` to process contract events.
- install: New interactive installer based on pipx (`install.py` or `dipdup-install`).

### Fixed

- cli: Fixed commands that don't require a valid config yet crash with `ConfigurationError`.
- codegen: Fail on demand when `datamodel-codegen` is not available.
- codegen: Fixed Jinja2 template caching.
- config: Allow `sentry.dsn` field to be empty.
- config: Fixed greedy environment variable regex.
- hooks: Raise a `FeatureAvailabilityHook` instead of a warning when trying to execute hooks on SQLite.

### Improved

- cli: Detect `src/` layout when guessing package path.
- codegen: Improved cross-platform compatibility.
- config: `sentry.user_id` option to set user ID for Sentry (affects release adoption data).
- sentry: Detect environment when not set in config (docker/gha/tests/local)
- sentry: Expose more tags under the `dipdup` namespace.

### Performance

- cli: Up to 5x faster startup for some commands.

### Security

- sentry: Prevent Sentry from leaking hostname if `server_name` is not set.
- sentry: Notify about using Sentry when DSN is set or crash reporting is enabled.

### Other

- ci: A significantly faster execution of GitHub Actions.
- docs: Updated "Contributing Guide" page.

## [6.1.3] - 2022-09-21

### Added

- sentry: Enable crash-free session reporting.

### Fixed

- metadata: Updated protocol aliases.
- sentry: Unwrap `CallbackError` traceback to fix event grouping.
- sentry: Hide "attempting to send..." message on shutdown.

### Other

- ci: Do not build default and `-pytezos` nightly images.

## [6.1.2] - 2022-09-16

### Added

- config: Added `alias` field to operation pattern items.
- tzkt: Added quote field `gbp`.

### Fixed

- config: Require aliases for multiple operations with the same entrypoint.
- http: Raise `InvalidRequestError` on 204 No Content responses.
- tzkt: Verify API version on datasource initialization.
- tzkt: Remove deprecated block field `priority`.

## [6.1.1] - 2022-09-01

### Fixed

- ci: Lock Pydantic to 1.9.2 to avoid breaking changes in dataclasses.

## [6.1.0] - 2022-08-30

### Added

- ci: Build `arm64` images for M1/M2 silicon.
- ci: Build `-slim` images based on Alpine Linux.
- ci: Introduced official MacOS support.
- ci: Introduced interactive installer (dipdup.io/install.py).

## [6.0.1] - 2022-08-19

### Fixed

- codegen: Fixed invalid `models.py` template.
- context: Do not wrap known exceptions with `CallbackError`.
- database: Raise `DatabaseConfigurationError` when backward relation name equals table name.
- database: Wrap schema wiping in a transaction to avoid orphaned tables in the immune schema.
- hasura: Fixed processing M2M relations.
- sentry: Fixed "invalid value `environment`" error.
- sentry: Ignore events from project callbacks when `crash_reporting` is enabled.

## [6.0.0] - 2022-08-08

This release contains no changes except for the version number.

## [6.0.0rc2] - 2022-08-06

### Added

- config: Added `advanced.crash_reporting` flag to enable reporting crashes to Baking Bad.
- dipdup: Save Sentry crashdump in `/tmp/dipdup/crashdumps/XXXXXXX.json` on a crash.

### Fixed

- config: Do not perform env variable substitution in commented-out lines.

### Removed

- cli: `--logging-config` option is removed.
- cli: All `run` command flags are removed. Use the `advanced` section of the config.
- cli: `cache show` and `cache clear` commands are removed.
- config: `http.cache` flag is removed.

## [6.0.0-rc1] - 2022-07-26

### Added

- cli: Added `config export --full` flag to resolve templates before printing config.
- config: Added `advanced.rollback_depth` field, a number of levels to keep in a database for rollback.
- context: Added `rollback` method to perform database rollback.
- database: Added an internal `ModelUpdate` model to store the latest database changes.

### Fixed

- prometheus: Fixed updating `dipdup_index_handlers_matched_total` metric.

### Changed

- codegen: `on_index_rollback` hook calls `ctx.rollback` by default.
- database: Project models must be subclassed from `dipdup.models.Model`
- database: `bulk_create` and `bulk_update` model methods are no longer supported.

### Removed

- hooks: Removed deprecated `on_rollback` hook.
- index: Do not try to avoid single-level rollbacks by comparing operation hashes.

## [5.2.5] - 2022-07-26

### Fixed

- index: Fixed crash when adding an index with new subscriptions in runtime.

## [5.2.4] - 2022-07-17

### Fixed

- cli: Fixed logs being printed to stderr instead of stdout.
- config: Fixed job scheduler not starting when config contains no indexes.

## [5.2.3] - 2022-07-07

### Added

- sentry: Allow customizing `server_name` and `release` tags with corresponding fields in Sentry config.

### Fixed

- cli: Fixed `hasura configure` command crash when models have empty `Meta.table`.
- config: Removed secrets from config `__repr__`.

## [5.2.2] - 2022-07-03

### Fixed

- hasura: Fixed metadata generation.

## [5.2.1] - 2022-07-02

### Fixed

- cli: Fixed setting default logging level.
- hasura: Fixed metadata generation for relations with a custom field name.
- hasura: Fixed configuring existing instances after changing `camel_case` field in config.

## [5.2.0] - 2022-06-28

### Added

- config: Added `logging` config field.
- config: Added `hasura.create_source` flag to create PostgreSQL source if missing.

### Fixed

- hasura: Do not apply table customizations to tables from other sources.

### Deprecated

- cli: `--logging-config` option is deprecated.
- cli: All `run` command flags are deprecated. Use the `advanced` section of the config.
- cli: `cache show` and `cache clear` commands are deprecated.
- config: `http.cache` flag is deprecated.

## [5.1.7] - 2022-06-15

### Fixed

- index: Fixed `token_transfer` index not receiving realtime updates.

## [5.1.6] - 2022-06-08

### Fixed

- cli: Commands with `--help` option no longer require a working DipDup config.
- index: Fixed crash with `RuntimeError` after continuous realtime connection loss.

### Performance

- cli: Lazy import dependencies to speed up startup.

### Other

- docs: Migrate docs from GitBook to mdbook.

## [5.1.5] - 2022-06-05

### Fixed

- config: Fixed crash when rollback hook is about to be called.

## [5.1.4] - 2022-06-02

### Fixed

- config: Fixed `OperationIndexConfig.types` field being partially ignored.
- index: Allow mixing oneshot and regular indexes in a single config.
- index: Call rollback hook instead of triggering reindex when single-level rollback has failed.
- index: Fixed crash with `RuntimeError` after continuous realtime connection loss.
- tzkt: Fixed `origination` subscription missing when `merge_subscriptions` flag is set.

### Performance

- ci: Decrease the size of generic and `-pytezos` Docker images by 11% and 16%, respectively.

## [5.1.3] - 2022-05-26

### Fixed

- database: Fixed special characters in password not being URL encoded.

### Performance

- context: Do not reinitialize config when adding a single index.

## [5.1.2] - 2022-05-24

### Added

- tzkt: Added `originated_contract_tzips` field to `OperationData`.

### Fixed

- jobs: Fixed jobs with `daemon` schedule never start.
- jobs: Fixed failed jobs not throwing exceptions into the main loop.

### Other

- database: Tortoise ORM updated to `0.19.1`.

## [5.1.1] - 2022-05-13

### Fixed

- index: Ignore indexes with different message types on rollback.
- metadata: Add `ithacanet` to available networks.

## [5.1.0] - 2022-05-12

### Added

- ci: Push `X` and `X.Y` tags to the Docker Hub on release.
- cli: Added `config env` command to export env-file with default values.
- cli: Show warning when running an outdated version of DipDup.
- hooks: Added a new hook `on_index_rollback` to perform per-index rollbacks.

### Fixed

- index: Fixed fetching `migration` operations.
- tzkt: Fixed possible data corruption when using the `buffer_size` option.
- tzkt: Fixed reconnection due to `websockets` message size limit.

### Deprecated

- hooks: The `on_rollback` default hook is superseded by `on_index_rollback` and will be removed later.

## [5.0.4] - 2022-05-05

### Fixed

- exceptions: Fixed incorrect formatting and broken links in help messages.
- index: Fixed crash when the only index in config is `head`.
- index: Fixed fetching originations during the initial sync.

## [5.0.3] - 2022-05-04

### Fixed

- index: Fixed crash when no block with the same level arrived after a single-level rollback.
- index: Fixed setting initial index level when `IndexConfig.first_level` is set.
- tzkt: Fixed delayed emitting of buffered realtime messages.
- tzkt: Fixed inconsistent behavior of `first_level`/`last_level` arguments in different getter methods.

## [5.0.2] - 2022-04-21

### Fixed

- context: Fixed reporting incorrect reindexing reason.
- exceptions: Fixed crash with `FrozenInstanceError` when an exception is raised from a callback.
- jobs: Fixed graceful shutdown of daemon jobs.

### Improved

- codegen: Refined `on_rollback` hook template.
- exceptions: Updated help messages for known exceptions.
- tzkt: Do not request reindexing if missing subgroups have matched no handlers.

## [5.0.1] - 2022-04-12

### Fixed

- cli: Fixed `schema init` command crash with SQLite databases.
- index: Fixed spawning datasources in oneshot mode.
- tzkt: Fixed processing realtime messages.

## [5.0.0] - 2022-04-08

This release contains no changes except for the version number.

## [5.0.0-rc4] - 2022-04-04

### Added

- tzkt: Added ability to process realtime messages with lag.

## [4.2.7] - 2022-04-02

### Fixed

- config: Fixed `jobs` config section validation.
- hasura: Fixed metadata generation for v2.3.0 and above.
- tzkt: Fixed `get_originated_contracts` and `get_similar_contracts` methods response.

## [5.0.0-rc3] - 2022-03-28

### Added

- config: Added `custom` section to store arbitrary user data.

### Fixed

- config: Fixed default SQLite path (`:memory:`).
- tzkt: Fixed pagination in several getter methods.
- tzkt: Fixed data loss when `skip_history` option is enabled.

### Removed

- config: Removed dummy `advanced.oneshot` flag.
- cli: Removed `docker init` command.
- cli: Removed dummy `schema approve --hashes` flag.

## [5.0.0-rc2] - 2022-03-13

### Fixed

- tzkt: Fixed crash in methods that do not support cursor pagination.
- prometheus: Fixed invalid metric labels. 

## [5.0.0-rc1] - 2022-03-02

### Added

- metadata: Added `metadata_interface` feature flag to expose metadata in TzKT format.
- prometheus: Added ability to expose Prometheus metrics.
- tzkt: Added missing fields to the `HeadBlockData` model.
- tzkt: Added `iter_...` methods to iterate over item batches.

### Fixed

- tzkt: Fixed possible OOM while calling methods that support pagination.
- tzkt: Fixed possible data loss in `get_originations` and `get_quotes` methods.

### Changed

- tzkt: Added `offset` and `limit` arguments to all methods that support pagination.

### Removed

- bcd: Removed `bcd` datasource and config section.

### Performance

- dipdup: Use fast `orjson` library instead of built-in `json` where possible.

## [4.2.6] - 2022-02-25

### Fixed

- database: Fixed generating table names from uppercase model names.
- http: Fixed bug that leads to caching invalid responses on the disk.
- tzkt: Fixed processing realtime messages with data from multiple levels.

## [4.2.5] - 2022-02-21

### Fixed

- database: Do not add the `schema` argument to the PostgreSQL connection string when not needed.
- hasura: Wait for Hasura to be configured before starting indexing.

## [4.2.4] - 2022-02-14

### Added

- config: Added `http` datasource to making arbitrary http requests.

### Fixed

- context: Fixed crash when calling `fire_hook` method.
- context: Fixed `HookConfig.atomic` flag, which was ignored in `fire_hook` method.
- database: Create missing tables even if `Schema` model is present.
- database: Fixed excess increasing of `decimal` context precision.
- index: Fixed loading handler callbacks from nested packages ([@veqtor](https://github.com/veqtor)).

### Other

- ci: Added GitHub Action to build and publish Docker images for each PR opened.

## [4.2.3] - 2022-02-08

### Fixed

- ci: Removed `black 21.12b0` dependency since bug in `datamodel-codegen-generator` is fixed.
- cli: Fixed `config export` command crash when `advanced.reindex` dictionary is present.
- cli: Removed optionals from `config export` output so the result can be loaded again.
- config: Verify `advanced.scheduler` config for the correctness and unsupported features.
- context: Fixed ignored `wait` argument of `fire_hook` method.
- hasura: Fixed processing relation fields with missing `related_name`.
- jobs: Fixed default `apscheduler` config.
- tzkt: Fixed crash occurring when reorg message is the first one received by the datasource.

## [4.2.2] - 2022-02-01

### Fixed

- config: Fixed `ipfs` datasource config.

## [4.2.1] - 2022-01-31

### Fixed

- ci: Added `black 21.12b0` dependency to avoid possible conflict with `datamodel-codegen-generator`.

## [4.2.0] - 2022-01-31

### Added

- context: Added `wait` argument to `fire_hook` method to escape current transaction context.
- context: Added `ctx.get_<kind>_datasource` helpers to avoid type casting.
- hooks: Added ability to configure `apscheduler` with `AdvancedConfig.scheduler` field.
- http: Added `request` method to send arbitrary requests (affects all datasources).
- ipfs: Added `ipfs` datasource to download JSON and binary data from IPFS.

### Fixed

- http: Removed dangerous method `close_session`.
- context: Fixed help message of `IndexAlreadyExistsError` exception.

### Deprecated

- bcd: Added deprecation notice.

### Other

- dipdup: Removed unused internal methods.

## [4.1.2] - 2022-01-27

### Added

- cli: Added `schema wipe --force` argument to skip confirmation prompt.

### Fixed

- cli: Show warning about deprecated `--hashes` argument
- cli: Ignore `SIGINT` signal when shutdown is in progress.
- sentry: Ignore exceptions when shutdown is in progress.

## [4.1.1] - 2022-01-25

### Fixed

- cli: Fixed stacktraces missing on exception.
- cli: Fixed wrapping `OSError` with `ConfigurationError` during config loading.
- hasura: Fixed printing help messages on `HasuraError`.
- hasura: Preserve a list of sources in Hasura Cloud environments.
- hasura: Fixed `HasuraConfig.source` config option.

### Changed

- cli: Unknown exceptions are no longer wrapped with `DipDupError`.

### Performance

- hasura: Removed some useless requests.

## [4.1.0] - 2022-01-24

### Added

- cli: Added `schema init` command to initialize database schema.
- cli: Added `--force` flag to `hasura configure` command.
- codegen: Added support for subpackages inside callback directories.
- hasura: Added `dipdup_head_status` view and REST endpoint.
- index: Added an ability to skip historical data while synchronizing `big_map` indexes.
- metadata: Added `metadata` datasource.
- tzkt: Added `get_big_map` and `get_contract_big_maps` datasource methods.

## [4.0.5] - 2022-01-20

### Fixed

- index: Fixed deserializing manually modified typeclasses.

## [4.0.4] - 2022-01-17

### Added

- cli: Added `--keep-schemas` flag to `init` command to preserve JSONSchemas along with generated types.

### Fixed

- demos: Tezos Domains and Homebase DAO demos were updated from edo2net to mainnet contracts.
- hasura: Fixed missing relations for models with `ManyToManyField` fields.
- tzkt: Fixed parsing storage with nested structures.

### Performance

- dipdup: Minor overall performance improvements.

### Other

- ci: Cache virtual environment in GitHub Actions.
- ci: Detect CI environment and skip tests that fail in GitHub Actions.
- ci: Execute tests in parallel with `pytest-xdist` when possible.
- ci: More strict linting rules of `flake8`.

## [4.0.3] - 2022-01-09

### Fixed

- tzkt: Fixed parsing parameter with an optional value.

## [4.0.2] - 2022-01-06

### Added

- tzkt: Added optional `delegate_address` and `delegate_alias` fields to `OperationData`.

### Fixed

- tzkt: Fixed crash due to unprocessed pysignalr exception.
- tzkt: Fixed parsing `OperationData.amount` field.
- tzkt: Fixed parsing storage with top-level boolean fields.

## [4.0.1] - 2021-12-30

### Fixed

- codegen: Fixed generating storage typeclasses with `Union` fields.
- codegen: Fixed preprocessing contract JSONSchema.
- index: Fixed processing reindexing reason saved in the database.
- tzkt: Fixed processing operations with default entrypoint and empty parameter.
- tzkt: Fixed crash while recursively applying bigmap diffs to the storage.

### Performance

- tzkt: Increased speed of applying bigmap diffs to operation storage.

## [4.0.0] - 2021-12-24

This release contains no changes except for the version number.

## [4.0.0-rc3] - 2021-12-20

### Fixed

- cli: Fixed missing `schema approve --hashes` argument.
- codegen: Fixed contract address used instead of an alias when typename is not set.
- tzkt: Fixed processing operations with entrypoint `default`.
- tzkt: Fixed regression in processing migration originations.
- tzkt: Fixed filtering of big map diffs by the path.

### Removed

- cli: Removed deprecated `run --oneshot` argument and `clear-cache` command.

## [4.0.0-rc2] - 2021-12-11

### Migration

- Run `dipdup init` command to generate `on_synchronized` hook stubs.

### Added

- hooks: Added `on_synchronized` hook, which fires each time all indexes reach realtime state.

### Fixed

- cli: Fixed config not being verified when invoking some commands.
- codegen: Fixed generating callback arguments for untyped operations.
- index: Fixed incorrect log messages, remove duplicate ones.
- index: Fixed crash while processing storage of some contracts.
- index: Fixed matching of untyped operations filtered by `source` field ([@pravin-d](https://github.com/pravin-d)).

### Performance

- index: Checks performed on each iteration of the main DipDup loop are slightly faster now.

## [4.0.0-rc1] - 2021-12-02

### Migration

- Run `dipdup schema approve` command on every database you want to use with 4.0.0-rc1. Running `dipdup migrate` is not necessary since `spec_version` hasn't changed in this release.

### Added

- cli: Added `run --early-realtime` flag to establish a realtime connection before all indexes are synchronized.
- cli: Added `run --merge-subscriptions` flag to subscribe to all operations/big map diffs during realtime indexing.
- cli: Added `status` command to print the current status of indexes from the database.
- cli: Added `config export [--unsafe]` command to print config after resolving all links and variables.
- cli: Added `cache show` command to get information about file caches used by DipDup.
- config: Added `first_level` and `last_level` optional fields to `TemplateIndexConfig`. These limits are applied after ones from the template itself.
- config: Added `daemon` boolean field to `JobConfig` to run a single callback indefinitely. Conflicts with `crontab` and `interval` fields.
- config: Added `advanced` top-level section.

### Fixed

- cli: Fixed crashes and output inconsistency when piping DipDup commands.
- cli: Fixed `schema wipe --immune` flag being ignored.
- codegen: Fixed missing imports in handlers generated during init.
- coinbase: Fixed possible data inconsistency caused by caching enabled for method `get_candles`.
- http: Fixed increasing sleep time between failed request attempts.
- index: Fixed invocation of head index callback.
- index: Fixed `CallbackError` raised instead of `ReindexingRequiredError` in some cases.
- tzkt: Fixed resubscribing when realtime connectivity is lost for a long time.
- tzkt: Fixed sending useless subscription requests when adding indexes in runtime.
- tzkt: Fixed `get_originated_contracts` and `get_similar_contracts` methods whose output was limited to `HTTPConfig.batch_size` field.
- tzkt: Fixed lots of SignalR bugs by replacing `aiosignalrcore` library with `pysignalr`.

## Changed

- cli: `dipdup schema wipe` command now requires confirmation when invoked in the interactive shell.
- cli: `dipdup schema approve` command now also causes a recalculation of schema and index config hashes.
- index: DipDup will recalculate respective hashes if reindexing is triggered with `config_modified: ignore` or `schema_modified: ignore` in advanced config.

### Deprecated

- cli: `run --oneshot` option is deprecated and will be removed in the next major release. The oneshot mode applies automatically when `last_level` field is set in the index config.
- cli: `clear-cache` command is deprecated and will be removed in the next major release. Use `cache clear` command instead.

### Performance

- config: Configuration files are loaded 10x times faster.
- index: Number of operations processed by matcher reduced by 40%-95% depending on the number of addresses and entrypoints used.
- tzkt: Rate limit was increased. Try to set `connection_timeout` to a higher value if requests fail with `ConnectionTimeout` exception.
- tzkt: Improved performance of response deserialization. 

## [3.1.3] - 2021-11-15

### Fixed

- codegen: Fixed missing imports in operation handlers. 
- codegen: Fixed invalid imports and arguments in big_map handlers.

## [3.1.2] - 2021-11-02

### Fixed

- Fixed crash occurred during synchronization of big map indexes.

## [3.1.1] - 2021-10-18

### Fixed

- Fixed loss of realtime subscriptions occurred after TzKT API outage.
- Fixed updating schema hash in `schema approve` command.
- Fixed possible crash occurred while Hasura is not ready.

## [3.1.0] - 2021-10-12

### Added

- New index class `HeadIndex` (configuration: [`dipdup.config.HeadIndexConfig`](https://github.com/dipdup-io/dipdup/blob/master/src/dipdup/config.py#L778)). Use this index type to handle head (limited block header content) updates. This index type is realtime-only: historical data won't be indexed during the synchronization stage.
- Added three new commands: `schema approve`, `schema wipe`, and `schema export`. Run `dipdup schema --help` command for details.

### Changed

- Triggering reindexing won't lead to dropping the database automatically anymore. `ReindexingRequiredError` is raised instead. `--forbid-reindexing` option has become default.
- `--reindex` option is removed. Use `dipdup schema wipe` instead.
- Values of `dipdup_schema.reindex` field updated to simplify querying database. See [`dipdup.enums.ReindexingReason`](https://github.com/dipdup-io/dipdup/blob/master/src/dipdup/enums.py) class for possible values.

### Fixed

- Fixed `ReindexRequiredError` not being raised when running DipDup after reindexing was triggered.
- Fixed index config hash calculation. Hashes of existing indexes in a database will be updated during the first run.
- Fixed issue in `BigMapIndex` causing the partial loss of big map diffs.
- Fixed printing help for CLI commands.
- Fixed merging storage which contains specific nested structures.

### Improved

- Raise `DatabaseConfigurationError` exception when project models are not compatible with GraphQL.
- Another bunch of performance optimizations. Reduced DB pressure, speeded up parallel processing lots of indexes.
- Added initial set of performance benchmarks (run: `./scripts/run_benchmarks.sh`)

## [3.0.4] - 2021-10-04

### Improved

- A significant increase in indexing speed.

### Fixed

- Fixed unexpected reindexing caused by the bug in processing zero- and single-level rollbacks.
- Removed unnecessary file IO calls that could cause `PermissionError` exception in Docker environments.
- Fixed possible violation of block-level atomicity during realtime indexing.

### Changes

- Public methods of `TzktDatasource` now return immutable sequences.

## [3.0.3] - 2021-10-01

### Fixed

- Fixed processing of single-level rollbacks emitted before rolled back head.

## [3.0.2] - 2021-09-30

### Added

- Human-readable `CHANGELOG.md` 🕺
- Two new options added to `dipdup run` command:
  - `--forbid-reindexing` – raise `ReindexingRequiredError` instead of truncating database when reindexing is triggered for any reason. To continue indexing with existing database run `UPDATE dipdup_schema SET reindex = NULL;`
  - `--postpone-jobs` – job scheduler won't start until all indexes are synchronized. 

### Changed

- Migration to this version requires reindexing.
- `dipdup_index.head_id` foreign key removed. `dipdup_head` table still contains the latest blocks from Websocket received by each datasource.

### Fixed

- Removed unnecessary calls to TzKT API.
- Fixed removal of PostgreSQL extensions (`timescaledb`, `pgcrypto`) by function `truncate_database` triggered on reindex.
- Fixed creation of missing project package on `init`.
- Fixed invalid handler callbacks generated on `init`.
- Fixed detection of existing types in the project.
- Fixed race condition caused by event emitter concurrency.
- Capture unknown exceptions with Sentry before wrapping to `DipDupError`.
- Fixed job scheduler start delay.
- Fixed processing of reorg messages.

## [3.0.1] - 2021-09-24

### Added

- Added `get_quote` and `get_quotes` methods to `TzKTDatasource`.

### Fixed

- Defer spawning index datasources until initial sync is complete. It helps to mitigate some WebSocket-related crashes, but initial sync is a bit slower now.
- Fixed possible race conditions in `TzKTDatasource`.
- Start `jobs` scheduler after all indexes sync with a current head to speed up indexing.

<!-- Links -->
[keep a changelog]: https://keepachangelog.com/en/1.0.0/
[semantic versioning]: https://semver.org/spec/v2.0.0.html

<!-- Versions -->
[Unreleased]: https://github.com/dipdup-io/dipdup/compare/6.5.4...HEAD
[6.5.4]: https://github.com/dipdup-io/dipdup/compare/6.5.3...6.5.4
[6.5.3]: https://github.com/dipdup-io/dipdup/compare/6.5.2...6.5.3
[6.5.2]: https://github.com/dipdup-io/dipdup/compare/6.5.1...6.5.2
[6.5.1]: https://github.com/dipdup-io/dipdup/compare/6.5.0...6.5.1
[6.5.0]: https://github.com/dipdup-io/dipdup/compare/6.4.3...6.5.0
[6.4.3]: https://github.com/dipdup-io/dipdup/compare/6.4.2...6.4.3
[6.4.2]: https://github.com/dipdup-io/dipdup/compare/6.4.1...6.4.2
[6.4.1]: https://github.com/dipdup-io/dipdup/compare/6.4.0...6.4.1
[6.4.0]: https://github.com/dipdup-io/dipdup/compare/6.4.0rc1...6.4.0
[6.4.0rc1]: https://github.com/dipdup-io/dipdup/compare/6.3.1...6.4.0rc1
[6.3.1]: https://github.com/dipdup-io/dipdup/compare/6.3.0...6.3.1
[6.3.0]: https://github.com/dipdup-io/dipdup/compare/6.2.0...6.3.0
[6.2.0]: https://github.com/dipdup-io/dipdup/compare/6.1.3...6.2.0
[6.1.3]: https://github.com/dipdup-io/dipdup/compare/6.1.2...6.1.3
[6.1.2]: https://github.com/dipdup-io/dipdup/compare/6.1.1...6.1.2
[6.1.1]: https://github.com/dipdup-io/dipdup/compare/6.1.0...6.1.1
[6.1.0]: https://github.com/dipdup-io/dipdup/compare/6.0.1...6.1.0
[6.0.1]: https://github.com/dipdup-io/dipdup/compare/6.0.0...6.0.1
[6.0.0]: https://github.com/dipdup-io/dipdup/compare/6.0.0rc2...6.0.0
[6.0.0rc2]: https://github.com/dipdup-io/dipdup/compare/6.0.0-rc1...6.0.0rc2
[6.0.0-rc1]: https://github.com/dipdup-io/dipdup/compare/5.2.5...6.0.0-rc1
[5.2.5]: https://github.com/dipdup-io/dipdup/compare/5.2.4...5.2.5
[5.2.4]: https://github.com/dipdup-io/dipdup/compare/5.2.3...5.2.4
[5.2.3]: https://github.com/dipdup-io/dipdup/compare/5.2.2...5.2.3
[5.2.2]: https://github.com/dipdup-io/dipdup/compare/5.2.1...5.2.2
[5.2.1]: https://github.com/dipdup-io/dipdup/compare/5.2.0...5.2.1
[5.2.0]: https://github.com/dipdup-io/dipdup/compare/5.1.7...5.2.0
[5.1.7]: https://github.com/dipdup-io/dipdup/compare/5.1.6...5.1.7
[5.1.6]: https://github.com/dipdup-io/dipdup/compare/5.1.5...5.1.6
[5.1.5]: https://github.com/dipdup-io/dipdup/compare/5.1.4...5.1.5
[5.1.4]: https://github.com/dipdup-io/dipdup/compare/5.1.3...5.1.4
[5.1.3]: https://github.com/dipdup-io/dipdup/compare/5.1.2...5.1.3
[5.1.2]: https://github.com/dipdup-io/dipdup/compare/5.1.1...5.1.2
[5.1.1]: https://github.com/dipdup-io/dipdup/compare/5.1.0...5.1.1
[5.1.0]: https://github.com/dipdup-io/dipdup/compare/5.0.4...5.1.0
[5.0.4]: https://github.com/dipdup-io/dipdup/compare/5.0.3...5.0.4
[5.0.3]: https://github.com/dipdup-io/dipdup/compare/5.0.2...5.0.3
[5.0.2]: https://github.com/dipdup-io/dipdup/compare/5.0.1...5.0.2
[5.0.1]: https://github.com/dipdup-io/dipdup/compare/5.0.0...5.0.1
[5.0.0]: https://github.com/dipdup-io/dipdup/compare/5.0.0-rc4...5.0.0
[5.0.0-rc4]: https://github.com/dipdup-io/dipdup/compare/5.0.0-rc3...5.0.0-rc4
[4.2.7]: https://github.com/dipdup-io/dipdup/compare/4.2.6...4.2.7
[5.0.0-rc3]: https://github.com/dipdup-io/dipdup/compare/5.0.0-rc2...5.0.0-rc3
[5.0.0-rc2]: https://github.com/dipdup-io/dipdup/compare/5.0.0-rc1...5.0.0-rc2
[5.0.0-rc1]: https://github.com/dipdup-io/dipdup/compare/4.2.6...5.0.0-rc1
[4.2.6]: https://github.com/dipdup-io/dipdup/compare/4.2.5...4.2.6
[4.2.5]: https://github.com/dipdup-io/dipdup/compare/4.2.4...4.2.5
[4.2.4]: https://github.com/dipdup-io/dipdup/compare/4.2.3...4.2.4
[4.2.3]: https://github.com/dipdup-io/dipdup/compare/4.2.2...4.2.3
[4.2.2]: https://github.com/dipdup-io/dipdup/compare/4.2.1...4.2.2
[4.2.1]: https://github.com/dipdup-io/dipdup/compare/4.2.0...4.2.1
[4.2.0]: https://github.com/dipdup-io/dipdup/compare/4.1.2...4.2.0
[4.1.2]: https://github.com/dipdup-io/dipdup/compare/4.1.1...4.1.2
[4.1.1]: https://github.com/dipdup-io/dipdup/compare/4.1.0...4.1.1
[4.1.0]: https://github.com/dipdup-io/dipdup/compare/4.0.5...4.1.0
[4.0.5]: https://github.com/dipdup-io/dipdup/compare/4.0.4...4.0.5
[4.0.4]: https://github.com/dipdup-io/dipdup/compare/4.0.3...4.0.4
[4.0.3]: https://github.com/dipdup-io/dipdup/compare/4.0.2...4.0.3
[4.0.2]: https://github.com/dipdup-io/dipdup/compare/4.0.1...4.0.2
[4.0.1]: https://github.com/dipdup-io/dipdup/compare/4.0.0...4.0.1
[4.0.0]: https://github.com/dipdup-io/dipdup/compare/4.0.0-rc3...4.0.0
[4.0.0-rc3]: https://github.com/dipdup-io/dipdup/compare/4.0.0-rc2...4.0.0-rc3
[4.0.0-rc2]: https://github.com/dipdup-io/dipdup/compare/4.0.0-rc1...4.0.0-rc2
[4.0.0-rc1]: https://github.com/dipdup-io/dipdup/compare/3.1.3...4.0.0-rc1
[3.1.3]: https://github.com/dipdup-io/dipdup/compare/3.1.2...3.1.3
[3.1.2]: https://github.com/dipdup-io/dipdup/compare/3.1.1...3.1.2
[3.1.1]: https://github.com/dipdup-io/dipdup/compare/3.1.0...3.1.1
[3.1.0]: https://github.com/dipdup-io/dipdup/compare/3.0.4...3.1.0
[3.0.4]: https://github.com/dipdup-io/dipdup/compare/3.0.3...3.0.4
[3.0.3]: https://github.com/dipdup-io/dipdup/compare/3.0.2...3.0.3
[3.0.2]: https://github.com/dipdup-io/dipdup/compare/3.0.1...3.0.2
[3.0.1]: https://github.com/dipdup-io/dipdup/compare/3.0.0...3.0.1
[3.0.0]: https://github.com/dipdup-io/dipdup/releases/tag/3.0.0<|MERGE_RESOLUTION|>--- conflicted
+++ resolved
@@ -6,15 +6,10 @@
 
 ## [Unreleased]
 
-<<<<<<< HEAD
-### Fixed
-
+### Fixed
+
+- config: Enable early realtime mode when config contains bigmap indexes with `skip_history`.
 - http: Fixed crash when using custom datasources.
-=======
-### Fixes
-
-- config: Enable early realtime mode when config contains bigmap indexes with `skip_history`.
->>>>>>> bba142df
 
 ## [6.5.4] - 2022-03-31
 
