--- conflicted
+++ resolved
@@ -6,20 +6,14 @@
 
 ## [Unreleased]
 
-<<<<<<< HEAD
 ### Fixed
 
 - cli: Do not consider config as oneshot if `tezos.tzkt.head` index is present.
-=======
+- codegen: Allow dots to be used in typenames indicating nested packages.
+
 ### Performance
 
-- evm.subsquid.events: EvmNodeDatasource._synchronize() optimisations
-
-### Fixed
-
-- codegen: Added correct support of dots in typenames.
-- ci: Fixed falling `test_metadata_networks()`.
->>>>>>> 606af08d
+- evm.subsquid.events: Increase indexing speed when using EVM node.
 
 ## [7.3.1] - 2024-01-29
 
