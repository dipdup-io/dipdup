--- conflicted
+++ resolved
@@ -34,18 +34,14 @@
 - cli: Commands to manage local dipdup installation moved to the `self` group.
 - cli: `init --overwrite-types` flag renamed to `--force` and now also affects ABIs.
 - config: `advanced.rollback_depth` value set based on indexes used in the project if not set explicitly.
+- config: `logging` field now can contain either loglevel or name-loglevel mapping.
 - context: Signature of `add_contract` method has changed.
-<<<<<<< HEAD
 - database: `EnumField` now uses `TEXT` type instead of `VARCHAR(n)`.
 - database: Querysets are no longer copied between chained method calls (`.filter().order_by().limit()`)
 - database: Store datasource aliases instead of URLs in `dipdup_head` table.
 - models: User models must use field classes from `dipdup.fields` module instead of `tortoise.fields`.
 - tezos.tzkt: Signatures of `[get/iter]_similar_contracts` and `[get/iter]_originated_contracts` methods have changed.
 - tezos.tzkt.head: Replaced `handlers` section with a single `callback` field in config.
-=======
-- config: logging config expanded every logger level could be set in .yml config
-- docs: deployment/logging rewrited according to logging configuration changes
->>>>>>> 3288e6e0
 
 ### Removed
 
