# Changelog

All notable changes to this project will be documented in this file.

The format is based on [Keep a Changelog], and this project adheres to [Semantic Versioning].

<<<<<<< HEAD
## [Unreleased]

### Added

- evm.subsquid.transactions: Added `evm.subsquid.transactions` index kind to process EVM transactions.

### Fixed

- cli: Fixed crash when running `init` command with a config outside of the project directory.
- codegen: Don't create intermediate `events.json` file in ABI directory.
- evm.subsquid: When request to worker fails, ask router for another one instead of retrying the same worker.
=======
## [7.3.2] - 2024-02-06

## Added

- env: Added `DIPDUP_NO_VERSION_CHECK` and `DIPDUP_NO_SYMLINK` variables.

### Fixed

- cli: Do not consider config as oneshot if `tezos.tzkt.head` index is present.
- codegen: Allow dots to be used in typenames indicating nested packages.
- evm.node: Make `withdrawals_root` field optional in `EvmNodeHeadData` model.
- http: Fixed crash on some datasource URLs.

### Performance

- evm.subsquid.events: Increase indexing speed when using EVM node.
>>>>>>> 2bebcf54

## [7.3.1] - 2024-01-29

### Fixed

- codegen: Always cleanup jsonschemas before generating types.
- config: Make `ws_url` field optional for `evm.node` datasource.

## [7.3.0] - 2024-01-23

### Added

- tezos.tzkt.operations: Added new operation type `sr_execute` for Etherlink smart rollups.

### Fixed

- abi.etherscan: Fixed handling "rate limit reached" errors.
- cli: Fixed setting logger levels based on config and env variables.
- http: Fixed incorrect number of retries performed on failed requests.

## [7.2.2] - 2023-12-27

### Fixed

- evm.subsquid: Last mile indexing is significantly faster now.
- tezos.tzkt: Fixed an issue with approving schema after reindexing triggered by rollback.

## [7.2.1] - 2023-12-12

### Added

- cli: Added `DIPDUP_CONFIG` and `DIPDUP_ENV_FILE` environment variables corresponding to `--config` and `--env-file` options.

### Fixed

- evm.node: Fixed crash on anonymous event logs during the last mile indexing.
- evm.node: Raise an exception when no realtime messages have been received in `http.connection_timeout` seconds.

## [7.2.0] - 2023-11-30

### Added

- api: Added HTTP API to manage a running indexer.
- config: Added `http.request_timeout` option to set the total timeout for HTTP requests.
- evm.subsquid: Added Prometheus metrics required for Subsquid Cloud deployments.
- project: Added optional `package_manager` field to replay config.
- project: Added Makefile to the default project template (only for new projects).
- tezos.tzkt: Added support for Etherlink smart rollups (`sr1…` addresses).

### Fixed

- cli: Don't suppress uncaught exceptions when performance monitoring is disabled.
- codegen: Use datamodel-code-generator from the project's virtualenv.
- evm.node: Fixed an issue with realtime subscriptions which led to indexing being stuck in some cases.
- http: Use `request_timeout` instead of `connection_timeout` for total timeout.
- install: Don't install datamodel-code-generator as a CLI tool.
- install: Respect package manager if specified in pyproject.toml.

### Performance

- evm.subsquid.events: Request logs in batches to speed up the last mile indexing.

### Security

- deps: Updated PyArrow to 14.0.1 to fix [CVE-2023-47248](https://github.com/advisories/GHSA-5wvp-7f3h-6wmm)

## [7.1.1] - 2023-11-07

### Fixed

- cli: Fixed crash on early Python 3.11 releases.
- project: Update default Docker tag for TimescaleDB HA.

## [7.1.0] - 2023-10-27

### Added

- cli: Added `--unsafe`, `--compose`, `--internal` flags to `config env` command.
- cli: Added missing short equivalents for options in some commands.
- cli: Relative paths to be initialized now can be passed to the `init` command as arguments.
- tezos.tzkt.token_balances: Added new index.

### Fixed

- cli: Fixed `DIPDUP_DEBUG` not being applied to the package logger.
- tezos.tzkt.token_transfers: Fixed filtering transfers by token_id.

## [7.0.2] - 2023-10-10

### Added

- database: Added `dipdup_wipe` and `dipdup_approve` SQL functions to the schema.

### Fixed

- cli: Fixed `schema wipe` command for SQLite databases.
- tezos.tzkt: Fixed regression in `get_transactions` method pagination.

## [6.5.13] - 2023-10-10

### Fixed

- tzkt: Fixed regression in `get_transactions` method pagination.

## [7.0.1] - 2023-09-30

### Added

- env: Added `DIPDUP_DEBUG` environment variable to enable debug logging.

### Fixed

- cli: Use correct data path with timescaledb-ha Docker image.
- demos: Fixed decimal overflow in `demo_uniswap` project.
- evm.node: Fixed incorrect log request parameters.
- evm.subsquid.events: Fixed issue with determining the last level when syncing with node.
- hasura: Increated retry count for initial connection (healthcheck).

## [7.0.0] - 2023-09-25

### Fixed

- cli: Import package submodules before starting indexing to fail early on import errors.
- cli: Fixed ordering of crash reports in `report` group commands.
- evm.node: Fixed parsing topics and integers in datasource models.
- evm.subsquid.events: Fixed incorrect log request parameters.
- install: Fixed issue with interpreting user answers in some cases.
- tezos.tzkt: Fixed operation matching when contract code hash specified as a string.
- tezos.tzkt: Fixed issue with processing rollbacks while sync is in progress.
- tezos.tzkt.events: Fixed parsing contract event data.
- tezos.tzkt.operations: Fixed parsing operations with empty parameters.

## [6.5.12] - 2023-09-15

### Fixed

- tzkt: Fixed issue with processing rollbacks while sync is in progress.
- tzkt: Fixed operation matching when contract code hash specified as a string.
- tzkt: Fixed parsing contract event data.

## [7.0.0rc5] - 2023-09-06

### Fixed

- evm.subsquid: Create a separate aiohttp session for each worker.
- evm.subsquid.events: Sync to `last_level` if specified in config.
- evm.node: Set `timestamp` field to the block timestamp.

## [6.5.11] - 2023-09-02

### Fixed

- index: Fixed crash when parsing typed transactions with empty parameter.
- tzkt: Fixed pagination when requesting transactions.
- tzkt: Use cursor iteration where possible.

## [7.0.0rc4] - 2023-08-23

### Added

- models: Added optional `maxsize` meta field to `CachedModel` to limit the LRU cache size.

### Fixed

- cli: Fixed `config export --full` command showing original config.
- cli: Keep the last 100 reports only.
- cli: Fixed `schema wipe` command crash due to `dipdup_meta` table being always immune.
- config: Don't create empty SentryConfig if DSN is not set.
- context: Share internal state between context instances.
- evm.node: Fixed keepalive loop for websocket connection.
- evm.node: Fixed parsing empty realtime message payloads.
- jobs: Don't add jobs before scheduler is started.
- package: Fixed package detection for poetry managed projects.
- package: Fixed mypy command in default template.
- package: Create package symlink only when needed.

### Changed

- cli: `report` command renamed to `report ls`.

## [7.0.0rc3] - 2023-08-05

### Fixed

- ci: Fixed dipdup package metadata.
- cli: Generate base template from replay only when --base flag is set.
- cli: Remove cached jsonschemas when calling init --force.
- codegen: Filter jsonschemas by prefixes supported by code generator.
- index: Fixed crash when parsing typed transactions with empty parameter.
- index: Remove Python limitation on large int<->str conversions.
- package: Create jsonschemas directory if not exists.
- package: Don't create empty pyproject.toml during init.
- package: Fixed discovery of the package when workdir is project root.

## [6.5.10] - 2023-08-02

### Fixed

- index: Remove Python limitation on large int<->str conversions.

## [7.0.0rc2] - 2023-07-26

### Fixed

- package: Create missing files from project base on init.
- package: Update replay.yaml on init.
- demos: Don't include database config in root config.

## [7.0.0rc1] - 2023-07-21

### Added

- abi.etherscan: Added `abi.etherscan` datasource to fetch ABIs from Etherscan.
- api: Added `/performance` endpoint to request indexing stats.
- cli: Added `report` command group to manage performance and crash reports created by DipDup.
- config: Added `advanced.decimal_precision` field to overwrite precision if it's not guessed correctly based on project models.
- config: Added `advanced.unsafe_sqlite` field to disable journaling and data integrity checks.
- config: Added `advanced.api` section to configure monitoring API exposed by DipDup.
- config: Added `advanced.metrics` field to configure amount of gathered metrics.
- config: Added `http.alias` field to overwrite alias of datasource HTTP gateway.
- database: Added `dipdup_meta` immune table to store arbitrary JSON values.
- database: Added experimental support for immune tables in SQLite.
- evm.node: Added `evm.node` datasource to receive events from Ethereum node and use web3 API.
- evm.subsquid: Added `evm.subsquid` datasource to fetch historical data from Subsquid Archives.
- evm.subsquid.events: Added `evm.subsquid.events` index to process event logs from Subsquid Archives.

### Fixed

- database: Fixed `OperationalError` raised in some cases after calling `bulk_create`.
- database: Allow running project scripts and queries on SQLite.
- database: Don't cleanup model updates on every loop.

### Changed

- ci: Docker images are now based on Debian 12.
- cli: `config env --file` option renamed to `--output`.
- cli: Commands to manage local dipdup installation moved to the `self` group.
- cli: `init --overwrite-types` flag renamed to `--force` and now also affects ABIs.
- config: `advanced.rollback_depth` value set based on indexes used in the project if not set explicitly.
- config: `logging` field now can contain either loglevel or name-loglevel mapping.
- context: Signature of `add_contract` method has changed.
- database: `EnumField` now uses `TEXT` type instead of `VARCHAR(n)`.
- database: Querysets are no longer copied between chained method calls (`.filter().order_by().limit()`)
- database: Store datasource aliases instead of URLs in `dipdup_head` table.
- models: User models must use field classes from `dipdup.fields` module instead of `tortoise.fields`.
- tezos.tzkt: Signatures of `[get/iter]_similar_contracts` and `[get/iter]_originated_contracts` methods have changed.
- tezos.tzkt.head: Replaced `handlers` section with a single `callback` field in config.

### Removed

- ci: `-slim` and `-pytezos` Docker images are no longer published.
- ci: Docker images no longer contain git, poetry and custom scripts.
- cli: Removed `dipdup-install` alias to `dipdup.install`.
- cli: Removed `status` command.
- config: Removed `similar_to` filter of `operation` index pattern.
- config: Removed `# dipdup: ignore` hint used to ignore typeclass during init.
- config: Removed `advanced.metadata_interface` flag (always enabled).
- sentry: Removed `crash_reporting` flag and built-in DSN.

### Other

- tzkt: Request plain values instead of mappings from TzKT when possible.

## [6.5.9] - 2023-07-11

### Fixed

- tzkt: Optimized queries for `operation_unfiltered` index.

## [6.5.8] - 2023-06-28

### Fixed

- cli: Fixed `init` crash when package name is equal to one of the project typenames.

## [6.5.7] - 2023-05-30

### Added

- config: Added `advanced.decimal_precision` option to adjust decimal context precision.

### Fixed

- database: Fixed `OperationalError` raised in some cases after calling `bulk_create`.
- database: Allow running project scripts and queries on SQLite. 
- database: Don't cleanup model updates on every loop.
- http: Mark `asyncio.TimeoutError` exception as safe to retry.

### Other

- http: Deserialize JSON responses with `orjson`.

## [6.5.6] - 2023-05-02

### Fixed

- config: Fixed crash due to incorrect parsing of `event` index definitions.
- http: Fixed waiting for response indefinitely when IPFS hash is not available.

### Other

- ci: Slim Docker image updated to Alpine 3.17.
- metadata: Added `nairobinet` to supported networks.

## [6.5.5] - 2023-04-17

### Fixed

- config: Enable early realtime mode when config contains bigmap indexes with `skip_history`.
- http: Fixed crash when using custom datasources.
- index: Allow mixing `source` and `entrypoint` filters in `operation` index pattern.

### Other

- ci: Default git branch switched to `next`.

## [6.5.4] - 2023-03-31

### Fixed

- config: Fixed incorrest parsing of `token_transfer` index filters. 

### Other

- deps: Updated pytezos to 3.9.0.

## [6.5.3] - 2023-03-28

### Fixed

- cli: Don't enforce logging `DeprecationWarning` warnings.
- cli: Fixed `BrokenPipeError` messages when interrupting with DipDup with SIGINT.
- config: Fixed crash when `token_transfer` index has `from` or `to` filter.

### Security

- hasura: Forbid using Hasura instances affected by [GHSA-c9rw-rw2f-mj4x](https://github.com/hasura/graphql-engine/security/advisories/GHSA-c9rw-rw2f-mj4x).

## [6.5.2] - 2023-03-09

### Fixed

- codegen: Fixed type generation for contracts with "default" entrypoint.
- metadata: Add "mumbainet" to available networks.
- sentry: Fixed bug leading to crash reports not being sent in some cases.
- sentry: Fixed crash report grouping.

### Deprecated

- ci: `-slim` images will be based on Ubuntu instead of Alpine in the next major release.

## [6.5.1] - 2023-02-21

### Fixed

- codegen: Fixed bug leading to incorrect imports in generated callbacks in some cases.
- codegen: Fixed validation of created package after `dipdup init`.
- config: Allow using empty string as default env (`{DEFAULT_EMPTY:-}`).

### Other

- deps: Updated pydantic to 1.10.5
- deps: Updated datamodel-code-generator to 0.17.1
- deps: Updated tortoise-orm to 0.19.3
- deps: Updated pytezos to 3.8.0

## [6.5.0] - 2023-01-28

### Added

- hasura: Apply arbitrary metadata from `hasura` project directory.
- config: Added `allow_inconsistent_metadata` option to `hasura` section.

### Fixed

- config: Do not include coinbase datasource credentials in config repr.
- database: Fixed crash when schema generation should fail with `schema_modified`.
- hasura: Stop using deprecated schema/metadata API.
- index: Fixed unnecessary prefetching of migration originations in `operation` index.
- index: Remove disabled indexes from the dispatcher queue.
- sentry: Flush and reopen session daily.
- tzkt: Fixed `OperationData.type` field value for migration originations.
- tzkt: Added missing `last_level` argument to migration origination fetching methods.

### Other

- tzkt: Updated current testnet protocol (`limanet`).
- deps: Updated asyncpg to 0.27.0
- deps: Updated hasura to 2.17.0

## [6.4.3] - 2023-01-05

### Fixed

- context: Fixed order of `add_contract` method arguments.
- index: Fixed matching operations when both `address` and `code_hash` filters are specified.
- sentry: Fixed sending crash reports when DSN is not set implicitly.
- sentry: Increase event length limit.

## [6.4.2] - 2022-12-31

### Added

- config: Added `http.ratelimit_sleep` option to set fixed sleep time on 429 responses.
- context: Allow adding contracts by code hash in runtime.

### Fixed

- http: Fixed merging user-defined HTTP settings and datasource defaults.
- tzkt: Fixed iterating over big map keys.

## [6.4.1] - 2022-12-22

### Fixed

- models: Fixed package model detection.

## [6.4.0] - 2022-12-20

### Fixed

- cli: `update` and `uninstall` commands no longer require a valid config.
- cli: Fixed a regression in `new` command leading to crash with `TypeError`.
- config: Fixed `jobs` section deserialization.
- database: Ignore abstract models during module validation.

## [6.4.0rc1] - 2022-12-09

### Added

- config: Added optional `code_hash` field to contract config.
- context: Added `first_level` and `last_level` arguments to `ctx.add_index` methods.
- index: Filtering by `code_hash` is available for `operation` index.
- tzkt: Added datasource methods `get_contract_address` and `get_contract_hashes`.
- tzkt: Originations and operations now can be fetched by contract code hashes.
- tzkt: Added `sender_code_hash` and `target_code_hash` fields to `OperationData` model.

### Fixed

- codegen: Unresolved index templates are now correctly processed during types generation.
- demos: Fixed outdated `demo_dao` project.
- http: Fixed a crash when datasource URL contains trailing slash.
- metadata: Add `limanet` to supported networks.
- projects: Do not scaffold an outdated `poetry.lock`.

### Changed

- demos: Demos were renamed to better indicate their purpose.
- exceptions: `FrameworkException` is raised instead of plain `RuntimeError` when a framework error occurs.
- exceptions: Known exceptions are inherited from `FrameworkError`.
- tzkt: Some datasource methods have changed their signatures.

### Deprecated

- config: `similar_to.address` filter is an alias for `originated_contract.code_hash` and will be removed in the next major release.
- config: `DipDupError` is an alias for `FrameworkError` and will be removed in the next major release.

## [6.3.1] - 2022-11-25

### Fixed

- cli: Do not apply cli hacks on module import.
- codegen: Include PEP 561 marker in generated packages.
- codegen: Untyped originations are now correctly handled.
- codegen: Fixed `alias` config field having no effect on originations.
- codegen: Fixed optional arguments in generated callbacks.
- config: Suggest snake_case for package name.
- config: Fixed crash with `RuntimeError` when index has no subscriptions.
- http: Limit aiohttp sessions to specific base URL.
- index: Do not deserialize originations matched by the `source` filter.
- index: Wrap storage deserialization exceptions with `InvalidDataError`.
- projects: Fixed Hasura environment in docker-compose examples.

### Security

- hasura: Forbid using Hasura instances running vulnerable versions ([GHSA-g7mj-g7f4-hgrg](https://github.com/hasura/graphql-engine/security/advisories/GHSA-g7mj-g7f4-hgrg))

### Other

- ci: `mypy --strict` is now enforced on a codebase.
- ci: Finished migration to `pytest`.

## [6.3.0] - 2022-11-15

### Added

- context: Added `execute_sql_query` method to run queries from `sql` project directory.
- context: `execute_sql` method now accepts arbitrary arguments to format SQL script (unsafe, use with caution).
- index: New filters for `token_transfer` index.

### Fixed

- cli: Fixed missing log messages from `ctx.logger`.
- codegen: Better PEP 8 compatibility of generated callbacks.
- context: Fixed SQL scripts executed in the wrong order.
- context: Fixed `execute_sql` method crashes when the path is not a directory.
- database: Fixed crash with `CannotConnectNowError` before establishing the database connection.
- database: Fixed crash when using F expressions inside versioned transactions.
- http: Fixed caching datasource responses when `replay_path` contains tilde.
- http: Adjusted per-datasource default config values.
- project: Use the latest stable version instead of hardcoded values.
- tzkt: Fixed deserializing of `EventData` and `OperationData` models.
- tzkt: Fixed matching migration originations by address.

### Deprecated

- ci: `pytezos` extra and corresponding Docker image are deprecated. 

## [6.2.0] - 2022-10-12

### Added

- cli: `new` command to create a new project interactively.
- cli: `install/update/uninstall` commands to manage local DipDup installation.
- index: New index kind `event` to process contract events.
- install: New interactive installer based on pipx (`install.py` or `dipdup-install`).

### Fixed

- cli: Fixed commands that don't require a valid config yet crash with `ConfigurationError`.
- codegen: Fail on demand when `datamodel-codegen` is not available.
- codegen: Fixed Jinja2 template caching.
- config: Allow `sentry.dsn` field to be empty.
- config: Fixed greedy environment variable regex.
- hooks: Raise a `FeatureAvailabilityHook` instead of a warning when trying to execute hooks on SQLite.

### Improved

- cli: Detect `src/` layout when guessing package path.
- codegen: Improved cross-platform compatibility.
- config: `sentry.user_id` option to set user ID for Sentry (affects release adoption data).
- sentry: Detect environment when not set in config (docker/gha/tests/local)
- sentry: Expose more tags under the `dipdup` namespace.

### Performance

- cli: Up to 5x faster startup for some commands.

### Security

- sentry: Prevent Sentry from leaking hostname if `server_name` is not set.
- sentry: Notify about using Sentry when DSN is set or crash reporting is enabled.

### Other

- ci: A significantly faster execution of GitHub Actions.
- docs: Updated "Contributing Guide" page.

## [6.1.3] - 2022-09-21

### Added

- sentry: Enable crash-free session reporting.

### Fixed

- metadata: Updated protocol aliases.
- sentry: Unwrap `CallbackError` traceback to fix event grouping.
- sentry: Hide "attempting to send..." message on shutdown.

### Other

- ci: Do not build default and `-pytezos` nightly images.

## [6.1.2] - 2022-09-16

### Added

- config: Added `alias` field to operation pattern items.
- tzkt: Added quote field `gbp`.

### Fixed

- config: Require aliases for multiple operations with the same entrypoint.
- http: Raise `InvalidRequestError` on 204 No Content responses.
- tzkt: Verify API version on datasource initialization.
- tzkt: Remove deprecated block field `priority`.

## [6.1.1] - 2022-09-01

### Fixed

- ci: Lock Pydantic to 1.9.2 to avoid breaking changes in dataclasses.

## [6.1.0] - 2022-08-30

### Added

- ci: Build `arm64` images for M1/M2 silicon.
- ci: Build `-slim` images based on Alpine Linux.
- ci: Introduced official MacOS support.
- ci: Introduced interactive installer (dipdup.io/install.py).

## [6.0.1] - 2022-08-19

### Fixed

- codegen: Fixed invalid `models.py` template.
- context: Do not wrap known exceptions with `CallbackError`.
- database: Raise `DatabaseConfigurationError` when backward relation name equals table name.
- database: Wrap schema wiping in a transaction to avoid orphaned tables in the immune schema.
- hasura: Fixed processing M2M relations.
- sentry: Fixed "invalid value `environment`" error.
- sentry: Ignore events from project callbacks when `crash_reporting` is enabled.

## [6.0.0] - 2022-08-08

This release contains no changes except for the version number.

## [6.0.0rc2] - 2022-08-06

### Added

- config: Added `advanced.crash_reporting` flag to enable reporting crashes to Baking Bad.
- dipdup: Save Sentry crashdump in `/tmp/dipdup/crashdumps/XXXXXXX.json` on a crash.

### Fixed

- config: Do not perform env variable substitution in commented-out lines.

### Removed

- cli: `--logging-config` option is removed.
- cli: All `run` command flags are removed. Use the `advanced` section of the config.
- cli: `cache show` and `cache clear` commands are removed.
- config: `http.cache` flag is removed.

## [6.0.0-rc1] - 2022-07-26

### Added

- cli: Added `config export --full` flag to resolve templates before printing config.
- config: Added `advanced.rollback_depth` field, a number of levels to keep in a database for rollback.
- context: Added `rollback` method to perform database rollback.
- database: Added an internal `ModelUpdate` model to store the latest database changes.

### Fixed

- prometheus: Fixed updating `dipdup_index_handlers_matched_total` metric.

### Changed

- codegen: `on_index_rollback` hook calls `ctx.rollback` by default.
- database: Project models must be subclassed from `dipdup.models.Model`
- database: `bulk_create` and `bulk_update` model methods are no longer supported.

### Removed

- hooks: Removed deprecated `on_rollback` hook.
- index: Do not try to avoid single-level rollbacks by comparing operation hashes.

## [5.2.5] - 2022-07-26

### Fixed

- index: Fixed crash when adding an index with new subscriptions in runtime.

## [5.2.4] - 2022-07-17

### Fixed

- cli: Fixed logs being printed to stderr instead of stdout.
- config: Fixed job scheduler not starting when config contains no indexes.

## [5.2.3] - 2022-07-07

### Added

- sentry: Allow customizing `server_name` and `release` tags with corresponding fields in Sentry config.

### Fixed

- cli: Fixed `hasura configure` command crash when models have empty `Meta.table`.
- config: Removed secrets from config `__repr__`.

## [5.2.2] - 2022-07-03

### Fixed

- hasura: Fixed metadata generation.

## [5.2.1] - 2022-07-02

### Fixed

- cli: Fixed setting default logging level.
- hasura: Fixed metadata generation for relations with a custom field name.
- hasura: Fixed configuring existing instances after changing `camel_case` field in config.

## [5.2.0] - 2022-06-28

### Added

- config: Added `logging` config field.
- config: Added `hasura.create_source` flag to create PostgreSQL source if missing.

### Fixed

- hasura: Do not apply table customizations to tables from other sources.

### Deprecated

- cli: `--logging-config` option is deprecated.
- cli: All `run` command flags are deprecated. Use the `advanced` section of the config.
- cli: `cache show` and `cache clear` commands are deprecated.
- config: `http.cache` flag is deprecated.

## [5.1.7] - 2022-06-15

### Fixed

- index: Fixed `token_transfer` index not receiving realtime updates.

## [5.1.6] - 2022-06-08

### Fixed

- cli: Commands with `--help` option no longer require a working DipDup config.
- index: Fixed crash with `RuntimeError` after continuous realtime connection loss.

### Performance

- cli: Lazy import dependencies to speed up startup.

### Other

- docs: Migrate docs from GitBook to mdbook.

## [5.1.5] - 2022-06-05

### Fixed

- config: Fixed crash when rollback hook is about to be called.

## [5.1.4] - 2022-06-02

### Fixed

- config: Fixed `OperationIndexConfig.types` field being partially ignored.
- index: Allow mixing oneshot and regular indexes in a single config.
- index: Call rollback hook instead of triggering reindex when single-level rollback has failed.
- index: Fixed crash with `RuntimeError` after continuous realtime connection loss.
- tzkt: Fixed `origination` subscription missing when `merge_subscriptions` flag is set.

### Performance

- ci: Decrease the size of generic and `-pytezos` Docker images by 11% and 16%, respectively.

## [5.1.3] - 2022-05-26

### Fixed

- database: Fixed special characters in password not being URL encoded.

### Performance

- context: Do not reinitialize config when adding a single index.

## [5.1.2] - 2022-05-24

### Added

- tzkt: Added `originated_contract_tzips` field to `OperationData`.

### Fixed

- jobs: Fixed jobs with `daemon` schedule never start.
- jobs: Fixed failed jobs not throwing exceptions into the main loop.

### Other

- database: Tortoise ORM updated to `0.19.1`.

## [5.1.1] - 2022-05-13

### Fixed

- index: Ignore indexes with different message types on rollback.
- metadata: Add `ithacanet` to available networks.

## [5.1.0] - 2022-05-12

### Added

- ci: Push `X` and `X.Y` tags to the Docker Hub on release.
- cli: Added `config env` command to export env-file with default values.
- cli: Show warning when running an outdated version of DipDup.
- hooks: Added a new hook `on_index_rollback` to perform per-index rollbacks.

### Fixed

- index: Fixed fetching `migration` operations.
- tzkt: Fixed possible data corruption when using the `buffer_size` option.
- tzkt: Fixed reconnection due to `websockets` message size limit.

### Deprecated

- hooks: The `on_rollback` default hook is superseded by `on_index_rollback` and will be removed later.

## [5.0.4] - 2022-05-05

### Fixed

- exceptions: Fixed incorrect formatting and broken links in help messages.
- index: Fixed crash when the only index in config is `head`.
- index: Fixed fetching originations during the initial sync.

## [5.0.3] - 2022-05-04

### Fixed

- index: Fixed crash when no block with the same level arrived after a single-level rollback.
- index: Fixed setting initial index level when `IndexConfig.first_level` is set.
- tzkt: Fixed delayed emitting of buffered realtime messages.
- tzkt: Fixed inconsistent behavior of `first_level`/`last_level` arguments in different getter methods.

## [5.0.2] - 2022-04-21

### Fixed

- context: Fixed reporting incorrect reindexing reason.
- exceptions: Fixed crash with `FrozenInstanceError` when an exception is raised from a callback.
- jobs: Fixed graceful shutdown of daemon jobs.

### Improved

- codegen: Refined `on_rollback` hook template.
- exceptions: Updated help messages for known exceptions.
- tzkt: Do not request reindexing if missing subgroups have matched no handlers.

## [5.0.1] - 2022-04-12

### Fixed

- cli: Fixed `schema init` command crash with SQLite databases.
- index: Fixed spawning datasources in oneshot mode.
- tzkt: Fixed processing realtime messages.

## [5.0.0] - 2022-04-08

This release contains no changes except for the version number.

## [5.0.0-rc4] - 2022-04-04

### Added

- tzkt: Added ability to process realtime messages with lag.

## [4.2.7] - 2022-04-02

### Fixed

- config: Fixed `jobs` config section validation.
- hasura: Fixed metadata generation for v2.3.0 and above.
- tzkt: Fixed `get_originated_contracts` and `get_similar_contracts` methods response.

## [5.0.0-rc3] - 2022-03-28

### Added

- config: Added `custom` section to store arbitrary user data.

### Fixed

- config: Fixed default SQLite path (`:memory:`).
- tzkt: Fixed pagination in several getter methods.
- tzkt: Fixed data loss when `skip_history` option is enabled.

### Removed

- config: Removed dummy `advanced.oneshot` flag.
- cli: Removed `docker init` command.
- cli: Removed dummy `schema approve --hashes` flag.

## [5.0.0-rc2] - 2022-03-13

### Fixed

- tzkt: Fixed crash in methods that do not support cursor pagination.
- prometheus: Fixed invalid metric labels. 

## [5.0.0-rc1] - 2022-03-02

### Added

- metadata: Added `metadata_interface` feature flag to expose metadata in TzKT format.
- prometheus: Added ability to expose Prometheus metrics.
- tzkt: Added missing fields to the `HeadBlockData` model.
- tzkt: Added `iter_...` methods to iterate over item batches.

### Fixed

- tzkt: Fixed possible OOM while calling methods that support pagination.
- tzkt: Fixed possible data loss in `get_originations` and `get_quotes` methods.

### Changed

- tzkt: Added `offset` and `limit` arguments to all methods that support pagination.

### Removed

- bcd: Removed `bcd` datasource and config section.

### Performance

- dipdup: Use fast `orjson` library instead of built-in `json` where possible.

## [4.2.6] - 2022-02-25

### Fixed

- database: Fixed generating table names from uppercase model names.
- http: Fixed bug that leads to caching invalid responses on the disk.
- tzkt: Fixed processing realtime messages with data from multiple levels.

## [4.2.5] - 2022-02-21

### Fixed

- database: Do not add the `schema` argument to the PostgreSQL connection string when not needed.
- hasura: Wait for Hasura to be configured before starting indexing.

## [4.2.4] - 2022-02-14

### Added

- config: Added `http` datasource to making arbitrary http requests.

### Fixed

- context: Fixed crash when calling `fire_hook` method.
- context: Fixed `HookConfig.atomic` flag, which was ignored in `fire_hook` method.
- database: Create missing tables even if `Schema` model is present.
- database: Fixed excess increasing of `decimal` context precision.
- index: Fixed loading handler callbacks from nested packages ([@veqtor](https://github.com/veqtor)).

### Other

- ci: Added GitHub Action to build and publish Docker images for each PR opened.

## [4.2.3] - 2022-02-08

### Fixed

- ci: Removed `black 21.12b0` dependency since bug in `datamodel-codegen-generator` is fixed.
- cli: Fixed `config export` command crash when `advanced.reindex` dictionary is present.
- cli: Removed optionals from `config export` output so the result can be loaded again.
- config: Verify `advanced.scheduler` config for the correctness and unsupported features.
- context: Fixed ignored `wait` argument of `fire_hook` method.
- hasura: Fixed processing relation fields with missing `related_name`.
- jobs: Fixed default `apscheduler` config.
- tzkt: Fixed crash occurring when reorg message is the first one received by the datasource.

## [4.2.2] - 2022-02-01

### Fixed

- config: Fixed `ipfs` datasource config.

## [4.2.1] - 2022-01-31

### Fixed

- ci: Added `black 21.12b0` dependency to avoid possible conflict with `datamodel-codegen-generator`.

## [4.2.0] - 2022-01-31

### Added

- context: Added `wait` argument to `fire_hook` method to escape current transaction context.
- context: Added `ctx.get_<kind>_datasource` helpers to avoid type casting.
- hooks: Added ability to configure `apscheduler` with `AdvancedConfig.scheduler` field.
- http: Added `request` method to send arbitrary requests (affects all datasources).
- ipfs: Added `ipfs` datasource to download JSON and binary data from IPFS.

### Fixed

- http: Removed dangerous method `close_session`.
- context: Fixed help message of `IndexAlreadyExistsError` exception.

### Deprecated

- bcd: Added deprecation notice.

### Other

- dipdup: Removed unused internal methods.

## [4.1.2] - 2022-01-27

### Added

- cli: Added `schema wipe --force` argument to skip confirmation prompt.

### Fixed

- cli: Show warning about deprecated `--hashes` argument
- cli: Ignore `SIGINT` signal when shutdown is in progress.
- sentry: Ignore exceptions when shutdown is in progress.

## [4.1.1] - 2022-01-25

### Fixed

- cli: Fixed stacktraces missing on exception.
- cli: Fixed wrapping `OSError` with `ConfigurationError` during config loading.
- hasura: Fixed printing help messages on `HasuraError`.
- hasura: Preserve a list of sources in Hasura Cloud environments.
- hasura: Fixed `HasuraConfig.source` config option.

### Changed

- cli: Unknown exceptions are no longer wrapped with `DipDupError`.

### Performance

- hasura: Removed some useless requests.

## [4.1.0] - 2022-01-24

### Added

- cli: Added `schema init` command to initialize database schema.
- cli: Added `--force` flag to `hasura configure` command.
- codegen: Added support for subpackages inside callback directories.
- hasura: Added `dipdup_head_status` view and REST endpoint.
- index: Added an ability to skip historical data while synchronizing `big_map` indexes.
- metadata: Added `metadata` datasource.
- tzkt: Added `get_big_map` and `get_contract_big_maps` datasource methods.

## [4.0.5] - 2022-01-20

### Fixed

- index: Fixed deserializing manually modified typeclasses.

## [4.0.4] - 2022-01-17

### Added

- cli: Added `--keep-schemas` flag to `init` command to preserve JSONSchemas along with generated types.

### Fixed

- demos: Tezos Domains and Homebase DAO demos were updated from edo2net to mainnet contracts.
- hasura: Fixed missing relations for models with `ManyToManyField` fields.
- tzkt: Fixed parsing storage with nested structures.

### Performance

- dipdup: Minor overall performance improvements.

### Other

- ci: Cache virtual environment in GitHub Actions.
- ci: Detect CI environment and skip tests that fail in GitHub Actions.
- ci: Execute tests in parallel with `pytest-xdist` when possible.
- ci: More strict linting rules of `flake8`.

## [4.0.3] - 2022-01-09

### Fixed

- tzkt: Fixed parsing parameter with an optional value.

## [4.0.2] - 2022-01-06

### Added

- tzkt: Added optional `delegate_address` and `delegate_alias` fields to `OperationData`.

### Fixed

- tzkt: Fixed crash due to unprocessed pysignalr exception.
- tzkt: Fixed parsing `OperationData.amount` field.
- tzkt: Fixed parsing storage with top-level boolean fields.

## [4.0.1] - 2021-12-30

### Fixed

- codegen: Fixed generating storage typeclasses with `Union` fields.
- codegen: Fixed preprocessing contract JSONSchema.
- index: Fixed processing reindexing reason saved in the database.
- tzkt: Fixed processing operations with default entrypoint and empty parameter.
- tzkt: Fixed crash while recursively applying bigmap diffs to the storage.

### Performance

- tzkt: Increased speed of applying bigmap diffs to operation storage.

## [4.0.0] - 2021-12-24

This release contains no changes except for the version number.

## [4.0.0-rc3] - 2021-12-20

### Fixed

- cli: Fixed missing `schema approve --hashes` argument.
- codegen: Fixed contract address used instead of an alias when typename is not set.
- tzkt: Fixed processing operations with entrypoint `default`.
- tzkt: Fixed regression in processing migration originations.
- tzkt: Fixed filtering of big map diffs by the path.

### Removed

- cli: Removed deprecated `run --oneshot` argument and `clear-cache` command.

## [4.0.0-rc2] - 2021-12-11

### Migration

- Run `dipdup init` command to generate `on_synchronized` hook stubs.

### Added

- hooks: Added `on_synchronized` hook, which fires each time all indexes reach realtime state.

### Fixed

- cli: Fixed config not being verified when invoking some commands.
- codegen: Fixed generating callback arguments for untyped operations.
- index: Fixed incorrect log messages, remove duplicate ones.
- index: Fixed crash while processing storage of some contracts.
- index: Fixed matching of untyped operations filtered by `source` field ([@pravin-d](https://github.com/pravin-d)).

### Performance

- index: Checks performed on each iteration of the main DipDup loop are slightly faster now.

## [4.0.0-rc1] - 2021-12-02

### Migration

- Run `dipdup schema approve` command on every database you want to use with 4.0.0-rc1. Running `dipdup migrate` is not necessary since `spec_version` hasn't changed in this release.

### Added

- cli: Added `run --early-realtime` flag to establish a realtime connection before all indexes are synchronized.
- cli: Added `run --merge-subscriptions` flag to subscribe to all operations/big map diffs during realtime indexing.
- cli: Added `status` command to print the current status of indexes from the database.
- cli: Added `config export [--unsafe]` command to print config after resolving all links and variables.
- cli: Added `cache show` command to get information about file caches used by DipDup.
- config: Added `first_level` and `last_level` optional fields to `TemplateIndexConfig`. These limits are applied after ones from the template itself.
- config: Added `daemon` boolean field to `JobConfig` to run a single callback indefinitely. Conflicts with `crontab` and `interval` fields.
- config: Added `advanced` top-level section.

### Fixed

- cli: Fixed crashes and output inconsistency when piping DipDup commands.
- cli: Fixed `schema wipe --immune` flag being ignored.
- codegen: Fixed missing imports in handlers generated during init.
- coinbase: Fixed possible data inconsistency caused by caching enabled for method `get_candles`.
- http: Fixed increasing sleep time between failed request attempts.
- index: Fixed invocation of head index callback.
- index: Fixed `CallbackError` raised instead of `ReindexingRequiredError` in some cases.
- tzkt: Fixed resubscribing when realtime connectivity is lost for a long time.
- tzkt: Fixed sending useless subscription requests when adding indexes in runtime.
- tzkt: Fixed `get_originated_contracts` and `get_similar_contracts` methods whose output was limited to `HTTPConfig.batch_size` field.
- tzkt: Fixed lots of SignalR bugs by replacing `aiosignalrcore` library with `pysignalr`.

## Changed

- cli: `dipdup schema wipe` command now requires confirmation when invoked in the interactive shell.
- cli: `dipdup schema approve` command now also causes a recalculation of schema and index config hashes.
- index: DipDup will recalculate respective hashes if reindexing is triggered with `config_modified: ignore` or `schema_modified: ignore` in advanced config.

### Deprecated

- cli: `run --oneshot` option is deprecated and will be removed in the next major release. The oneshot mode applies automatically when `last_level` field is set in the index config.
- cli: `clear-cache` command is deprecated and will be removed in the next major release. Use `cache clear` command instead.

### Performance

- config: Configuration files are loaded 10x times faster.
- index: Number of operations processed by matcher reduced by 40%-95% depending on the number of addresses and entrypoints used.
- tzkt: Rate limit was increased. Try to set `connection_timeout` to a higher value if requests fail with `ConnectionTimeout` exception.
- tzkt: Improved performance of response deserialization. 

## [3.1.3] - 2021-11-15

### Fixed

- codegen: Fixed missing imports in operation handlers. 
- codegen: Fixed invalid imports and arguments in big_map handlers.

## [3.1.2] - 2021-11-02

### Fixed

- Fixed crash occurred during synchronization of big map indexes.

## [3.1.1] - 2021-10-18

### Fixed

- Fixed loss of realtime subscriptions occurred after TzKT API outage.
- Fixed updating schema hash in `schema approve` command.
- Fixed possible crash occurred while Hasura is not ready.

## [3.1.0] - 2021-10-12

### Added

- New index class `HeadIndex` (configuration: [`dipdup.config.HeadIndexConfig`](https://github.com/dipdup-io/dipdup/blob/master/src/dipdup/config.py#L778)). Use this index type to handle head (limited block header content) updates. This index type is realtime-only: historical data won't be indexed during the synchronization stage.
- Added three new commands: `schema approve`, `schema wipe`, and `schema export`. Run `dipdup schema --help` command for details.

### Changed

- Triggering reindexing won't lead to dropping the database automatically anymore. `ReindexingRequiredError` is raised instead. `--forbid-reindexing` option has become default.
- `--reindex` option is removed. Use `dipdup schema wipe` instead.
- Values of `dipdup_schema.reindex` field updated to simplify querying database. See [`dipdup.enums.ReindexingReason`](https://github.com/dipdup-io/dipdup/blob/master/src/dipdup/enums.py) class for possible values.

### Fixed

- Fixed `ReindexRequiredError` not being raised when running DipDup after reindexing was triggered.
- Fixed index config hash calculation. Hashes of existing indexes in a database will be updated during the first run.
- Fixed issue in `BigMapIndex` causing the partial loss of big map diffs.
- Fixed printing help for CLI commands.
- Fixed merging storage which contains specific nested structures.

### Improved

- Raise `DatabaseConfigurationError` exception when project models are not compatible with GraphQL.
- Another bunch of performance optimizations. Reduced DB pressure, speeded up parallel processing lots of indexes.
- Added initial set of performance benchmarks (run: `./scripts/run_benchmarks.sh`)

## [3.0.4] - 2021-10-04

### Improved

- A significant increase in indexing speed.

### Fixed

- Fixed unexpected reindexing caused by the bug in processing zero- and single-level rollbacks.
- Removed unnecessary file IO calls that could cause `PermissionError` exception in Docker environments.
- Fixed possible violation of block-level atomicity during realtime indexing.

### Changes

- Public methods of `TzktDatasource` now return immutable sequences.

## [3.0.3] - 2021-10-01

### Fixed

- Fixed processing of single-level rollbacks emitted before rolled back head.

## [3.0.2] - 2021-09-30

### Added

- Human-readable `CHANGELOG.md` 🕺
- Two new options added to `dipdup run` command:
  - `--forbid-reindexing` – raise `ReindexingRequiredError` instead of truncating database when reindexing is triggered for any reason. To continue indexing with existing database run `UPDATE dipdup_schema SET reindex = NULL;`
  - `--postpone-jobs` – job scheduler won't start until all indexes are synchronized. 

### Changed

- Migration to this version requires reindexing.
- `dipdup_index.head_id` foreign key removed. `dipdup_head` table still contains the latest blocks from Websocket received by each datasource.

### Fixed

- Removed unnecessary calls to TzKT API.
- Fixed removal of PostgreSQL extensions (`timescaledb`, `pgcrypto`) by function `truncate_database` triggered on reindex.
- Fixed creation of missing project package on `init`.
- Fixed invalid handler callbacks generated on `init`.
- Fixed detection of existing types in the project.
- Fixed race condition caused by event emitter concurrency.
- Capture unknown exceptions with Sentry before wrapping to `DipDupError`.
- Fixed job scheduler start delay.
- Fixed processing of reorg messages.

## [3.0.1] - 2021-09-24

### Added

- Added `get_quote` and `get_quotes` methods to `TzKTDatasource`.

### Fixed

- Defer spawning index datasources until initial sync is complete. It helps to mitigate some WebSocket-related crashes, but initial sync is a bit slower now.
- Fixed possible race conditions in `TzKTDatasource`.
- Start `jobs` scheduler after all indexes sync with a current head to speed up indexing.

<!-- Links -->
[keep a changelog]: https://keepachangelog.com/en/1.0.0/
[semantic versioning]: https://semver.org/spec/v2.0.0.html

<!-- Versions -->
[Unreleased]: https://github.com/dipdup-io/dipdup/compare/7.3.2...HEAD
[7.3.2]: https://github.com/dipdup-io/dipdup/compare/7.3.1...7.3.2
[7.3.1]: https://github.com/dipdup-io/dipdup/compare/7.3.0...7.3.1
[7.3.0]: https://github.com/dipdup-io/dipdup/compare/7.2.2...7.3.0
[7.2.2]: https://github.com/dipdup-io/dipdup/compare/7.2.1...7.2.2
[7.2.1]: https://github.com/dipdup-io/dipdup/compare/7.2.0...7.2.1
[7.2.0]: https://github.com/dipdup-io/dipdup/compare/7.1.1...7.2.0
[7.1.1]: https://github.com/dipdup-io/dipdup/compare/7.1.0...7.1.1
[7.1.0]: https://github.com/dipdup-io/dipdup/compare/7.0.2...7.1.0
[7.0.2]: https://github.com/dipdup-io/dipdup/compare/7.0.1...7.0.2
[7.0.1]: https://github.com/dipdup-io/dipdup/compare/7.0.0...7.0.1
[7.0.0]: https://github.com/dipdup-io/dipdup/compare/7.0.0rc5...7.0.0
[7.0.0rc5]: https://github.com/dipdup-io/dipdup/compare/7.0.0rc4...7.0.0rc5
[6.5.11]: https://github.com/dipdup-io/dipdup/compare/6.5.10...6.5.11
[7.0.0rc4]: https://github.com/dipdup-io/dipdup/compare/7.0.0rc3...7.0.0rc4
[7.0.0rc3]: https://github.com/dipdup-io/dipdup/compare/7.0.0rc2...7.0.0rc3
[6.5.10]: https://github.com/dipdup-io/dipdup/compare/6.5.9...6.5.10
[7.0.0rc2]: https://github.com/dipdup-io/dipdup/compare/7.0.0rc1...7.0.0rc2
[7.0.0rc1]: https://github.com/dipdup-io/dipdup/compare/6.5.9...7.0.0rc1
[6.5.9]: https://github.com/dipdup-io/dipdup/compare/6.5.8...6.5.9
[6.5.8]: https://github.com/dipdup-io/dipdup/compare/6.5.7...6.5.8
[6.5.7]: https://github.com/dipdup-io/dipdup/compare/6.5.6...6.5.7
[6.5.6]: https://github.com/dipdup-io/dipdup/compare/6.5.5...6.5.6
[6.5.5]: https://github.com/dipdup-io/dipdup/compare/6.5.4...6.5.5
[6.5.4]: https://github.com/dipdup-io/dipdup/compare/6.5.3...6.5.4
[6.5.3]: https://github.com/dipdup-io/dipdup/compare/6.5.2...6.5.3
[6.5.2]: https://github.com/dipdup-io/dipdup/compare/6.5.1...6.5.2
[6.5.1]: https://github.com/dipdup-io/dipdup/compare/6.5.0...6.5.1
[6.5.0]: https://github.com/dipdup-io/dipdup/compare/6.4.3...6.5.0
[6.4.3]: https://github.com/dipdup-io/dipdup/compare/6.4.2...6.4.3
[6.4.2]: https://github.com/dipdup-io/dipdup/compare/6.4.1...6.4.2
[6.4.1]: https://github.com/dipdup-io/dipdup/compare/6.4.0...6.4.1
[6.4.0]: https://github.com/dipdup-io/dipdup/compare/6.4.0rc1...6.4.0
[6.4.0rc1]: https://github.com/dipdup-io/dipdup/compare/6.3.1...6.4.0rc1
[6.3.1]: https://github.com/dipdup-io/dipdup/compare/6.3.0...6.3.1
[6.3.0]: https://github.com/dipdup-io/dipdup/compare/6.2.0...6.3.0
[6.2.0]: https://github.com/dipdup-io/dipdup/compare/6.1.3...6.2.0
[6.1.3]: https://github.com/dipdup-io/dipdup/compare/6.1.2...6.1.3
[6.1.2]: https://github.com/dipdup-io/dipdup/compare/6.1.1...6.1.2
[6.1.1]: https://github.com/dipdup-io/dipdup/compare/6.1.0...6.1.1
[6.1.0]: https://github.com/dipdup-io/dipdup/compare/6.0.1...6.1.0
[6.0.1]: https://github.com/dipdup-io/dipdup/compare/6.0.0...6.0.1
[6.0.0]: https://github.com/dipdup-io/dipdup/compare/6.0.0rc2...6.0.0
[6.0.0rc2]: https://github.com/dipdup-io/dipdup/compare/6.0.0-rc1...6.0.0rc2
[6.0.0-rc1]: https://github.com/dipdup-io/dipdup/compare/5.2.5...6.0.0-rc1
[5.2.5]: https://github.com/dipdup-io/dipdup/compare/5.2.4...5.2.5
[5.2.4]: https://github.com/dipdup-io/dipdup/compare/5.2.3...5.2.4
[5.2.3]: https://github.com/dipdup-io/dipdup/compare/5.2.2...5.2.3
[5.2.2]: https://github.com/dipdup-io/dipdup/compare/5.2.1...5.2.2
[5.2.1]: https://github.com/dipdup-io/dipdup/compare/5.2.0...5.2.1
[5.2.0]: https://github.com/dipdup-io/dipdup/compare/5.1.7...5.2.0
[5.1.7]: https://github.com/dipdup-io/dipdup/compare/5.1.6...5.1.7
[5.1.6]: https://github.com/dipdup-io/dipdup/compare/5.1.5...5.1.6
[5.1.5]: https://github.com/dipdup-io/dipdup/compare/5.1.4...5.1.5
[5.1.4]: https://github.com/dipdup-io/dipdup/compare/5.1.3...5.1.4
[5.1.3]: https://github.com/dipdup-io/dipdup/compare/5.1.2...5.1.3
[5.1.2]: https://github.com/dipdup-io/dipdup/compare/5.1.1...5.1.2
[5.1.1]: https://github.com/dipdup-io/dipdup/compare/5.1.0...5.1.1
[5.1.0]: https://github.com/dipdup-io/dipdup/compare/5.0.4...5.1.0
[5.0.4]: https://github.com/dipdup-io/dipdup/compare/5.0.3...5.0.4
[5.0.3]: https://github.com/dipdup-io/dipdup/compare/5.0.2...5.0.3
[5.0.2]: https://github.com/dipdup-io/dipdup/compare/5.0.1...5.0.2
[5.0.1]: https://github.com/dipdup-io/dipdup/compare/5.0.0...5.0.1
[5.0.0]: https://github.com/dipdup-io/dipdup/compare/5.0.0-rc4...5.0.0
[5.0.0-rc4]: https://github.com/dipdup-io/dipdup/compare/5.0.0-rc3...5.0.0-rc4
[4.2.7]: https://github.com/dipdup-io/dipdup/compare/4.2.6...4.2.7
[5.0.0-rc3]: https://github.com/dipdup-io/dipdup/compare/5.0.0-rc2...5.0.0-rc3
[5.0.0-rc2]: https://github.com/dipdup-io/dipdup/compare/5.0.0-rc1...5.0.0-rc2
[5.0.0-rc1]: https://github.com/dipdup-io/dipdup/compare/4.2.6...5.0.0-rc1
[4.2.6]: https://github.com/dipdup-io/dipdup/compare/4.2.5...4.2.6
[4.2.5]: https://github.com/dipdup-io/dipdup/compare/4.2.4...4.2.5
[4.2.4]: https://github.com/dipdup-io/dipdup/compare/4.2.3...4.2.4
[4.2.3]: https://github.com/dipdup-io/dipdup/compare/4.2.2...4.2.3
[4.2.2]: https://github.com/dipdup-io/dipdup/compare/4.2.1...4.2.2
[4.2.1]: https://github.com/dipdup-io/dipdup/compare/4.2.0...4.2.1
[4.2.0]: https://github.com/dipdup-io/dipdup/compare/4.1.2...4.2.0
[4.1.2]: https://github.com/dipdup-io/dipdup/compare/4.1.1...4.1.2
[4.1.1]: https://github.com/dipdup-io/dipdup/compare/4.1.0...4.1.1
[4.1.0]: https://github.com/dipdup-io/dipdup/compare/4.0.5...4.1.0
[4.0.5]: https://github.com/dipdup-io/dipdup/compare/4.0.4...4.0.5
[4.0.4]: https://github.com/dipdup-io/dipdup/compare/4.0.3...4.0.4
[4.0.3]: https://github.com/dipdup-io/dipdup/compare/4.0.2...4.0.3
[4.0.2]: https://github.com/dipdup-io/dipdup/compare/4.0.1...4.0.2
[4.0.1]: https://github.com/dipdup-io/dipdup/compare/4.0.0...4.0.1
[4.0.0]: https://github.com/dipdup-io/dipdup/compare/4.0.0-rc3...4.0.0
[4.0.0-rc3]: https://github.com/dipdup-io/dipdup/compare/4.0.0-rc2...4.0.0-rc3
[4.0.0-rc2]: https://github.com/dipdup-io/dipdup/compare/4.0.0-rc1...4.0.0-rc2
[4.0.0-rc1]: https://github.com/dipdup-io/dipdup/compare/3.1.3...4.0.0-rc1
[3.1.3]: https://github.com/dipdup-io/dipdup/compare/3.1.2...3.1.3
[3.1.2]: https://github.com/dipdup-io/dipdup/compare/3.1.1...3.1.2
[3.1.1]: https://github.com/dipdup-io/dipdup/compare/3.1.0...3.1.1
[3.1.0]: https://github.com/dipdup-io/dipdup/compare/3.0.4...3.1.0
[3.0.4]: https://github.com/dipdup-io/dipdup/compare/3.0.3...3.0.4
[3.0.3]: https://github.com/dipdup-io/dipdup/compare/3.0.2...3.0.3
[3.0.2]: https://github.com/dipdup-io/dipdup/compare/3.0.1...3.0.2
[3.0.1]: https://github.com/dipdup-io/dipdup/compare/3.0.0...3.0.1
[3.0.0]: https://github.com/dipdup-io/dipdup/releases/tag/3.0.0<|MERGE_RESOLUTION|>--- conflicted
+++ resolved
@@ -4,7 +4,6 @@
 
 The format is based on [Keep a Changelog], and this project adheres to [Semantic Versioning].
 
-<<<<<<< HEAD
 ## [Unreleased]
 
 ### Added
@@ -16,7 +15,7 @@
 - cli: Fixed crash when running `init` command with a config outside of the project directory.
 - codegen: Don't create intermediate `events.json` file in ABI directory.
 - evm.subsquid: When request to worker fails, ask router for another one instead of retrying the same worker.
-=======
+
 ## [7.3.2] - 2024-02-06
 
 ## Added
@@ -33,7 +32,6 @@
 ### Performance
 
 - evm.subsquid.events: Increase indexing speed when using EVM node.
->>>>>>> 2bebcf54
 
 ## [7.3.1] - 2024-01-29
 
