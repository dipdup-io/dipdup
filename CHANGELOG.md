--- conflicted
+++ resolved
@@ -4,13 +4,12 @@
 
 The format is based on [Keep a Changelog], and this project adheres to [Semantic Versioning].
 
-<<<<<<< HEAD
 ## [Unreleased]
 
 ### Added
 
 - database: Added `dipdup_wipe` and `dipdup_approve` SQL functions to the schema.
-=======
+
 ## [7.0.1] - 2023-09-30
 
 ### Added
@@ -24,7 +23,6 @@
 - evm.node: Fixed incorrect log request parameters.
 - evm.subsquid.events: Fixed issue with determining the last level when syncing with node.
 - hasura: Increated retry count for initial connection (healthcheck).
->>>>>>> 4af83764
 
 ## [7.0.0] - 2023-09-25
 
