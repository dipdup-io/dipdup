# Changelog

All notable changes to this project will be documented in this file.

The format is based on [Keep a Changelog], and this project adheres to [Semantic Versioning].

## [Unreleased]

### Added

- evm.subsquid: Added Prometheus metrics required for Subsquid Cloud deployments.
<<<<<<< HEAD
- tezos.tzkt: Added support for Etherlink smart rollups (`sr1…` addresses).
=======
- project: Added optional `package_manager` field to replay config.
- project: Added Makefile to the default project template (only for new projects).
>>>>>>> a39c817c

### Fixed

- cli: Don't suppress uncaught exceptions when performance monitoring is disabled.
- codegen: Use datamodel-code-generator from the project's virtualenv.
- install: Don't install datamodel-code-generator as a CLI tool.
- install: Respect package manager if specified in pyproject.toml.

### Performance

- evm.subsquid.events: Request logs in batches to speed up the last mile indexing.

### Security

- deps: Updated PyArrow to 14.0.1 to fix [CVE-2023-47248](https://github.com/advisories/GHSA-5wvp-7f3h-6wmm)

## [7.1.1] - 2023-11-07

### Fixed

- cli: Fixed crash on early Python 3.11 releases.
- project: Update default Docker tag for TimescaleDB HA.

## [7.1.0] - 2023-10-27

### Added

- cli: Added `--unsafe`, `--compose`, `--internal` flags to `config env` command.
- cli: Added missing short equivalents for options in some commands.
- cli: Relative paths to be initialized now can be passed to the `init` command as arguments.
- tezos.tzkt.token_balances: Added new index.

### Fixed

- cli: Fixed `DIPDUP_DEBUG` not being applied to the package logger.
- tezos.tzkt.token_transfers: Fixed filtering transfers by token_id.

## [7.0.2] - 2023-10-10

### Added

- database: Added `dipdup_wipe` and `dipdup_approve` SQL functions to the schema.

### Fixed

- cli: Fixed `schema wipe` command for SQLite databases.
- tezos.tzkt: Fixed regression in `get_transactions` method pagination.

## [6.5.13] - 2023-10-10

### Fixed

- tzkt: Fixed regression in `get_transactions` method pagination.

## [7.0.1] - 2023-09-30

### Added

- env: Added `DIPDUP_DEBUG` environment variable to enable debug logging.

### Fixed

- cli: Use correct data path with timescaledb-ha Docker image.
- demos: Fixed decimal overflow in `demo_uniswap` project.
- evm.node: Fixed incorrect log request parameters.
- evm.subsquid.events: Fixed issue with determining the last level when syncing with node.
- hasura: Increated retry count for initial connection (healthcheck).

## [7.0.0] - 2023-09-25

### Fixed

- cli: Import package submodules before starting indexing to fail early on import errors.
- cli: Fixed ordering of crash reports in `report` group commands.
- evm.node: Fixed parsing topics and integers in datasource models.
- evm.subsquid.events: Fixed incorrrect log request parameters.
- install: Fixed issue with interpreting user answers in some cases.
- tezos.tzkt: Fixed operation matching when contract code hash specified as a string.
- tezos.tzkt: Fixed issue with processing rollbacks while sync is in progress.
- tezos.tzkt.events: Fixed parsing contract event data.
- tezos.tzkt.operations: Fixed parsing operations with empty parameters.

## [6.5.12] - 2023-09-15

### Fixed

- tzkt: Fixed issue with processing rollbacks while sync is in progress.
- tzkt: Fixed operation matching when contract code hash specified as a string.
- tzkt: Fixed parsing contract event data.

## [7.0.0rc5] - 2023-09-06

### Fixed

- evm.subsquid: Create a separate aiohttp session for each worker.
- evm.subsquid.events: Sync to `last_level` if specified in config.
- evm.node: Set `timestamp` field to the block timestamp.

## [6.5.11] - 2023-09-02

### Fixed

- index: Fixed crash when parsing typed transactions with empty parameter.
- tzkt: Fixed pagination when requesting transactions.
- tzkt: Use cursor iteration where possible.

## [7.0.0rc4] - 2023-08-23

### Added

- models: Added optional `maxsize` meta field to `CachedModel` to limit the LRU cache size.

### Fixed

- cli: Fixed `config export --full` command showing original config.
- cli: Keep the last 100 reports only.
- cli: Fixed `schema wipe` command crash due to `dipdup_meta` table being always immune.
- config: Don't create empty SentryConfig if DSN is not set.
- context: Share internal state between context instances.
- evm.node: Fixed keepalive loop for websocket connection.
- evm.node: Fixed parsing empty realtime message payloads.
- jobs: Don't add jobs before scheduler is started.
- package: Fixed package detection for poetry managed projects.
- package: Fixed mypy command in default template.
- package: Create package symlink only when needed.

### Changed

- cli: `report` command renamed to `report ls`.

## [7.0.0rc3] - 2023-08-05

### Fixed

- ci: Fixed dipdup package metadata.
- cli: Generate base template from replay only when --base flag is set.
- cli: Remove cached jsonschemas when calling init --force.
- codegen: Filter jsonschemas by prefixes supported by code generator.
- index: Fixed crash when parsing typed transactions with empty parameter.
- index: Remove Python limitation on large int<->str conversions.
- package: Create jsonschemas directory if not exists.
- package: Don't create empty pyproject.toml during init.
- package: Fixed discovery of the package when workdir is project root.

## [6.5.10] - 2023-08-02

### Fixed

- index: Remove Python limitation on large int<->str conversions.

## [7.0.0rc2] - 2023-07-26

### Fixed

- package: Create missing files from project base on init.
- package: Update replay.yaml on init.
- demos: Don't include database config in root config.

## [7.0.0rc1] - 2023-07-21

### Added

- abi.etherscan: Added `abi.etherscan` datasource to fetch ABIs from Etherscan.
- api: Added `/performance` endpoint to request indexing stats.
- cli: Added `report` command group to manage performance and crash reports created by DipDup.
- config: Added `advanced.decimal_precision` field to overwrite precision if it's not guessed correctly based on project models.
- config: Added `advanced.unsafe_sqlite` field to disable journaling and data integrity checks.
- config: Added `advanced.api` section to configure monitoring API exposed by DipDup.
- config: Added `advanced.metrics` field to configure amount of gathered metrics.
- config: Added `http.alias` field to overwrite alias of datasource HTTP gateway.
- database: Added `dipdup_meta` immune table to store arbitrary JSON values.
- database: Added experimental support for immune tables in SQLite.
- evm.node: Added `evm.node` datasource to receive events from Ethereum node and use web3 API.
- evm.subsquid: Added `evm.subsquid` datasource to fetch historical data from Subsquid Archives.
- evm.subsquid.events: Added `evm.subsquid.events` index to process event logs from Subsquid Archives.

### Fixed

- database: Fixed `OperationalError` raised in some cases after calling `bulk_create`.
- database: Allow running project scripts and queries on SQLite.
- database: Don't cleanup model updates on every loop.

### Changed

- ci: Docker images are now based on Debian 12.
- cli: `config env --file` option renamed to `--output`.
- cli: Commands to manage local dipdup installation moved to the `self` group.
- cli: `init --overwrite-types` flag renamed to `--force` and now also affects ABIs.
- config: `advanced.rollback_depth` value set based on indexes used in the project if not set explicitly.
- config: `logging` field now can contain either loglevel or name-loglevel mapping.
- context: Signature of `add_contract` method has changed.
- database: `EnumField` now uses `TEXT` type instead of `VARCHAR(n)`.
- database: Querysets are no longer copied between chained method calls (`.filter().order_by().limit()`)
- database: Store datasource aliases instead of URLs in `dipdup_head` table.
- models: User models must use field classes from `dipdup.fields` module instead of `tortoise.fields`.
- tezos.tzkt: Signatures of `[get/iter]_similar_contracts` and `[get/iter]_originated_contracts` methods have changed.
- tezos.tzkt.head: Replaced `handlers` section with a single `callback` field in config.

### Removed

- ci: `-slim` and `-pytezos` Docker images are no longer published.
- ci: Docker images no longer contain git, poetry and custom scripts.
- cli: Removed `dipdup-install` alias to `dipdup.install`.
- cli: Removed `status` command.
- config: Removed `similar_to` filter of `operation` index pattern.
- config: Removed `# dipdup: ignore` hint used to ignore typeclass during init.
- config: Removed `advanced.metadata_interface` flag (always enabled).
- sentry: Removed `crash_reporting` flag and built-in DSN.

### Other

- tzkt: Request plain values instead of mappings from TzKT when possible.

## [6.5.9] - 2023-07-11

### Fixed

- tzkt: Optimized queries for `operation_unfiltered` index.

## [6.5.8] - 2023-06-28

### Fixed

- cli: Fixed `init` crash when package name is equal to one of the project typenames.

## [6.5.7] - 2023-05-30

### Added

- config: Added `advanced.decimal_precision` option to adjust decimal context precision.

### Fixed

- database: Fixed `OperationalError` raised in some cases after calling `bulk_create`.
- database: Allow running project scripts and queries on SQLite. 
- database: Don't cleanup model updates on every loop.
- http: Mark `asyncio.TimeoutError` exception as safe to retry.

### Other

- http: Deserialize JSON responses with `orjson`.

## [6.5.6] - 2023-05-02

### Fixed

- config: Fixed crash due to incorrect parsing of `event` index definitions.
- http: Fixed waiting for response indefinitely when IPFS hash is not available.

### Other

- ci: Slim Docker image updated to Alpine 3.17.
- metadata: Added `nairobinet` to supported networks.

## [6.5.5] - 2023-04-17

### Fixed

- config: Enable early realtime mode when config contains bigmap indexes with `skip_history`.
- http: Fixed crash when using custom datasources.
- index: Allow mixing `source` and `entrypoint` filters in `operation` index pattern.

### Other

- ci: Default git branch switched to `next`.

## [6.5.4] - 2023-03-31

### Fixed

- config: Fixed incorrest parsing of `token_transfer` index filters. 

### Other

- deps: Updated pytezos to 3.9.0.

## [6.5.3] - 2023-03-28

### Fixed

- cli: Don't enforce logging `DeprecationWarning` warnings.
- cli: Fixed `BrokenPipeError` messages when interrupting with DipDup with SIGINT.
- config: Fixed crash when `token_transfer` index has `from` or `to` filter.

### Security

- hasura: Forbid using Hasura instances affected by [GHSA-c9rw-rw2f-mj4x](https://github.com/hasura/graphql-engine/security/advisories/GHSA-c9rw-rw2f-mj4x).

## [6.5.2] - 2023-03-09

### Fixed

- codegen: Fixed type generation for contracts with "default" entrypoint.
- metadata: Add "mumbainet" to available networks.
- sentry: Fixed bug leading to crash reports not being sent in some cases.
- sentry: Fixed crash report grouping.

### Deprecated

- ci: `-slim` images will be based on Ubuntu instead of Alpine in the next major release.

## [6.5.1] - 2023-02-21

### Fixed

- codegen: Fixed bug leading to incorrect imports in generated callbacks in some cases.
- codegen: Fixed validation of created package after `dipdup init`.
- config: Allow using empty string as default env (`{DEFAULT_EMPTY:-}`).

### Other

- deps: Updated pydantic to 1.10.5
- deps: Updated datamodel-code-generator to 0.17.1
- deps: Updated tortoise-orm to 0.19.3
- deps: Updated pytezos to 3.8.0

## [6.5.0] - 2023-01-28

### Added

- hasura: Apply arbitrary metadata from `hasura` project directory.
- config: Added `allow_inconsistent_metadata` option to `hasura` section.

### Fixed

- config: Do not include coinbase datasource credentials in config repr.
- database: Fixed crash when schema generation should fail with `schema_modified`.
- hasura: Stop using deprecated schema/metadata API.
- index: Fixed unnecessary prefetching of migration originations in `operation` index.
- index: Remove disabled indexes from the dispatcher queue.
- sentry: Flush and reopen session daily.
- tzkt: Fixed `OperationData.type` field value for migration originations.
- tzkt: Added missing `last_level` argument to migration origination fetching methods.

### Other

- tzkt: Updated current testnet protocol (`limanet`).
- deps: Updated asyncpg to 0.27.0
- deps: Updated hasura to 2.17.0

## [6.4.3] - 2023-01-05

### Fixed

- context: Fixed order of `add_contract` method arguments.
- index: Fixed matching operations when both `address` and `code_hash` filters are specified.
- sentry: Fixed sending crash reports when DSN is not set implicitly.
- sentry: Increase event length limit.

## [6.4.2] - 2022-12-31

### Added

- config: Added `http.ratelimit_sleep` option to set fixed sleep time on 429 responses.
- context: Allow adding contracts by code hash in runtime.

### Fixed

- http: Fixed merging user-defined HTTP settings and datasource defaults.
- tzkt: Fixed iterating over big map keys.

## [6.4.1] - 2022-12-22

### Fixed

- models: Fixed package model detection.

## [6.4.0] - 2022-12-20

### Fixed

- cli: `update` and `uninstall` commands no longer require a valid config.
- cli: Fixed a regression in `new` command leading to crash with `TypeError`.
- config: Fixed `jobs` section deserialization.
- database: Ignore abstract models during module validation.

## [6.4.0rc1] - 2022-12-09

### Added

- config: Added optional `code_hash` field to contract config.
- context: Added `first_level` and `last_level` arguments to `ctx.add_index` methods.
- index: Filtering by `code_hash` is available for `operation` index.
- tzkt: Added datasource methods `get_contract_address` and `get_contract_hashes`.
- tzkt: Originations and operations now can be fetched by contract code hashes.
- tzkt: Added `sender_code_hash` and `target_code_hash` fields to `OperationData` model.

### Fixed

- codegen: Unresolved index templates are now correctly processed during types generation.
- demos: Fixed outdated `demo_dao` project.
- http: Fixed a crash when datasource URL contains trailing slash.
- metadata: Add `limanet` to supported networks.
- projects: Do not scaffold an outdated `poetry.lock`.

### Changed

- demos: Demos were renamed to better indicate their purpose.
- exceptions: `FrameworkException` is raised instead of plain `RuntimeError` when a framework error occurs.
- exceptions: Known exceptions are inherited from `FrameworkError`.
- tzkt: Some datasource methods have changed their signatures.

### Deprecated

- config: `similar_to.address` filter is an alias for `originated_contract.code_hash` and will be removed in the next major release.
- config: `DipDupError` is an alias for `FrameworkError` and will be removed in the next major release.

## [6.3.1] - 2022-11-25

### Fixed

- cli: Do not apply cli hacks on module import.
- codegen: Include PEP 561 marker in generated packages.
- codegen: Untyped originations are now correctly handled.
- codegen: Fixed `alias` config field having no effect on originations.
- codegen: Fixed optional arguments in generated callbacks.
- config: Suggest snake_case for package name.
- config: Fixed crash with `RuntimeError` when index has no subscriptions.
- http: Limit aiohttp sessions to specific base URL.
- index: Do not deserialize originations matched by the `source` filter.
- index: Wrap storage deserialization exceptions with `InvalidDataError`.
- projects: Fixed Hasura environment in docker-compose examples.

### Security

- hasura: Forbid using Hasura instances running vulnerable versions ([GHSA-g7mj-g7f4-hgrg](https://github.com/hasura/graphql-engine/security/advisories/GHSA-g7mj-g7f4-hgrg))

### Other

- ci: `mypy --strict` is now enforced on a codebase.
- ci: Finished migration to `pytest`.

## [6.3.0] - 2022-11-15

### Added

- context: Added `execute_sql_query` method to run queries from `sql` project directory.
- context: `execute_sql` method now accepts arbitrary arguments to format SQL script (unsafe, use with caution).
- index: New filters for `token_transfer` index.

### Fixed

- cli: Fixed missing log messages from `ctx.logger`.
- codegen: Better PEP 8 compatibility of generated callbacks.
- context: Fixed SQL scripts executed in the wrong order.
- context: Fixed `execute_sql` method crashes when the path is not a directory.
- database: Fixed crash with `CannotConnectNowError` before establishing the database connection.
- database: Fixed crash when using F expressions inside versioned transactions.
- http: Fixed caching datasource responses when `replay_path` contains tilde.
- http: Adjusted per-datasource default config values.
- project: Use the latest stable version instead of hardcoded values.
- tzkt: Fixed deserializing of `EventData` and `OperationData` models.
- tzkt: Fixed matching migration originations by address.

### Deprecated

- ci: `pytezos` extra and corresponding Docker image are deprecated. 

## [6.2.0] - 2022-10-12

### Added

- cli: `new` command to create a new project interactively.
- cli: `install/update/uninstall` commands to manage local DipDup installation.
- index: New index kind `event` to process contract events.
- install: New interactive installer based on pipx (`install.py` or `dipdup-install`).

### Fixed

- cli: Fixed commands that don't require a valid config yet crash with `ConfigurationError`.
- codegen: Fail on demand when `datamodel-codegen` is not available.
- codegen: Fixed Jinja2 template caching.
- config: Allow `sentry.dsn` field to be empty.
- config: Fixed greedy environment variable regex.
- hooks: Raise a `FeatureAvailabilityHook` instead of a warning when trying to execute hooks on SQLite.

### Improved

- cli: Detect `src/` layout when guessing package path.
- codegen: Improved cross-platform compatibility.
- config: `sentry.user_id` option to set user ID for Sentry (affects release adoption data).
- sentry: Detect environment when not set in config (docker/gha/tests/local)
- sentry: Expose more tags under the `dipdup` namespace.

### Performance

- cli: Up to 5x faster startup for some commands.

### Security

- sentry: Prevent Sentry from leaking hostname if `server_name` is not set.
- sentry: Notify about using Sentry when DSN is set or crash reporting is enabled.

### Other

- ci: A significantly faster execution of GitHub Actions.
- docs: Updated "Contributing Guide" page.

## [6.1.3] - 2022-09-21

### Added

- sentry: Enable crash-free session reporting.

### Fixed

- metadata: Updated protocol aliases.
- sentry: Unwrap `CallbackError` traceback to fix event grouping.
- sentry: Hide "attempting to send..." message on shutdown.

### Other

- ci: Do not build default and `-pytezos` nightly images.

## [6.1.2] - 2022-09-16

### Added

- config: Added `alias` field to operation pattern items.
- tzkt: Added quote field `gbp`.

### Fixed

- config: Require aliases for multiple operations with the same entrypoint.
- http: Raise `InvalidRequestError` on 204 No Content responses.
- tzkt: Verify API version on datasource initialization.
- tzkt: Remove deprecated block field `priority`.

## [6.1.1] - 2022-09-01

### Fixed

- ci: Lock Pydantic to 1.9.2 to avoid breaking changes in dataclasses.

## [6.1.0] - 2022-08-30

### Added

- ci: Build `arm64` images for M1/M2 silicon.
- ci: Build `-slim` images based on Alpine Linux.
- ci: Introduced official MacOS support.
- ci: Introduced interactive installer (dipdup.io/install.py).

## [6.0.1] - 2022-08-19

### Fixed

- codegen: Fixed invalid `models.py` template.
- context: Do not wrap known exceptions with `CallbackError`.
- database: Raise `DatabaseConfigurationError` when backward relation name equals table name.
- database: Wrap schema wiping in a transaction to avoid orphaned tables in the immune schema.
- hasura: Fixed processing M2M relations.
- sentry: Fixed "invalid value `environment`" error.
- sentry: Ignore events from project callbacks when `crash_reporting` is enabled.

## [6.0.0] - 2022-08-08

This release contains no changes except for the version number.

## [6.0.0rc2] - 2022-08-06

### Added

- config: Added `advanced.crash_reporting` flag to enable reporting crashes to Baking Bad.
- dipdup: Save Sentry crashdump in `/tmp/dipdup/crashdumps/XXXXXXX.json` on a crash.

### Fixed

- config: Do not perform env variable substitution in commented-out lines.

### Removed

- cli: `--logging-config` option is removed.
- cli: All `run` command flags are removed. Use the `advanced` section of the config.
- cli: `cache show` and `cache clear` commands are removed.
- config: `http.cache` flag is removed.

## [6.0.0-rc1] - 2022-07-26

### Added

- cli: Added `config export --full` flag to resolve templates before printing config.
- config: Added `advanced.rollback_depth` field, a number of levels to keep in a database for rollback.
- context: Added `rollback` method to perform database rollback.
- database: Added an internal `ModelUpdate` model to store the latest database changes.

### Fixed

- prometheus: Fixed updating `dipdup_index_handlers_matched_total` metric.

### Changed

- codegen: `on_index_rollback` hook calls `ctx.rollback` by default.
- database: Project models must be subclassed from `dipdup.models.Model`
- database: `bulk_create` and `bulk_update` model methods are no longer supported.

### Removed

- hooks: Removed deprecated `on_rollback` hook.
- index: Do not try to avoid single-level rollbacks by comparing operation hashes.

## [5.2.5] - 2022-07-26

### Fixed

- index: Fixed crash when adding an index with new subscriptions in runtime.

## [5.2.4] - 2022-07-17

### Fixed

- cli: Fixed logs being printed to stderr instead of stdout.
- config: Fixed job scheduler not starting when config contains no indexes.

## [5.2.3] - 2022-07-07

### Added

- sentry: Allow customizing `server_name` and `release` tags with corresponding fields in Sentry config.

### Fixed

- cli: Fixed `hasura configure` command crash when models have empty `Meta.table`.
- config: Removed secrets from config `__repr__`.

## [5.2.2] - 2022-07-03

### Fixed

- hasura: Fixed metadata generation.

## [5.2.1] - 2022-07-02

### Fixed

- cli: Fixed setting default logging level.
- hasura: Fixed metadata generation for relations with a custom field name.
- hasura: Fixed configuring existing instances after changing `camel_case` field in config.

## [5.2.0] - 2022-06-28

### Added

- config: Added `logging` config field.
- config: Added `hasura.create_source` flag to create PostgreSQL source if missing.

### Fixed

- hasura: Do not apply table customizations to tables from other sources.

### Deprecated

- cli: `--logging-config` option is deprecated.
- cli: All `run` command flags are deprecated. Use the `advanced` section of the config.
- cli: `cache show` and `cache clear` commands are deprecated.
- config: `http.cache` flag is deprecated.

## [5.1.7] - 2022-06-15

### Fixed

- index: Fixed `token_transfer` index not receiving realtime updates.

## [5.1.6] - 2022-06-08

### Fixed

- cli: Commands with `--help` option no longer require a working DipDup config.
- index: Fixed crash with `RuntimeError` after continuous realtime connection loss.

### Performance

- cli: Lazy import dependencies to speed up startup.

### Other

- docs: Migrate docs from GitBook to mdbook.

## [5.1.5] - 2022-06-05

### Fixed

- config: Fixed crash when rollback hook is about to be called.

## [5.1.4] - 2022-06-02

### Fixed

- config: Fixed `OperationIndexConfig.types` field being partially ignored.
- index: Allow mixing oneshot and regular indexes in a single config.
- index: Call rollback hook instead of triggering reindex when single-level rollback has failed.
- index: Fixed crash with `RuntimeError` after continuous realtime connection loss.
- tzkt: Fixed `origination` subscription missing when `merge_subscriptions` flag is set.

### Performance

- ci: Decrease the size of generic and `-pytezos` Docker images by 11% and 16%, respectively.

## [5.1.3] - 2022-05-26

### Fixed

- database: Fixed special characters in password not being URL encoded.

### Performance

- context: Do not reinitialize config when adding a single index.

## [5.1.2] - 2022-05-24

### Added

- tzkt: Added `originated_contract_tzips` field to `OperationData`.

### Fixed

- jobs: Fixed jobs with `daemon` schedule never start.
- jobs: Fixed failed jobs not throwing exceptions into the main loop.

### Other

- database: Tortoise ORM updated to `0.19.1`.

## [5.1.1] - 2022-05-13

### Fixed

- index: Ignore indexes with different message types on rollback.
- metadata: Add `ithacanet` to available networks.

## [5.1.0] - 2022-05-12

### Added

- ci: Push `X` and `X.Y` tags to the Docker Hub on release.
- cli: Added `config env` command to export env-file with default values.
- cli: Show warning when running an outdated version of DipDup.
- hooks: Added a new hook `on_index_rollback` to perform per-index rollbacks.

### Fixed

- index: Fixed fetching `migration` operations.
- tzkt: Fixed possible data corruption when using the `buffer_size` option.
- tzkt: Fixed reconnection due to `websockets` message size limit.

### Deprecated

- hooks: The `on_rollback` default hook is superseded by `on_index_rollback` and will be removed later.

## [5.0.4] - 2022-05-05

### Fixed

- exceptions: Fixed incorrect formatting and broken links in help messages.
- index: Fixed crash when the only index in config is `head`.
- index: Fixed fetching originations during the initial sync.

## [5.0.3] - 2022-05-04

### Fixed

- index: Fixed crash when no block with the same level arrived after a single-level rollback.
- index: Fixed setting initial index level when `IndexConfig.first_level` is set.
- tzkt: Fixed delayed emitting of buffered realtime messages.
- tzkt: Fixed inconsistent behavior of `first_level`/`last_level` arguments in different getter methods.

## [5.0.2] - 2022-04-21

### Fixed

- context: Fixed reporting incorrect reindexing reason.
- exceptions: Fixed crash with `FrozenInstanceError` when an exception is raised from a callback.
- jobs: Fixed graceful shutdown of daemon jobs.

### Improved

- codegen: Refined `on_rollback` hook template.
- exceptions: Updated help messages for known exceptions.
- tzkt: Do not request reindexing if missing subgroups have matched no handlers.

## [5.0.1] - 2022-04-12

### Fixed

- cli: Fixed `schema init` command crash with SQLite databases.
- index: Fixed spawning datasources in oneshot mode.
- tzkt: Fixed processing realtime messages.

## [5.0.0] - 2022-04-08

This release contains no changes except for the version number.

## [5.0.0-rc4] - 2022-04-04

### Added

- tzkt: Added ability to process realtime messages with lag.

## [4.2.7] - 2022-04-02

### Fixed

- config: Fixed `jobs` config section validation.
- hasura: Fixed metadata generation for v2.3.0 and above.
- tzkt: Fixed `get_originated_contracts` and `get_similar_contracts` methods response.

## [5.0.0-rc3] - 2022-03-28

### Added

- config: Added `custom` section to store arbitrary user data.

### Fixed

- config: Fixed default SQLite path (`:memory:`).
- tzkt: Fixed pagination in several getter methods.
- tzkt: Fixed data loss when `skip_history` option is enabled.

### Removed

- config: Removed dummy `advanced.oneshot` flag.
- cli: Removed `docker init` command.
- cli: Removed dummy `schema approve --hashes` flag.

## [5.0.0-rc2] - 2022-03-13

### Fixed

- tzkt: Fixed crash in methods that do not support cursor pagination.
- prometheus: Fixed invalid metric labels. 

## [5.0.0-rc1] - 2022-03-02

### Added

- metadata: Added `metadata_interface` feature flag to expose metadata in TzKT format.
- prometheus: Added ability to expose Prometheus metrics.
- tzkt: Added missing fields to the `HeadBlockData` model.
- tzkt: Added `iter_...` methods to iterate over item batches.

### Fixed

- tzkt: Fixed possible OOM while calling methods that support pagination.
- tzkt: Fixed possible data loss in `get_originations` and `get_quotes` methods.

### Changed

- tzkt: Added `offset` and `limit` arguments to all methods that support pagination.

### Removed

- bcd: Removed `bcd` datasource and config section.

### Performance

- dipdup: Use fast `orjson` library instead of built-in `json` where possible.

## [4.2.6] - 2022-02-25

### Fixed

- database: Fixed generating table names from uppercase model names.
- http: Fixed bug that leads to caching invalid responses on the disk.
- tzkt: Fixed processing realtime messages with data from multiple levels.

## [4.2.5] - 2022-02-21

### Fixed

- database: Do not add the `schema` argument to the PostgreSQL connection string when not needed.
- hasura: Wait for Hasura to be configured before starting indexing.

## [4.2.4] - 2022-02-14

### Added

- config: Added `http` datasource to making arbitrary http requests.

### Fixed

- context: Fixed crash when calling `fire_hook` method.
- context: Fixed `HookConfig.atomic` flag, which was ignored in `fire_hook` method.
- database: Create missing tables even if `Schema` model is present.
- database: Fixed excess increasing of `decimal` context precision.
- index: Fixed loading handler callbacks from nested packages ([@veqtor](https://github.com/veqtor)).

### Other

- ci: Added GitHub Action to build and publish Docker images for each PR opened.

## [4.2.3] - 2022-02-08

### Fixed

- ci: Removed `black 21.12b0` dependency since bug in `datamodel-codegen-generator` is fixed.
- cli: Fixed `config export` command crash when `advanced.reindex` dictionary is present.
- cli: Removed optionals from `config export` output so the result can be loaded again.
- config: Verify `advanced.scheduler` config for the correctness and unsupported features.
- context: Fixed ignored `wait` argument of `fire_hook` method.
- hasura: Fixed processing relation fields with missing `related_name`.
- jobs: Fixed default `apscheduler` config.
- tzkt: Fixed crash occurring when reorg message is the first one received by the datasource.

## [4.2.2] - 2022-02-01

### Fixed

- config: Fixed `ipfs` datasource config.

## [4.2.1] - 2022-01-31

### Fixed

- ci: Added `black 21.12b0` dependency to avoid possible conflict with `datamodel-codegen-generator`.

## [4.2.0] - 2022-01-31

### Added

- context: Added `wait` argument to `fire_hook` method to escape current transaction context.
- context: Added `ctx.get_<kind>_datasource` helpers to avoid type casting.
- hooks: Added ability to configure `apscheduler` with `AdvancedConfig.scheduler` field.
- http: Added `request` method to send arbitrary requests (affects all datasources).
- ipfs: Added `ipfs` datasource to download JSON and binary data from IPFS.

### Fixed

- http: Removed dangerous method `close_session`.
- context: Fixed help message of `IndexAlreadyExistsError` exception.

### Deprecated

- bcd: Added deprecation notice.

### Other

- dipdup: Removed unused internal methods.

## [4.1.2] - 2022-01-27

### Added

- cli: Added `schema wipe --force` argument to skip confirmation prompt.

### Fixed

- cli: Show warning about deprecated `--hashes` argument
- cli: Ignore `SIGINT` signal when shutdown is in progress.
- sentry: Ignore exceptions when shutdown is in progress.

## [4.1.1] - 2022-01-25

### Fixed

- cli: Fixed stacktraces missing on exception.
- cli: Fixed wrapping `OSError` with `ConfigurationError` during config loading.
- hasura: Fixed printing help messages on `HasuraError`.
- hasura: Preserve a list of sources in Hasura Cloud environments.
- hasura: Fixed `HasuraConfig.source` config option.

### Changed

- cli: Unknown exceptions are no longer wrapped with `DipDupError`.

### Performance

- hasura: Removed some useless requests.

## [4.1.0] - 2022-01-24

### Added

- cli: Added `schema init` command to initialize database schema.
- cli: Added `--force` flag to `hasura configure` command.
- codegen: Added support for subpackages inside callback directories.
- hasura: Added `dipdup_head_status` view and REST endpoint.
- index: Added an ability to skip historical data while synchronizing `big_map` indexes.
- metadata: Added `metadata` datasource.
- tzkt: Added `get_big_map` and `get_contract_big_maps` datasource methods.

## [4.0.5] - 2022-01-20

### Fixed

- index: Fixed deserializing manually modified typeclasses.

## [4.0.4] - 2022-01-17

### Added

- cli: Added `--keep-schemas` flag to `init` command to preserve JSONSchemas along with generated types.

### Fixed

- demos: Tezos Domains and Homebase DAO demos were updated from edo2net to mainnet contracts.
- hasura: Fixed missing relations for models with `ManyToManyField` fields.
- tzkt: Fixed parsing storage with nested structures.

### Performance

- dipdup: Minor overall performance improvements.

### Other

- ci: Cache virtual environment in GitHub Actions.
- ci: Detect CI environment and skip tests that fail in GitHub Actions.
- ci: Execute tests in parallel with `pytest-xdist` when possible.
- ci: More strict linting rules of `flake8`.

## [4.0.3] - 2022-01-09

### Fixed

- tzkt: Fixed parsing parameter with an optional value.

## [4.0.2] - 2022-01-06

### Added

- tzkt: Added optional `delegate_address` and `delegate_alias` fields to `OperationData`.

### Fixed

- tzkt: Fixed crash due to unprocessed pysignalr exception.
- tzkt: Fixed parsing `OperationData.amount` field.
- tzkt: Fixed parsing storage with top-level boolean fields.

## [4.0.1] - 2021-12-30

### Fixed

- codegen: Fixed generating storage typeclasses with `Union` fields.
- codegen: Fixed preprocessing contract JSONSchema.
- index: Fixed processing reindexing reason saved in the database.
- tzkt: Fixed processing operations with default entrypoint and empty parameter.
- tzkt: Fixed crash while recursively applying bigmap diffs to the storage.

### Performance

- tzkt: Increased speed of applying bigmap diffs to operation storage.

## [4.0.0] - 2021-12-24

This release contains no changes except for the version number.

## [4.0.0-rc3] - 2021-12-20

### Fixed

- cli: Fixed missing `schema approve --hashes` argument.
- codegen: Fixed contract address used instead of an alias when typename is not set.
- tzkt: Fixed processing operations with entrypoint `default`.
- tzkt: Fixed regression in processing migration originations.
- tzkt: Fixed filtering of big map diffs by the path.

### Removed

- cli: Removed deprecated `run --oneshot` argument and `clear-cache` command.

## [4.0.0-rc2] - 2021-12-11

### Migration

- Run `dipdup init` command to generate `on_synchronized` hook stubs.

### Added

- hooks: Added `on_synchronized` hook, which fires each time all indexes reach realtime state.

### Fixed

- cli: Fixed config not being verified when invoking some commands.
- codegen: Fixed generating callback arguments for untyped operations.
- index: Fixed incorrect log messages, remove duplicate ones.
- index: Fixed crash while processing storage of some contracts.
- index: Fixed matching of untyped operations filtered by `source` field ([@pravin-d](https://github.com/pravin-d)).

### Performance

- index: Checks performed on each iteration of the main DipDup loop are slightly faster now.

## [4.0.0-rc1] - 2021-12-02

### Migration

- Run `dipdup schema approve` command on every database you want to use with 4.0.0-rc1. Running `dipdup migrate` is not necessary since `spec_version` hasn't changed in this release.

### Added

- cli: Added `run --early-realtime` flag to establish a realtime connection before all indexes are synchronized.
- cli: Added `run --merge-subscriptions` flag to subscribe to all operations/big map diffs during realtime indexing.
- cli: Added `status` command to print the current status of indexes from the database.
- cli: Added `config export [--unsafe]` command to print config after resolving all links and variables.
- cli: Added `cache show` command to get information about file caches used by DipDup.
- config: Added `first_level` and `last_level` optional fields to `TemplateIndexConfig`. These limits are applied after ones from the template itself.
- config: Added `daemon` boolean field to `JobConfig` to run a single callback indefinitely. Conflicts with `crontab` and `interval` fields.
- config: Added `advanced` top-level section.

### Fixed

- cli: Fixed crashes and output inconsistency when piping DipDup commands.
- cli: Fixed `schema wipe --immune` flag being ignored.
- codegen: Fixed missing imports in handlers generated during init.
- coinbase: Fixed possible data inconsistency caused by caching enabled for method `get_candles`.
- http: Fixed increasing sleep time between failed request attempts.
- index: Fixed invocation of head index callback.
- index: Fixed `CallbackError` raised instead of `ReindexingRequiredError` in some cases.
- tzkt: Fixed resubscribing when realtime connectivity is lost for a long time.
- tzkt: Fixed sending useless subscription requests when adding indexes in runtime.
- tzkt: Fixed `get_originated_contracts` and `get_similar_contracts` methods whose output was limited to `HTTPConfig.batch_size` field.
- tzkt: Fixed lots of SignalR bugs by replacing `aiosignalrcore` library with `pysignalr`.

## Changed

- cli: `dipdup schema wipe` command now requires confirmation when invoked in the interactive shell.
- cli: `dipdup schema approve` command now also causes a recalculation of schema and index config hashes.
- index: DipDup will recalculate respective hashes if reindexing is triggered with `config_modified: ignore` or `schema_modified: ignore` in advanced config.

### Deprecated

- cli: `run --oneshot` option is deprecated and will be removed in the next major release. The oneshot mode applies automatically when `last_level` field is set in the index config.
- cli: `clear-cache` command is deprecated and will be removed in the next major release. Use `cache clear` command instead.

### Performance

- config: Configuration files are loaded 10x times faster.
- index: Number of operations processed by matcher reduced by 40%-95% depending on the number of addresses and entrypoints used.
- tzkt: Rate limit was increased. Try to set `connection_timeout` to a higher value if requests fail with `ConnectionTimeout` exception.
- tzkt: Improved performance of response deserialization. 

## [3.1.3] - 2021-11-15

### Fixed

- codegen: Fixed missing imports in operation handlers. 
- codegen: Fixed invalid imports and arguments in big_map handlers.

## [3.1.2] - 2021-11-02

### Fixed

- Fixed crash occurred during synchronization of big map indexes.

## [3.1.1] - 2021-10-18

### Fixed

- Fixed loss of realtime subscriptions occurred after TzKT API outage.
- Fixed updating schema hash in `schema approve` command.
- Fixed possible crash occurred while Hasura is not ready.

## [3.1.0] - 2021-10-12

### Added

- New index class `HeadIndex` (configuration: [`dipdup.config.HeadIndexConfig`](https://github.com/dipdup-io/dipdup/blob/master/src/dipdup/config.py#L778)). Use this index type to handle head (limited block header content) updates. This index type is realtime-only: historical data won't be indexed during the synchronization stage.
- Added three new commands: `schema approve`, `schema wipe`, and `schema export`. Run `dipdup schema --help` command for details.

### Changed

- Triggering reindexing won't lead to dropping the database automatically anymore. `ReindexingRequiredError` is raised instead. `--forbid-reindexing` option has become default.
- `--reindex` option is removed. Use `dipdup schema wipe` instead.
- Values of `dipdup_schema.reindex` field updated to simplify querying database. See [`dipdup.enums.ReindexingReason`](https://github.com/dipdup-io/dipdup/blob/master/src/dipdup/enums.py) class for possible values.

### Fixed

- Fixed `ReindexRequiredError` not being raised when running DipDup after reindexing was triggered.
- Fixed index config hash calculation. Hashes of existing indexes in a database will be updated during the first run.
- Fixed issue in `BigMapIndex` causing the partial loss of big map diffs.
- Fixed printing help for CLI commands.
- Fixed merging storage which contains specific nested structures.

### Improved

- Raise `DatabaseConfigurationError` exception when project models are not compatible with GraphQL.
- Another bunch of performance optimizations. Reduced DB pressure, speeded up parallel processing lots of indexes.
- Added initial set of performance benchmarks (run: `./scripts/run_benchmarks.sh`)

## [3.0.4] - 2021-10-04

### Improved

- A significant increase in indexing speed.

### Fixed

- Fixed unexpected reindexing caused by the bug in processing zero- and single-level rollbacks.
- Removed unnecessary file IO calls that could cause `PermissionError` exception in Docker environments.
- Fixed possible violation of block-level atomicity during realtime indexing.

### Changes

- Public methods of `TzktDatasource` now return immutable sequences.

## [3.0.3] - 2021-10-01

### Fixed

- Fixed processing of single-level rollbacks emitted before rolled back head.

## [3.0.2] - 2021-09-30

### Added

- Human-readable `CHANGELOG.md` 🕺
- Two new options added to `dipdup run` command:
  - `--forbid-reindexing` – raise `ReindexingRequiredError` instead of truncating database when reindexing is triggered for any reason. To continue indexing with existing database run `UPDATE dipdup_schema SET reindex = NULL;`
  - `--postpone-jobs` – job scheduler won't start until all indexes are synchronized. 

### Changed

- Migration to this version requires reindexing.
- `dipdup_index.head_id` foreign key removed. `dipdup_head` table still contains the latest blocks from Websocket received by each datasource.

### Fixed

- Removed unnecessary calls to TzKT API.
- Fixed removal of PostgreSQL extensions (`timescaledb`, `pgcrypto`) by function `truncate_database` triggered on reindex.
- Fixed creation of missing project package on `init`.
- Fixed invalid handler callbacks generated on `init`.
- Fixed detection of existing types in the project.
- Fixed race condition caused by event emitter concurrency.
- Capture unknown exceptions with Sentry before wrapping to `DipDupError`.
- Fixed job scheduler start delay.
- Fixed processing of reorg messages.

## [3.0.1] - 2021-09-24

### Added

- Added `get_quote` and `get_quotes` methods to `TzKTDatasource`.

### Fixed

- Defer spawning index datasources until initial sync is complete. It helps to mitigate some WebSocket-related crashes, but initial sync is a bit slower now.
- Fixed possible race conditions in `TzKTDatasource`.
- Start `jobs` scheduler after all indexes sync with a current head to speed up indexing.

<!-- Links -->
[keep a changelog]: https://keepachangelog.com/en/1.0.0/
[semantic versioning]: https://semver.org/spec/v2.0.0.html

<!-- Versions -->
[Unreleased]: https://github.com/dipdup-io/dipdup/compare/7.1.1...HEAD
[7.1.1]: https://github.com/dipdup-io/dipdup/compare/7.1.0...7.1.1
[7.1.0]: https://github.com/dipdup-io/dipdup/compare/7.0.2...7.1.0
[7.0.2]: https://github.com/dipdup-io/dipdup/compare/7.0.1...7.0.2
[7.0.1]: https://github.com/dipdup-io/dipdup/compare/7.0.0...7.0.1
[7.0.0]: https://github.com/dipdup-io/dipdup/compare/7.0.0rc5...7.0.0
[7.0.0rc5]: https://github.com/dipdup-io/dipdup/compare/7.0.0rc4...7.0.0rc5
[6.5.11]: https://github.com/dipdup-io/dipdup/compare/6.5.10...6.5.11
[7.0.0rc4]: https://github.com/dipdup-io/dipdup/compare/7.0.0rc3...7.0.0rc4
[7.0.0rc3]: https://github.com/dipdup-io/dipdup/compare/7.0.0rc2...7.0.0rc3
[6.5.10]: https://github.com/dipdup-io/dipdup/compare/6.5.9...6.5.10
[7.0.0rc2]: https://github.com/dipdup-io/dipdup/compare/7.0.0rc1...7.0.0rc2
[7.0.0rc1]: https://github.com/dipdup-io/dipdup/compare/6.5.9...7.0.0rc1
[6.5.9]: https://github.com/dipdup-io/dipdup/compare/6.5.8...6.5.9
[6.5.8]: https://github.com/dipdup-io/dipdup/compare/6.5.7...6.5.8
[6.5.7]: https://github.com/dipdup-io/dipdup/compare/6.5.6...6.5.7
[6.5.6]: https://github.com/dipdup-io/dipdup/compare/6.5.5...6.5.6
[6.5.5]: https://github.com/dipdup-io/dipdup/compare/6.5.4...6.5.5
[6.5.4]: https://github.com/dipdup-io/dipdup/compare/6.5.3...6.5.4
[6.5.3]: https://github.com/dipdup-io/dipdup/compare/6.5.2...6.5.3
[6.5.2]: https://github.com/dipdup-io/dipdup/compare/6.5.1...6.5.2
[6.5.1]: https://github.com/dipdup-io/dipdup/compare/6.5.0...6.5.1
[6.5.0]: https://github.com/dipdup-io/dipdup/compare/6.4.3...6.5.0
[6.4.3]: https://github.com/dipdup-io/dipdup/compare/6.4.2...6.4.3
[6.4.2]: https://github.com/dipdup-io/dipdup/compare/6.4.1...6.4.2
[6.4.1]: https://github.com/dipdup-io/dipdup/compare/6.4.0...6.4.1
[6.4.0]: https://github.com/dipdup-io/dipdup/compare/6.4.0rc1...6.4.0
[6.4.0rc1]: https://github.com/dipdup-io/dipdup/compare/6.3.1...6.4.0rc1
[6.3.1]: https://github.com/dipdup-io/dipdup/compare/6.3.0...6.3.1
[6.3.0]: https://github.com/dipdup-io/dipdup/compare/6.2.0...6.3.0
[6.2.0]: https://github.com/dipdup-io/dipdup/compare/6.1.3...6.2.0
[6.1.3]: https://github.com/dipdup-io/dipdup/compare/6.1.2...6.1.3
[6.1.2]: https://github.com/dipdup-io/dipdup/compare/6.1.1...6.1.2
[6.1.1]: https://github.com/dipdup-io/dipdup/compare/6.1.0...6.1.1
[6.1.0]: https://github.com/dipdup-io/dipdup/compare/6.0.1...6.1.0
[6.0.1]: https://github.com/dipdup-io/dipdup/compare/6.0.0...6.0.1
[6.0.0]: https://github.com/dipdup-io/dipdup/compare/6.0.0rc2...6.0.0
[6.0.0rc2]: https://github.com/dipdup-io/dipdup/compare/6.0.0-rc1...6.0.0rc2
[6.0.0-rc1]: https://github.com/dipdup-io/dipdup/compare/5.2.5...6.0.0-rc1
[5.2.5]: https://github.com/dipdup-io/dipdup/compare/5.2.4...5.2.5
[5.2.4]: https://github.com/dipdup-io/dipdup/compare/5.2.3...5.2.4
[5.2.3]: https://github.com/dipdup-io/dipdup/compare/5.2.2...5.2.3
[5.2.2]: https://github.com/dipdup-io/dipdup/compare/5.2.1...5.2.2
[5.2.1]: https://github.com/dipdup-io/dipdup/compare/5.2.0...5.2.1
[5.2.0]: https://github.com/dipdup-io/dipdup/compare/5.1.7...5.2.0
[5.1.7]: https://github.com/dipdup-io/dipdup/compare/5.1.6...5.1.7
[5.1.6]: https://github.com/dipdup-io/dipdup/compare/5.1.5...5.1.6
[5.1.5]: https://github.com/dipdup-io/dipdup/compare/5.1.4...5.1.5
[5.1.4]: https://github.com/dipdup-io/dipdup/compare/5.1.3...5.1.4
[5.1.3]: https://github.com/dipdup-io/dipdup/compare/5.1.2...5.1.3
[5.1.2]: https://github.com/dipdup-io/dipdup/compare/5.1.1...5.1.2
[5.1.1]: https://github.com/dipdup-io/dipdup/compare/5.1.0...5.1.1
[5.1.0]: https://github.com/dipdup-io/dipdup/compare/5.0.4...5.1.0
[5.0.4]: https://github.com/dipdup-io/dipdup/compare/5.0.3...5.0.4
[5.0.3]: https://github.com/dipdup-io/dipdup/compare/5.0.2...5.0.3
[5.0.2]: https://github.com/dipdup-io/dipdup/compare/5.0.1...5.0.2
[5.0.1]: https://github.com/dipdup-io/dipdup/compare/5.0.0...5.0.1
[5.0.0]: https://github.com/dipdup-io/dipdup/compare/5.0.0-rc4...5.0.0
[5.0.0-rc4]: https://github.com/dipdup-io/dipdup/compare/5.0.0-rc3...5.0.0-rc4
[4.2.7]: https://github.com/dipdup-io/dipdup/compare/4.2.6...4.2.7
[5.0.0-rc3]: https://github.com/dipdup-io/dipdup/compare/5.0.0-rc2...5.0.0-rc3
[5.0.0-rc2]: https://github.com/dipdup-io/dipdup/compare/5.0.0-rc1...5.0.0-rc2
[5.0.0-rc1]: https://github.com/dipdup-io/dipdup/compare/4.2.6...5.0.0-rc1
[4.2.6]: https://github.com/dipdup-io/dipdup/compare/4.2.5...4.2.6
[4.2.5]: https://github.com/dipdup-io/dipdup/compare/4.2.4...4.2.5
[4.2.4]: https://github.com/dipdup-io/dipdup/compare/4.2.3...4.2.4
[4.2.3]: https://github.com/dipdup-io/dipdup/compare/4.2.2...4.2.3
[4.2.2]: https://github.com/dipdup-io/dipdup/compare/4.2.1...4.2.2
[4.2.1]: https://github.com/dipdup-io/dipdup/compare/4.2.0...4.2.1
[4.2.0]: https://github.com/dipdup-io/dipdup/compare/4.1.2...4.2.0
[4.1.2]: https://github.com/dipdup-io/dipdup/compare/4.1.1...4.1.2
[4.1.1]: https://github.com/dipdup-io/dipdup/compare/4.1.0...4.1.1
[4.1.0]: https://github.com/dipdup-io/dipdup/compare/4.0.5...4.1.0
[4.0.5]: https://github.com/dipdup-io/dipdup/compare/4.0.4...4.0.5
[4.0.4]: https://github.com/dipdup-io/dipdup/compare/4.0.3...4.0.4
[4.0.3]: https://github.com/dipdup-io/dipdup/compare/4.0.2...4.0.3
[4.0.2]: https://github.com/dipdup-io/dipdup/compare/4.0.1...4.0.2
[4.0.1]: https://github.com/dipdup-io/dipdup/compare/4.0.0...4.0.1
[4.0.0]: https://github.com/dipdup-io/dipdup/compare/4.0.0-rc3...4.0.0
[4.0.0-rc3]: https://github.com/dipdup-io/dipdup/compare/4.0.0-rc2...4.0.0-rc3
[4.0.0-rc2]: https://github.com/dipdup-io/dipdup/compare/4.0.0-rc1...4.0.0-rc2
[4.0.0-rc1]: https://github.com/dipdup-io/dipdup/compare/3.1.3...4.0.0-rc1
[3.1.3]: https://github.com/dipdup-io/dipdup/compare/3.1.2...3.1.3
[3.1.2]: https://github.com/dipdup-io/dipdup/compare/3.1.1...3.1.2
[3.1.1]: https://github.com/dipdup-io/dipdup/compare/3.1.0...3.1.1
[3.1.0]: https://github.com/dipdup-io/dipdup/compare/3.0.4...3.1.0
[3.0.4]: https://github.com/dipdup-io/dipdup/compare/3.0.3...3.0.4
[3.0.3]: https://github.com/dipdup-io/dipdup/compare/3.0.2...3.0.3
[3.0.2]: https://github.com/dipdup-io/dipdup/compare/3.0.1...3.0.2
[3.0.1]: https://github.com/dipdup-io/dipdup/compare/3.0.0...3.0.1
[3.0.0]: https://github.com/dipdup-io/dipdup/releases/tag/3.0.0<|MERGE_RESOLUTION|>--- conflicted
+++ resolved
@@ -9,12 +9,9 @@
 ### Added
 
 - evm.subsquid: Added Prometheus metrics required for Subsquid Cloud deployments.
-<<<<<<< HEAD
-- tezos.tzkt: Added support for Etherlink smart rollups (`sr1…` addresses).
-=======
 - project: Added optional `package_manager` field to replay config.
 - project: Added Makefile to the default project template (only for new projects).
->>>>>>> a39c817c
+- tezos.tzkt: Added support for Etherlink smart rollups (`sr1…` addresses).
 
 ### Fixed
 
