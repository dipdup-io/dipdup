--- conflicted
+++ resolved
@@ -6,13 +6,10 @@
 
 ## [Unreleased]
 
-<<<<<<< HEAD
 ### Fixed
 
 - cli: Fixed crash on early Python 3.11 releases.
-=======
 - project: Update default Docker tag for TimescaleDB HA.
->>>>>>> ea12f1ad
 
 ## [7.1.0] - 2023-10-27
 
