--- conflicted
+++ resolved
@@ -6,12 +6,11 @@
 
 ## [Unreleased]
 
-<<<<<<< HEAD
 ### Added
 
 - starknet.subsquid.events: Added `starknet.subsquid.events` index kind to process Starknet events.
 - starknet.subsquid: Added `starknet.subsquid` datasource to fetch historical data from Subsquid Archives.
-=======
+
 ### Fixed
 
 - config: Fixed setting logging levels according to the config.
@@ -30,7 +29,6 @@
 
 - cli: Improved logging of indexer status.
 - performance: Fixed estimation indexing speed in levels per second.
->>>>>>> ab5a50e5
 
 ### Changed
 
