--- conflicted
+++ resolved
@@ -2,16 +2,14 @@
 
 ## [unreleased]
 
-<<<<<<< HEAD
+### Added
+
+* tzkt: Added `originated_contract_tzips` field to `OperationData`.
+
 ### Fixed
 
 * jobs: Fixed jobs with `daemon` schedule never start.
 * jobs: Fixed failed jobs not throwing exceptions into the main loop.
-=======
-### Added
-
-* tzkt: Added `originated_contract_tzips` field to `OperationData`.
->>>>>>> bcdcbe33
 
 ## 5.1.1 - 2022-05-13
 
