# Changelog

<<<<<<< HEAD
### Fixed

* hasura: Fixed metadata generation for relations with custom field name.
=======
## [unreleased]

### Fixed

* cli: Fixed setting default logging level.
>>>>>>> d923dd0a

## 5.2.0 - 2022-06-28

### Added

* config: Added `logging` config field.
* config: Added `hasura.create_source` flag to create PostgreSQL source if missing.

### Fixed

* hasura: Do not apply table customizations to tables from other sources.

### Deprecated

* cli: `--logging-config` option is deprecated.
* cli: All `run` command flags are deprecated. Use the `advanced` section of the config.
* cli: `cache show` and `cache clear` commands are deprecated.
* config: `http.cache` flag is deprecated.

## 5.1.7 - 2022-06-15

### Fixed

* index: Fixed `token_transfer` index not receiving realtime updates.

## 5.1.6 - 2022-06-08

### Fixed

* cli: Commands with `--help` option no longer require a working DipDup config.
* index: Fixed crash with `RuntimeError` after continuous realtime connection loss.

### Performance

* cli: Lazy import dependencies to speed up startup.

### Other

* docs: Migrate docs from GitBook to mdbook.

## 5.1.5 - 2022-06-05

### Fixed

* config: Fixed crash when rollback hook is about to be called.

## 5.1.4 - 2022-06-02

### Fixed

* config: Fixed `OperationIndexConfig.types` field being partially ignored.
* index: Allow mixing oneshot and regular indexes in a single config.
* index: Call rollback hook instead of triggering reindex when single-level rollback has failed.
* index: Fixed crash with `RuntimeError` after continuous realtime connection loss.
* tzkt: Fixed `origination` subscription missing when `merge_subscriptions` flag is set.

### Performance

* ci: Decrease the size of generic and `-pytezos` Docker images by 11% and 16%, respectively.

## 5.1.3 - 2022-05-26

### Fixed

* database: Fixed special characters in password not being URL encoded.

### Performance

* context: Do not reinitialize config when adding a single index.

## 5.1.2 - 2022-05-24

### Added

* tzkt: Added `originated_contract_tzips` field to `OperationData`.

### Fixed

* jobs: Fixed jobs with `daemon` schedule never start.
* jobs: Fixed failed jobs not throwing exceptions into the main loop.

### Other

* database: Tortoise ORM updated to `0.19.1`.

## 5.1.1 - 2022-05-13

### Fixed

* index: Ignore indexes with different message types on rollback.
* metadata: Add `ithacanet` to available networks.

## 5.1.0 - 2022-05-12

### Added

* ci: Push `X` and `X.Y` tags to the Docker Hub on release.
* cli: Added `config env` command to export env-file with default values.
* cli: Show warning when running an outdated version of DipDup.
* hooks: Added a new hook `on_index_rollback` to perform per-index rollbacks.

### Fixed

* index: Fixed fetching `migration` operations.
* tzkt: Fixed possible data corruption when using the `buffer_size` option.
* tzkt: Fixed reconnection due to `websockets` message size limit.

### Deprecated

* hooks: The `on_rollback` default hook is superseded by `on_index_rollback` and will be removed later.

## 5.0.4 - 2022-05-05

### Fixed

* exceptions: Fixed incorrect formatting and broken links in help messages.
* index: Fixed crash when the only index in config is `head`.
* index: Fixed fetching originations during the initial sync.

## 5.0.3 - 2022-05-04

### Fixed

* index: Fixed crash when no block with the same level arrived after a single-level rollback.
* index: Fixed setting initial index level when `IndexConfig.first_level` is set.
* tzkt: Fixed delayed emitting of buffered realtime messages.
* tzkt: Fixed inconsistent behavior of `first_level`/`last_level` arguments in different getter methods.

## 5.0.2 - 2022-04-21

### Fixed

* context: Fixed reporting incorrect reindexing reason.
* exceptions: Fixed crash with `FrozenInstanceError` when an exception is raised from a callback.
* jobs: Fixed graceful shutdown of daemon jobs.

### Improved

* codegen: Refined `on_rollback` hook template.
* exceptions: Updated help messages for known exceptions.
* tzkt: Do not request reindexing if missing subgroups have matched no handlers.

## 5.0.1 - 2022-04-12

### Fixed

* cli: Fixed `schema init` command crash with SQLite databases.
* index: Fixed spawning datasources in oneshot mode.
* tzkt: Fixed processing realtime messages.

## 5.0.0 - 2022-04-08

This release contains no changes except for the version number.

## 5.0.0-rc4 - 2022-04-04

### Added

* tzkt: Added ability to process realtime messages with lag.

## 4.2.7 - 2022-04-02

### Fixed

* config: Fixed `jobs` config section validation.
* hasura: Fixed metadata generation for v2.3.0 and above.
* tzkt: Fixed `get_originated_contracts` and `get_similar_contracts` methods response.

## 5.0.0-rc3 - 2022-03-28

### Added

* config: Added `custom` section to store arbitrary user data.

### Fixed

* config: Fixed default SQLite path (`:memory:`).
* tzkt: Fixed pagination in several getter methods.
* tzkt: Fixed data loss when `skip_history` option is enabled.

### Removed

* config: Removed dummy `advanced.oneshot` flag.
* cli: Removed `docker init` command.
* cli: Removed dummy `schema approve --hashes` flag.

## 5.0.0-rc2 - 2022-03-13

### Fixed

* tzkt: Fixed crash in methods that do not support cursor pagination.
* prometheus: Fixed invalid metric labels. 

## 5.0.0-rc1 - 2022-03-02

### Added

* metadata: Added `metadata_interface` feature flag to expose metadata in TzKT format.
* prometheus: Added ability to expose Prometheus metrics.
* tzkt: Added missing fields to the `HeadBlockData` model.
* tzkt: Added `iter_...` methods to iterate over item batches.

### Fixed

* tzkt: Fixed possible OOM while calling methods that support pagination.
* tzkt: Fixed possible data loss in `get_originations` and `get_quotes` methods.

### Changed

* tzkt: Added `offset` and `limit` arguments to all methods that support pagination.

### Removed

* bcd: Removed `bcd` datasource and config section.

### Performance

* dipdup: Use fast `orjson` library instead of built-in `json` where possible.

## 4.2.6 - 2022-02-25

### Fixed

* database: Fixed generating table names from uppercase model names.
* http: Fixed bug that leads to caching invalid responses on the disk.
* tzkt: Fixed processing realtime messages with data from multiple levels.

## 4.2.5 - 2022-02-21

### Fixed

* database: Do not add the `schema` argument to the PostgreSQL connection string when not needed.
* hasura: Wait for Hasura to be configured before starting indexing.

## 4.2.4 - 2022-02-14

### Added

* config: Added `http` datasource to making arbitrary http requests.

### Fixed

* context: Fixed crash when calling `fire_hook` method.
* context: Fixed `HookConfig.atomic` flag, which was ignored in `fire_hook` method.
* database: Create missing tables even if `Schema` model is present.
* database: Fixed excess increasing of `decimal` context precision.
* index: Fixed loading handler callbacks from nested packages ([@veqtor](https://github.com/veqtor)).

### Other

* ci: Added GitHub Action to build and publish Docker images for each PR opened.

## 4.2.3 - 2022-02-08

### Fixed

* ci: Removed `black 21.12b0` dependency since bug in `datamodel-codegen-generator` is fixed.
* cli: Fixed `config export` command crash when `advanced.reindex` dictionary is present.
* cli: Removed optionals from `config export` output so the result can be loaded again.
* config: Verify `advanced.scheduler` config for the correctness and unsupported features.
* context: Fixed ignored `wait` argument of `fire_hook` method.
* hasura: Fixed processing relation fields with missing `related_name`.
* jobs: Fixed default `apscheduler` config.
* tzkt: Fixed crash occurring when reorg message is the first one received by the datasource.

## 4.2.2 - 2022-02-01

### Fixed

* config: Fixed `ipfs` datasource config.

## 4.2.1 - 2022-01-31

### Fixed

* ci: Added `black 21.12b0` dependency to avoid possible conflict with `datamodel-codegen-generator`.

## 4.2.0 - 2022-01-31

### Added

* context: Added `wait` argument to `fire_hook` method to escape current transaction context.
* context: Added `ctx.get_<kind>_datasource` helpers to avoid type casting.
* hooks: Added ability to configure `apscheduler` with `AdvancedConfig.scheduler` field.
* http: Added `request` method to send arbitrary requests (affects all datasources).
* ipfs: Added `ipfs` datasource to download JSON and binary data from IPFS.

### Fixed

* http: Removed dangerous method `close_session`.
* context: Fixed help message of `IndexAlreadyExistsError` exception.

### Deprecated

* bcd: Added deprecation notice.

### Other

* dipdup: Removed unused internal methods.

## 4.1.2 - 2022-01-27

### Added

* cli: Added `schema wipe --force` argument to skip confirmation prompt.

### Fixed

* cli: Show warning about deprecated `--hashes` argument
* cli: Ignore `SIGINT` signal when shutdown is in progress.
* sentry: Ignore exceptions when shutdown is in progress.

## 4.1.1 - 2022-01-25

### Fixed

* cli: Fixed stacktraces missing on exception.
* cli: Fixed wrapping `OSError` with `ConfigurationError` during config loading.
* hasura: Fixed printing help messages on `HasuraError`.
* hasura: Preserve a list of sources in Hasura Cloud environments.
* hasura: Fixed `HasuraConfig.source` config option.

### Changed

* cli: Unknown exceptions are no longer wrapped with `DipDupError`.

### Performance

* hasura: Removed some useless requests.

## 4.1.0 - 2022-01-24

### Added

* cli: Added `schema init` command to initialize database schema.
* cli: Added `--force` flag to `hasura configure` command.
* codegen: Added support for subpackages inside callback directories.
* hasura: Added `dipdup_head_status` view and REST endpoint.
* index: Added an ability to skip historical data while synchronizing `big_map` indexes.
* metadata: Added `metadata` datasource.
* tzkt: Added `get_big_map` and `get_contract_big_maps` datasource methods.

## 4.0.5 - 2022-01-20

### Fixed

* index: Fixed deserializing manually modified typeclasses.

## 4.0.4 - 2022-01-17

### Added

* cli: Added `--keep-schemas` flag to `init` command to preserve JSONSchemas along with generated types.

### Fixed

* demos: Tezos Domains and Homebase DAO demos were updated from edo2net to mainnet contracts.
* hasura: Fixed missing relations for models with `ManyToManyField` fields.
* tzkt: Fixed parsing storage with nested structures.

### Performance

* dipdup: Minor overall performance improvements.

### Other

* ci: Cache virtual environment in GitHub Actions.
* ci: Detect CI environment and skip tests that fail in GitHub Actions.
* ci: Execute tests in parallel with `pytest-xdist` when possible.
* ci: More strict linting rules of `flake8`.

## 4.0.3 - 2022-01-09

### Fixed

* tzkt: Fixed parsing parameter with an optional value.

## 4.0.2 - 2022-01-06

### Added

* tzkt: Added optional `delegate_address` and `delegate_alias` fields to `OperationData`.

### Fixed

* tzkt: Fixed crash due to unprocessed pysignalr exception.
* tzkt: Fixed parsing `OperationData.amount` field.
* tzkt: Fixed parsing storage with top-level boolean fields.

## 4.0.1 - 2021-12-30

### Fixed

* codegen: Fixed generating storage typeclasses with `Union` fields.
* codegen: Fixed preprocessing contract JSONSchema.
* index: Fixed processing reindexing reason saved in the database.
* tzkt: Fixed processing operations with default entrypoint and empty parameter.
* tzkt: Fixed crash while recursively applying bigmap diffs to the storage.

### Performance

* tzkt: Increased speed of applying bigmap diffs to operation storage.

## 4.0.0 - 2021-12-24

This release contains no changes except for the version number.

## 4.0.0-rc4 - 2021-12-20

### Fixed

* cli: Fixed missing `schema approve --hashes` argument.
* codegen: Fixed contract address used instead of an alias when typename is not set.
* tzkt: Fixed processing operations with entrypoint `default`.
* tzkt: Fixed regression in processing migration originations.
* tzkt: Fixed filtering of big map diffs by the path.

### Removed

* cli: Removed deprecated `run --oneshot` argument and `clear-cache` command.

## 4.0.0-rc2 - 2021-12-11

### ⚠ Migration

* Run `dipdup init` command to generate `on_synchronized` hook stubs.

### Added

* hooks: Added `on_synchronized` hook, which fires each time all indexes reach realtime state.

### Fixed

* cli: Fixed config not being verified when invoking some commands.
* codegen: Fixed generating callback arguments for untyped operations.
* index: Fixed incorrect log messages, remove duplicate ones.
* index: Fixed crash while processing storage of some contracts.
* index: Fixed matching of untyped operations filtered by `source` field ([@pravin-d](https://github.com/pravin-d)).

### Performance

* index: Checks performed on each iteration of the main DipDup loop are slightly faster now.

## 4.0.0-rc1 - 2021-12-02

### ⚠ Migration

* Run `dipdup schema approve` command on every database you want to use with 4.0.0-rc1. Running `dipdup migrate` is not necessary since `spec_version` hasn't changed in this release.

### Added

* cli: Added `run --early-realtime` flag to establish a realtime connection before all indexes are synchronized.
* cli: Added `run --merge-subscriptions` flag to subscribe to all operations/big map diffs during realtime indexing.
* cli: Added `status` command to print the current status of indexes from the database.
* cli: Added `config export [--unsafe]` command to print config after resolving all links and variables.
* cli: Added `cache show` command to get information about file caches used by DipDup.
* config: Added `first_level` and `last_level` optional fields to `TemplateIndexConfig`. These limits are applied after ones from the template itself.
* config: Added `daemon` boolean field to `JobConfig` to run a single callback indefinitely. Conflicts with `crontab` and `interval` fields.
* config: Added `advanced` top-level section.

### Fixed

* cli: Fixed crashes and output inconsistency when piping DipDup commands.
* cli: Fixed `schema wipe --immune` flag being ignored.
* codegen: Fixed missing imports in handlers generated during init.
* coinbase: Fixed possible data inconsistency caused by caching enabled for method `get_candles`.
* http: Fixed increasing sleep time between failed request attempts.
* index: Fixed invocation of head index callback.
* index: Fixed `CallbackError` raised instead of `ReindexingRequiredError` in some cases.
* tzkt: Fixed resubscribing when realtime connectivity is lost for a long time.
* tzkt: Fixed sending useless subscription requests when adding indexes in runtime.
* tzkt: Fixed `get_originated_contracts` and `get_similar_contracts` methods whose output was limited to `HTTPConfig.batch_size` field.
* tzkt: Fixed lots of SignalR bugs by replacing `aiosignalrcore` library with `pysignalr`.

## Changed

* cli: `dipdup schema wipe` command now requires confirmation when invoked in the interactive shell.
* cli: `dipdup schema approve` command now also causes a recalculation of schema and index config hashes.
* index: DipDup will recalculate respective hashes if reindexing is triggered with `config_modified: ignore` or `schema_modified: ignore` in advanced config.

### Deprecated

* cli: `run --oneshot` option is deprecated and will be removed in the next major release. The oneshot mode applies automatically when `last_level` field is set in the index config.
* cli: `clear-cache` command is deprecated and will be removed in the next major release. Use `cache clear` command instead.

### Performance

* config: Configuration files are loaded 10x times faster.
* index: Number of operations processed by matcher reduced by 40%-95% depending on the number of addresses and entrypoints used.
* tzkt: Rate limit was increased. Try to set `connection_timeout` to a higher value if requests fail with `ConnectionTimeout` exception.
* tzkt: Improved performance of response deserialization. 

## 3.1.3 - 2021-11-15

### Fixed

* codegen: Fixed missing imports in operation handlers. 
* codegen: Fixed invalid imports and arguments in big_map handlers.

## 3.1.2 - 2021-11-02

### Fixed

* Fixed crash occurred during synchronization of big map indexes.

## 3.1.1 - 2021-10-18

### Fixed

* Fixed loss of realtime subscriptions occurred after TzKT API outage.
* Fixed updating schema hash in `schema approve` command.
* Fixed possible crash occurred while Hasura is not ready.

## 3.1.0 - 2021-10-12

### Added

* New index class `HeadIndex` (configuration: [`dipdup.config.HeadIndexConfig`](https://github.com/dipdup-net/dipdup-py/blob/master/src/dipdup/config.py#L778)). Use this index type to handle head (limited block header content) updates. This index type is realtime-only: historical data won't be indexed during the synchronization stage.
* Added three new commands: `schema approve`, `schema wipe`, and `schema export`. Run `dipdup schema --help` command for details.

### Changed

* Triggering reindexing won't lead to dropping the database automatically anymore. `ReindexingRequiredError` is raised instead. `--forbid-reindexing` option has become default.
* `--reindex` option is removed. Use `dipdup schema wipe` instead.
* Values of `dipdup_schema.reindex` field updated to simplify querying database. See [`dipdup.enums.ReindexingReason`](https://github.com/dipdup-net/dipdup-py/blob/master/src/dipdup/enums.py) class for possible values.

### Fixed

* Fixed `ReindexRequiredError` not being raised when running DipDup after reindexing was triggered.
* Fixed index config hash calculation. Hashes of existing indexes in a database will be updated during the first run.
* Fixed issue in `BigMapIndex` causing the partial loss of big map diffs.
* Fixed printing help for CLI commands.
* Fixed merging storage which contains specific nested structures.

### Improved

* Raise `DatabaseConfigurationError` exception when project models are not compatible with GraphQL.
* Another bunch of performance optimizations. Reduced DB pressure, speeded up parallel processing lots of indexes.
* Added initial set of performance benchmarks (run: `./scripts/run_benchmarks.sh`)

## 3.0.4 - 2021-10-04

### Improved

* A significant increase in indexing speed.

### Fixed

* Fixed unexpected reindexing caused by the bug in processing zero- and single-level rollbacks.
* Removed unnecessary file IO calls that could cause `PermissionError` exception in Docker environments.
* Fixed possible violation of block-level atomicity during realtime indexing.

### Changes

* Public methods of `TzktDatasource` now return immutable sequences.

## 3.0.3 - 2021-10-01

### Fixed

* Fixed processing of single-level rollbacks emitted before rolled back head.

## 3.0.2 - 2021-09-30

### Added

* Human-readable `CHANGELOG.md` 🕺
* Two new options added to `dipdup run` command:
  * `--forbid-reindexing` – raise `ReindexingRequiredError` instead of truncating database when reindexing is triggered for any reason. To continue indexing with existing database run `UPDATE dipdup_schema SET reindex = NULL;`
  * `--postpone-jobs` – job scheduler won't start until all indexes are synchronized. 

### Changed

* Migration to this version requires reindexing.
* `dipdup_index.head_id` foreign key removed. `dipdup_head` table still contains the latest blocks from Websocket received by each datasource.

### Fixed

* Removed unnecessary calls to TzKT API.
* Fixed removal of PostgreSQL extensions (`timescaledb`, `pgcrypto`) by function `truncate_database` triggered on reindex.
* Fixed creation of missing project package on `init`.
* Fixed invalid handler callbacks generated on `init`.
* Fixed detection of existing types in the project.
* Fixed race condition caused by event emitter concurrency.
* Capture unknown exceptions with Sentry before wrapping to `DipDupError`.
* Fixed job scheduler start delay.
* Fixed processing of reorg messages.

## 3.0.1 - 2021-09-24

### Added

* Added `get_quote` and `get_quotes` methods to `TzKTDatasource`.

### Fixed

* Defer spawning index datasources until initial sync is complete. It helps to mitigate some WebSocket-related crashes, but initial sync is a bit slower now.
* Fixed possible race conditions in `TzKTDatasource`.
* Start `jobs` scheduler after all indexes sync with a current head to speed up indexing.<|MERGE_RESOLUTION|>--- conflicted
+++ resolved
@@ -1,16 +1,11 @@
 # Changelog
 
-<<<<<<< HEAD
-### Fixed
-
+## [unreleased]
+
+### Fixed
+
+* cli: Fixed setting default logging level.
 * hasura: Fixed metadata generation for relations with custom field name.
-=======
-## [unreleased]
-
-### Fixed
-
-* cli: Fixed setting default logging level.
->>>>>>> d923dd0a
 
 ## 5.2.0 - 2022-06-28
 
