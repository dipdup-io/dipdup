# Changelog

Please use [this](https://docs.gitlab.com/ee/development/changelog.html) document as guidelines to keep a changelog.

## [unreleased]

<<<<<<< HEAD
### Fixed

* hasura: Fixed processing relation fields with missing `related_name`.
=======
## Fixed

ci: Removed `black 21.12b0` dependency since bug in `datamodel-codegen-generator` is fixed.
>>>>>>> 8ca41a35

## 4.2.2 - 2022-02-01

### Fixed

* config: Fixed `ipfs` datasource config.

## 4.2.1 - 2022-01-31

### Fixed

* ci: Added `black 21.12b0` dependency to avoid possible conflict with `datamodel-codegen-generator`.

## 4.2.0 - 2022-01-31

### Added

* context: Added `wait` argument to `fire_hook` method to escape current transaction context.
* context: Added `ctx.get_<kind>_datasource` helpers to avoid type casting.
* hooks: Added ability to configure `apscheduler` with `AdvancedConfig.scheduler` field.
* http: Added `request` method to send arbitrary requests (affects all datasources).
* ipfs: Added `ipfs` datasource to download JSON and binary data from IPFS.

### Fixed

* http: Removed dangerous method `close_session`.
* context: Fixed help message of `IndexAlreadyExistsError` exception.

### Deprecated

* bcd: Added deprecation notice.

### Other

* dipdup: Removed unused internal methods.

## 4.1.2 - 2022-01-27

### Added

* cli: Added `schema wipe --force` argument to skip confirmation prompt.

### Fixed

* cli: Show warning about deprecated `--hashes` argument
* cli: Ignore `SIGINT` signal when shutdown is in progress.
* sentry: Ignore exceptions when shutdown is in progress.

## 4.1.1 - 2022-01-25

### Fixed

* cli: Fixed stacktraces missing on exception.
* cli: Fixed wrapping `OSError` with `ConfigurationError` during config loading.
* hasura: Fixed printing help messages on `HasuraError`.
* hasura: Preserve a list of sources in Hasura Cloud environments.
* hasura: Fixed `HasuraConfig.source` config option.

### Changed

* cli: Unknown exceptions are no longer wrapped with `DipDupError`.

### Performance

* hasura: Removed some useless requests.

## 4.1.0 - 2022-01-24

### Added

* cli: Added `schema init` command to initialize database schema.
* cli: Added `--force` flag to `hasura configure` command.
* codegen: Added support for subpackages inside callback directories.
* hasura: Added `dipdup_head_status` view and REST endpoint.
* index: Added an ability to skip historical data while synchronizing `big_map` indexes.
* metadata: Added `metadata` datasource.
* tzkt: Added `get_big_map` and `get_contract_big_maps` datasource methods.

## 4.0.5 - 2022-01-20

### Fixed

* index: Fixed deserializing manually modified typeclasses.

## 4.0.4 - 2022-01-17

### Added

* cli: Added `--keep-schemas` flag to `init` command to preserve JSONSchemas along with generated types.

### Fixed

* demos: Tezos Domains and Homebase DAO demos were updated from edo2net to mainnet contracts.
* hasura: Fixed missing relations for models with `ManyToManyField` fields.
* tzkt: Fixed parsing storage with nested structures.

### Performance

* dipdup: Minor overall performance improvements.

### Other

* ci: Cache virtual environment in GitHub Actions.
* ci: Detect CI environment and skip tests that fail in GitHub Actions.
* ci: Execute tests in parallel with `pytest-xdist` when possible.
* ci: More strict linting rules of `flake8`.

## 4.0.3 - 2022-01-09

### Fixed

* tzkt: Fixed parsing parameter with an optional value.

## 4.0.2 - 2022-01-06

### Added

* tzkt: Added optional `delegate_address` and `delegate_alias` fields to `OperationData`.

### Fixed

* tzkt: Fixed crash due to unprocessed pysignalr exception.
* tzkt: Fixed parsing `OperationData.amount` field.
* tzkt: Fixed parsing storage with top-level boolean fields.

## 4.0.1 - 2021-12-30

### Fixed

* codegen: Fixed generating storage typeclasses with `Union` fields.
* codegen: Fixed preprocessing contract JSONSchema.
* index: Fixed processing reindexing reason saved in the database.
* tzkt: Fixed processing operations with default entrypoint and empty parameter.
* tzkt: Fixed crash while recursively applying bigmap diffs to the storage.

### Performance

* tzkt: Increased speed of applying bigmap diffs to operation storage.

## 4.0.0 - 2021-12-24

This release contains no changes except for the version number.

## 4.0.0-rc3 - 2021-12-20

### Fixed

* cli: Fixed missing `schema approve --hashes` argument.
* codegen: Fixed contract address used instead of an alias when typename is not set.
* tzkt: Fixed processing operations with entrypoint `default`.
* tzkt: Fixed regression in processing migration originations.
* tzkt: Fixed filtering of big map diffs by the path.

### Removed

* cli: Removed deprecated `run --oneshot` argument and `clear-cache` command.

## 4.0.0-rc2 - 2021-12-11

### ⚠ Migration

* Run `dipdup init` command to generate `on_synchronized` hook stubs.

### Added

* hooks: Added `on_synchronized` hook, which fires each time all indexes reach realtime state.

### Fixed

* cli: Fixed config not being verified when invoking some commands.
* codegen: Fixed generating callback arguments for untyped operations.
* index: Fixed incorrect log messages, remove duplicate ones.
* index: Fixed crash while processing storage of some contracts.
* index: Fixed matching of untyped operations filtered by `source` field ([@pravin-d](https://github.com/pravin-d)).

### Performance

* index: Checks performed on each iteration of the main DipDup loop are slightly faster now.

## 4.0.0-rc1 - 2021-12-02

### ⚠ Migration

* Run `dipdup schema approve` command on every database you want to use with 4.0.0-rc1. Running `dipdup migrate` is not necessary since `spec_version` hasn't changed in this release.

### Added

* cli: Added `run --early-realtime` flag to establish a realtime connection before all indexes are synchronized.
* cli: Added `run --merge-subscriptions` flag to subscribe to all operations/big map diffs during realtime indexing.
* cli: Added `status` command to print the current status of indexes from the database.
* cli: Added `config export [--unsafe]` command to print config after resolving all links and variables.
* cli: Added `cache show` command to get information about file caches used by DipDup.
* config: Added `first_level` and `last_level` optional fields to `TemplateIndexConfig`. These limits are applied after ones from the template itself.
* config: Added `daemon` boolean field to `JobConfig` to run a single callback indefinitely. Conflicts with `crontab` and `interval` fields.
* config: Added `advanced` top-level section.

### Fixed

* cli: Fixed crashes and output inconsistency when piping DipDup commands.
* cli: Fixed `schema wipe --immune` flag being ignored.
* codegen: Fixed missing imports in handlers generated during init.
* coinbase: Fixed possible data inconsistency caused by caching enabled for method `get_candles`.
* http: Fixed increasing sleep time between failed request attempts.
* index: Fixed invocation of head index callback.
* index: Fixed `CallbackError` raised instead of `ReindexingRequiredError` in some cases.
* tzkt: Fixed resubscribing when realtime connectivity is lost for a long time.
* tzkt: Fixed sending useless subscription requests when adding indexes in runtime.
* tzkt: Fixed `get_originated_contracts` and `get_similar_contracts` methods whose output was limited to `HTTPConfig.batch_size` field.
* tzkt: Fixed lots of SignalR bugs by replacing `aiosignalrcore` library with `pysignalr`.

## Changed

* cli: `dipdup schema wipe` command now requires confirmation when invoked in the interactive shell.
* cli: `dipdup schema approve` command now also causes a recalculation of schema and index config hashes.
* index: DipDup will recalculate respective hashes if reindexing is triggered with `config_modified: ignore` or `schema_modified: ignore` in advanced config.

### Deprecated

* cli: `run --oneshot` option is deprecated and will be removed in the next major release. The oneshot mode applies automatically when `last_level` field is set in the index config.
* cli: `clear-cache` command is deprecated and will be removed in the next major release. Use `cache clear` command instead.

### Performance

* config: Configuration files are loaded 10x times faster.
* index: Number of operations processed by matcher reduced by 40%-95% depending on the number of addresses and entrypoints used.
* tzkt: Rate limit was increased. Try to set `connection_timeout` to a higher value if requests fail with `ConnectionTimeout` exception.
* tzkt: Improved performance of response deserialization. 

## 3.1.3 - 2021-11-15

### Fixed

* codegen: Fixed missing imports in operation handlers. 
* codegen: Fixed invalid imports and arguments in big_map handlers.

## 3.1.2 - 2021-11-02

### Fixed

* Fixed crash occurred during synchronization of big map indexes.

## 3.1.1 - 2021-10-18

### Fixed

* Fixed loss of realtime subscriptions occurred after TzKT API outage.
* Fixed updating schema hash in `schema approve` command.
* Fixed possible crash occurred while Hasura is not ready.

## 3.1.0 - 2021-10-12

### Added

* New index class `HeadIndex` (configuration: [`dipdup.config.HeadIndexConfig`](https://github.com/dipdup-net/dipdup-py/blob/master/src/dipdup/config.py#L778)). Use this index type to handle head (limited block header content) updates. This index type is realtime-only: historical data won't be indexed during the synchronization stage.
* Added three new commands: `schema approve`, `schema wipe`, and `schema export`. Run `dipdup schema --help` command for details.

### Changed

* Triggering reindexing won't lead to dropping the database automatically anymore. `ReindexingRequiredError` is raised instead. `--forbid-reindexing` option has become default.
* `--reindex` option is removed. Use `dipdup schema wipe` instead.
* Values of `dipdup_schema.reindex` field updated to simplify querying database. See [`dipdup.enums.ReindexingReason`](https://github.com/dipdup-net/dipdup-py/blob/master/src/dipdup/enums.py) class for possible values.

### Fixed

* Fixed `ReindexRequiredError` not being raised when running DipDup after reindexing was triggered.
* Fixed index config hash calculation. Hashes of existing indexes in a database will be updated during the first run.
* Fixed issue in `BigMapIndex` causing the partial loss of big map diffs.
* Fixed printing help for CLI commands.
* Fixed merging storage which contains specific nested structures.

### Improved

* Raise `DatabaseConfigurationError` exception when project models are not compatible with GraphQL.
* Another bunch of performance optimizations. Reduced DB pressure, speeded up parallel processing lots of indexes.
* Added initial set of performance benchmarks (run: `./scripts/run_benchmarks.sh`)

## 3.0.4 - 2021-10-04

### Improved

* A significant increase in indexing speed.

### Fixed

* Fixed unexpected reindexing caused by the bug in processing zero- and single-level rollbacks.
* Removed unnecessary file IO calls that could cause `PermissionError` exception in Docker environments.
* Fixed possible violation of block-level atomicity during realtime indexing.

### Changes

* Public methods of `TzktDatasource` now return immutable sequences.

## 3.0.3 - 2021-10-01

### Fixed

* Fixed processing of single-level rollbacks emitted before rolled back head.

## 3.0.2 - 2021-09-30

### Added

* Human-readable `CHANGELOG.md` 🕺
* Two new options added to `dipdup run` command:
  * `--forbid-reindexing` – raise `ReindexingRequiredError` instead of truncating database when reindexing is triggered for any reason. To continue indexing with existing database run `UPDATE dipdup_schema SET reindex = NULL;`
  * `--postpone-jobs` – job scheduler won't start until all indexes are synchronized. 

### Changed

* Migration to this version requires reindexing.
* `dipdup_index.head_id` foreign key removed. `dipdup_head` table still contains the latest blocks from Websocket received by each datasource.

### Fixed

* Removed unnecessary calls to TzKT API.
* Fixed removal of PostgreSQL extensions (`timescaledb`, `pgcrypto`) by function `truncate_database` triggered on reindex.
* Fixed creation of missing project package on `init`.
* Fixed invalid handler callbacks generated on `init`.
* Fixed detection of existing types in the project.
* Fixed race condition caused by event emitter concurrency.
* Capture unknown exceptions with Sentry before wrapping to `DipDupError`.
* Fixed job scheduler start delay.
* Fixed processing of reorg messages.

## 3.0.1 - 2021-09-24

### Added

* Added `get_quote` and `get_quotes` methods to `TzKTDatasource`.

### Fixed

* Defer spawning index datasources until initial sync is complete. It helps to mitigate some WebSocket-related crashes, but initial sync is a bit slower now.
* Fixed possible race conditions in `TzKTDatasource`.
* Start `jobs` scheduler after all indexes sync with a current head to speed up indexing.<|MERGE_RESOLUTION|>--- conflicted
+++ resolved
@@ -4,15 +4,10 @@
 
 ## [unreleased]
 
-<<<<<<< HEAD
-### Fixed
-
+### Fixed
+
+* ci: Removed `black 21.12b0` dependency since bug in `datamodel-codegen-generator` is fixed.
 * hasura: Fixed processing relation fields with missing `related_name`.
-=======
-## Fixed
-
-ci: Removed `black 21.12b0` dependency since bug in `datamodel-codegen-generator` is fixed.
->>>>>>> 8ca41a35
 
 ## 4.2.2 - 2022-02-01
 
