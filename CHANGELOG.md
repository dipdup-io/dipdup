--- conflicted
+++ resolved
@@ -1,7 +1,6 @@
 # Changelog
 
-<<<<<<< HEAD
-## [unreleased]
+## [Unreleased]
 
 ### Added
 
@@ -26,13 +25,12 @@
 ### Fixed
 
 * cli: Fixed `hasura configure` command crash when models have empty `Meta.table`.
-=======
+
 ## [Unreleased]
 
 ### Added
 
 * sentry: Allow customizing `server_name` and `release` tags with corresponding fields in Sentry config.
->>>>>>> df37de2b
 
 ## [5.2.2] - 2022-07-03
 
