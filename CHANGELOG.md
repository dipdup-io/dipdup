# Changelog

All notable changes to this project will be documented in this file.

The format is based on [Keep a Changelog], and this project adheres to [Semantic Versioning].

## [Unreleased]

## Added

- config: Added optional `code_hash` field to contract config.
- index: Filtering by `code_hash` is available for `operation` index.
- tzkt: Added datasource methods `get_contract_address` and `get_contract_hashes`.
- tzkt: Originations and operations now can be fetched by contract code hashes.
- tzkt: Added `sender_code_hash` and `target_code_hash` fields to `OperationData` model.

### Fixed

<<<<<<< HEAD
- codegen: Unresolved index templates are now correctly processed during types generation.
- demos: Fixed outdated `demo_registrydao` project.
=======
- http: Fixed a crash when datasource URL contains trailing slash.
>>>>>>> f713eaea
- metadata: Add `limanet` to supported networks.
- projects: Do not scaffold an outdated `poetry.lock`.

### Changed

- exceptions: `FrameworkException` is raised instead of plain `RuntimeError` when a framework error occurs.
- exceptions: Known exceptions are inherited from `FrameworkError`.
- tzkt: Some datasource methods have changed their signatures.

### Deprecated

- config: `similar_to.address` filter is an alias for `originated_contract.code_hash` and will be removed in the next major release.
- config: `DipDupError` is an alias for `FrameworkError` and will be removed in the next major release.

## [6.3.1] - 2022-11-25

### Fixed

- cli: Do not apply cli hacks on module import.
- codegen: Include PEP 561 marker in generated packages.
- codegen: Untyped originations are now correctly handled.
- codegen: Fixed `alias` config field having no effect on originations.
- codegen: Fixed optional arguments in generated callbacks.
- config: Suggest snake_case for package name.
- config: Fixed crash with `RuntimeError` when index has no subscriptions.
- http: Limit aiohttp sessions to specific base URL.
- index: Do not deserialize originations matched by the `source` filter.
- index: Wrap storage deserialization exceptions with `InvalidDataError`.
- projects: Fixed Hasura environment in docker-compose examples.

### Security

- hasura: Forbid using Hasura instances running vulnerable versions ([GHSA-g7mj-g7f4-hgrg](https://github.com/hasura/graphql-engine/security/advisories/GHSA-g7mj-g7f4-hgrg))

### Other

- ci: `mypy --strict` is now enforced on a codebase.
- ci: Finished migration to `pytest`.

## [6.3.0] - 2022-11-15

### Added

- context: Added `execute_sql_query` method to run queries from `sql` project directory.
- context: `execute_sql` method now accepts arbitrary arguments to format SQL script (unsafe, use with caution).
- index: New filters for `token_transfer` index.

### Fixed

- cli: Fixed missing log messages from `ctx.logger`.
- codegen: Better PEP 8 compatibility of generated callbacks.
- context: Fixed SQL scripts executed in the wrong order.
- context: Fixed `execute_sql` method crashes when the path is not a directory.
- database: Fixed crash with `CannotConnectNowError` before establishing the database connection.
- database: Fixed crash when using F expressions inside versioned transactions.
- http: Fixed caching datasource responses when `replay_path` contains tilde.
- http: Adjusted per-datasource default config values.
- project: Use the latest stable version instead of hardcoded values.
- tzkt: Fixed deserializing of `EventData` and `OperationData` models.
- tzkt: Fixed matching migration originations by address.

### Deprecated

- ci: `pytezos` extra and corresponding Docker image are deprecated. 

## [6.2.0] - 2022-10-12

### Added

- cli: `new` command to create a new project interactively.
- cli: `install/update/uninstall` commands to manage local DipDup installation.
- index: New index kind `event` to process contract events.
- install: New interactive installer based on pipx (`install.py` or `dipdup-install`).

### Fixed

- cli: Fixed commands that don't require a valid config yet crash with `ConfigurationError`.
- codegen: Fail on demand when `datamodel-codegen` is not available.
- codegen: Fixed Jinja2 template caching.
- config: Allow `sentry.dsn` field to be empty.
- config: Fixed greedy environment variable regex.
- hooks: Raise a `FeatureAvailabilityHook` instead of a warning when trying to execute hooks on SQLite.

### Improved

- cli: Detect `src/` layout when guessing package path.
- codegen: Improved cross-platform compatibility.
- config: `sentry.user_id` option to set user ID for Sentry (affects release adoption data).
- sentry: Detect environment when not set in config (docker/gha/tests/local)
- sentry: Expose more tags under the `dipdup` namespace.

### Performance

- cli: Up to 5x faster startup for some commands.

### Security

- sentry: Prevent Sentry from leaking hostname if `server_name` is not set.
- sentry: Notify about using Sentry when DSN is set or crash reporting is enabled.

### Other

- ci: A significantly faster execution of GitHub Actions.
- docs: Updated "Contributing Guide" page.

## [6.1.3] - 2022-09-21

### Added

- sentry: Enable crash-free session reporting.

### Fixed

- metadata: Updated protocol aliases.
- sentry: Unwrap `CallbackError` traceback to fix event grouping.
- sentry: Hide "attempting to send..." message on shutdown.

### Other

- ci: Do not build default and `-pytezos` nightly images.

## [6.1.2] - 2022-09-16

### Added

- config: Added `alias` field to operation pattern items.
- tzkt: Added quote field `gbp`.

### Fixed

- config: Require aliases for multiple operations with the same entrypoint.
- http: Raise `InvalidRequestError` on 204 No Content responses.
- tzkt: Verify API version on datasource initialization.
- tzkt: Remove deprecated block field `priority`.

## [6.1.1] - 2022-09-01

### Fixed

- ci: Lock Pydantic to 1.9.2 to avoid breaking changes in dataclasses.

## [6.1.0] - 2022-08-30

### Added

- ci: Build `arm64` images for M1/M2 silicon.
- ci: Build `-slim` images based on Alpine Linux.
- ci: Introduced official MacOS support.
- ci: Introduced interactive installer (dipdup.io/install.py).

## [6.0.1] - 2022-08-19

### Fixed

- codegen: Fixed invalid `models.py` template.
- context: Do not wrap known exceptions with `CallbackError`.
- database: Raise `DatabaseConfigurationError` when backward relation name equals table name.
- database: Wrap schema wiping in a transaction to avoid orphaned tables in the immune schema.
- hasura: Fixed processing M2M relations.
- sentry: Fixed "invalid value `environment`" error.
- sentry: Ignore events from project callbacks when `crash_reporting` is enabled.

## [6.0.0] - 2022-08-08

This release contains no changes except for the version number.

## [6.0.0rc2] - 2022-08-06

### Added

- config: Added `advanced.crash_reporting` flag to enable reporting crashes to Baking Bad.
- dipdup: Save Sentry crashdump in `/tmp/dipdup/crashdumps/XXXXXXX.json` on a crash.

### Fixed

- config: Do not perform env variable substitution in commented-out lines.

### Removed

- cli: `--logging-config` option is removed.
- cli: All `run` command flags are removed. Use the `advanced` section of the config.
- cli: `cache show` and `cache clear` commands are removed.
- config: `http.cache` flag is removed.

## [6.0.0-rc1] - 2022-07-26

### Added

- cli: Added `config export --full` flag to resolve templates before printing config.
- config: Added `advanced.rollback_depth` field, a number of levels to keep in a database for rollback.
- context: Added `rollback` method to perform database rollback.
- database: Added an internal `ModelUpdate` model to store the latest database changes.

### Fixed

- prometheus: Fixed updating `dipdup_index_handlers_matched_total` metric.

### Changed

- codegen: `on_index_rollback` hook calls `ctx.rollback` by default.
- database: Project models must be subclassed from `dipdup.models.Model`
- database: `bulk_create` and `bulk_update` model methods are no longer supported.

### Removed

- hooks: Removed deprecated `on_rollback` hook.
- index: Do not try to avoid single-level rollbacks by comparing operation hashes.

## [5.2.5] - 2022-07-26

### Fixed

- index: Fixed crash when adding an index with new subscriptions in runtime.

## [5.2.4] - 2022-07-17

### Fixed

- cli: Fixed logs being printed to stderr instead of stdout.
- config: Fixed job scheduler not starting when config contains no indexes.

## [5.2.3] - 2022-07-07

### Added

- sentry: Allow customizing `server_name` and `release` tags with corresponding fields in Sentry config.

### Fixed

- cli: Fixed `hasura configure` command crash when models have empty `Meta.table`.
- config: Removed secrets from config `__repr__`.

## [5.2.2] - 2022-07-03

### Fixed

- hasura: Fixed metadata generation.

## [5.2.1] - 2022-07-02

### Fixed

- cli: Fixed setting default logging level.
- hasura: Fixed metadata generation for relations with a custom field name.
- hasura: Fixed configuring existing instances after changing `camel_case` field in config.

## [5.2.0] - 2022-06-28

### Added

- config: Added `logging` config field.
- config: Added `hasura.create_source` flag to create PostgreSQL source if missing.

### Fixed

- hasura: Do not apply table customizations to tables from other sources.

### Deprecated

- cli: `--logging-config` option is deprecated.
- cli: All `run` command flags are deprecated. Use the `advanced` section of the config.
- cli: `cache show` and `cache clear` commands are deprecated.
- config: `http.cache` flag is deprecated.

## [5.1.7] - 2022-06-15

### Fixed

- index: Fixed `token_transfer` index not receiving realtime updates.

## [5.1.6] - 2022-06-08

### Fixed

- cli: Commands with `--help` option no longer require a working DipDup config.
- index: Fixed crash with `RuntimeError` after continuous realtime connection loss.

### Performance

- cli: Lazy import dependencies to speed up startup.

### Other

- docs: Migrate docs from GitBook to mdbook.

## [5.1.5] - 2022-06-05

### Fixed

- config: Fixed crash when rollback hook is about to be called.

## [5.1.4] - 2022-06-02

### Fixed

- config: Fixed `OperationIndexConfig.types` field being partially ignored.
- index: Allow mixing oneshot and regular indexes in a single config.
- index: Call rollback hook instead of triggering reindex when single-level rollback has failed.
- index: Fixed crash with `RuntimeError` after continuous realtime connection loss.
- tzkt: Fixed `origination` subscription missing when `merge_subscriptions` flag is set.

### Performance

- ci: Decrease the size of generic and `-pytezos` Docker images by 11% and 16%, respectively.

## [5.1.3] - 2022-05-26

### Fixed

- database: Fixed special characters in password not being URL encoded.

### Performance

- context: Do not reinitialize config when adding a single index.

## [5.1.2] - 2022-05-24

### Added

- tzkt: Added `originated_contract_tzips` field to `OperationData`.

### Fixed

- jobs: Fixed jobs with `daemon` schedule never start.
- jobs: Fixed failed jobs not throwing exceptions into the main loop.

### Other

- database: Tortoise ORM updated to `0.19.1`.

## [5.1.1] - 2022-05-13

### Fixed

- index: Ignore indexes with different message types on rollback.
- metadata: Add `ithacanet` to available networks.

## [5.1.0] - 2022-05-12

### Added

- ci: Push `X` and `X.Y` tags to the Docker Hub on release.
- cli: Added `config env` command to export env-file with default values.
- cli: Show warning when running an outdated version of DipDup.
- hooks: Added a new hook `on_index_rollback` to perform per-index rollbacks.

### Fixed

- index: Fixed fetching `migration` operations.
- tzkt: Fixed possible data corruption when using the `buffer_size` option.
- tzkt: Fixed reconnection due to `websockets` message size limit.

### Deprecated

- hooks: The `on_rollback` default hook is superseded by `on_index_rollback` and will be removed later.

## [5.0.4] - 2022-05-05

### Fixed

- exceptions: Fixed incorrect formatting and broken links in help messages.
- index: Fixed crash when the only index in config is `head`.
- index: Fixed fetching originations during the initial sync.

## [5.0.3] - 2022-05-04

### Fixed

- index: Fixed crash when no block with the same level arrived after a single-level rollback.
- index: Fixed setting initial index level when `IndexConfig.first_level` is set.
- tzkt: Fixed delayed emitting of buffered realtime messages.
- tzkt: Fixed inconsistent behavior of `first_level`/`last_level` arguments in different getter methods.

## [5.0.2] - 2022-04-21

### Fixed

- context: Fixed reporting incorrect reindexing reason.
- exceptions: Fixed crash with `FrozenInstanceError` when an exception is raised from a callback.
- jobs: Fixed graceful shutdown of daemon jobs.

### Improved

- codegen: Refined `on_rollback` hook template.
- exceptions: Updated help messages for known exceptions.
- tzkt: Do not request reindexing if missing subgroups have matched no handlers.

## [5.0.1] - 2022-04-12

### Fixed

- cli: Fixed `schema init` command crash with SQLite databases.
- index: Fixed spawning datasources in oneshot mode.
- tzkt: Fixed processing realtime messages.

## [5.0.0] - 2022-04-08

This release contains no changes except for the version number.

## [5.0.0-rc4] - 2022-04-04

### Added

- tzkt: Added ability to process realtime messages with lag.

## [4.2.7] - 2022-04-02

### Fixed

- config: Fixed `jobs` config section validation.
- hasura: Fixed metadata generation for v2.3.0 and above.
- tzkt: Fixed `get_originated_contracts` and `get_similar_contracts` methods response.

## [5.0.0-rc3] - 2022-03-28

### Added

- config: Added `custom` section to store arbitrary user data.

### Fixed

- config: Fixed default SQLite path (`:memory:`).
- tzkt: Fixed pagination in several getter methods.
- tzkt: Fixed data loss when `skip_history` option is enabled.

### Removed

- config: Removed dummy `advanced.oneshot` flag.
- cli: Removed `docker init` command.
- cli: Removed dummy `schema approve --hashes` flag.

## [5.0.0-rc2] - 2022-03-13

### Fixed

- tzkt: Fixed crash in methods that do not support cursor pagination.
- prometheus: Fixed invalid metric labels. 

## [5.0.0-rc1] - 2022-03-02

### Added

- metadata: Added `metadata_interface` feature flag to expose metadata in TzKT format.
- prometheus: Added ability to expose Prometheus metrics.
- tzkt: Added missing fields to the `HeadBlockData` model.
- tzkt: Added `iter_...` methods to iterate over item batches.

### Fixed

- tzkt: Fixed possible OOM while calling methods that support pagination.
- tzkt: Fixed possible data loss in `get_originations` and `get_quotes` methods.

### Changed

- tzkt: Added `offset` and `limit` arguments to all methods that support pagination.

### Removed

- bcd: Removed `bcd` datasource and config section.

### Performance

- dipdup: Use fast `orjson` library instead of built-in `json` where possible.

## [4.2.6] - 2022-02-25

### Fixed

- database: Fixed generating table names from uppercase model names.
- http: Fixed bug that leads to caching invalid responses on the disk.
- tzkt: Fixed processing realtime messages with data from multiple levels.

## [4.2.5] - 2022-02-21

### Fixed

- database: Do not add the `schema` argument to the PostgreSQL connection string when not needed.
- hasura: Wait for Hasura to be configured before starting indexing.

## [4.2.4] - 2022-02-14

### Added

- config: Added `http` datasource to making arbitrary http requests.

### Fixed

- context: Fixed crash when calling `fire_hook` method.
- context: Fixed `HookConfig.atomic` flag, which was ignored in `fire_hook` method.
- database: Create missing tables even if `Schema` model is present.
- database: Fixed excess increasing of `decimal` context precision.
- index: Fixed loading handler callbacks from nested packages ([@veqtor](https://github.com/veqtor)).

### Other

- ci: Added GitHub Action to build and publish Docker images for each PR opened.

## [4.2.3] - 2022-02-08

### Fixed

- ci: Removed `black 21.12b0` dependency since bug in `datamodel-codegen-generator` is fixed.
- cli: Fixed `config export` command crash when `advanced.reindex` dictionary is present.
- cli: Removed optionals from `config export` output so the result can be loaded again.
- config: Verify `advanced.scheduler` config for the correctness and unsupported features.
- context: Fixed ignored `wait` argument of `fire_hook` method.
- hasura: Fixed processing relation fields with missing `related_name`.
- jobs: Fixed default `apscheduler` config.
- tzkt: Fixed crash occurring when reorg message is the first one received by the datasource.

## [4.2.2] - 2022-02-01

### Fixed

- config: Fixed `ipfs` datasource config.

## [4.2.1] - 2022-01-31

### Fixed

- ci: Added `black 21.12b0` dependency to avoid possible conflict with `datamodel-codegen-generator`.

## [4.2.0] - 2022-01-31

### Added

- context: Added `wait` argument to `fire_hook` method to escape current transaction context.
- context: Added `ctx.get_<kind>_datasource` helpers to avoid type casting.
- hooks: Added ability to configure `apscheduler` with `AdvancedConfig.scheduler` field.
- http: Added `request` method to send arbitrary requests (affects all datasources).
- ipfs: Added `ipfs` datasource to download JSON and binary data from IPFS.

### Fixed

- http: Removed dangerous method `close_session`.
- context: Fixed help message of `IndexAlreadyExistsError` exception.

### Deprecated

- bcd: Added deprecation notice.

### Other

- dipdup: Removed unused internal methods.

## [4.1.2] - 2022-01-27

### Added

- cli: Added `schema wipe --force` argument to skip confirmation prompt.

### Fixed

- cli: Show warning about deprecated `--hashes` argument
- cli: Ignore `SIGINT` signal when shutdown is in progress.
- sentry: Ignore exceptions when shutdown is in progress.

## [4.1.1] - 2022-01-25

### Fixed

- cli: Fixed stacktraces missing on exception.
- cli: Fixed wrapping `OSError` with `ConfigurationError` during config loading.
- hasura: Fixed printing help messages on `HasuraError`.
- hasura: Preserve a list of sources in Hasura Cloud environments.
- hasura: Fixed `HasuraConfig.source` config option.

### Changed

- cli: Unknown exceptions are no longer wrapped with `DipDupError`.

### Performance

- hasura: Removed some useless requests.

## [4.1.0] - 2022-01-24

### Added

- cli: Added `schema init` command to initialize database schema.
- cli: Added `--force` flag to `hasura configure` command.
- codegen: Added support for subpackages inside callback directories.
- hasura: Added `dipdup_head_status` view and REST endpoint.
- index: Added an ability to skip historical data while synchronizing `big_map` indexes.
- metadata: Added `metadata` datasource.
- tzkt: Added `get_big_map` and `get_contract_big_maps` datasource methods.

## [4.0.5] - 2022-01-20

### Fixed

- index: Fixed deserializing manually modified typeclasses.

## [4.0.4] - 2022-01-17

### Added

- cli: Added `--keep-schemas` flag to `init` command to preserve JSONSchemas along with generated types.

### Fixed

- demos: Tezos Domains and Homebase DAO demos were updated from edo2net to mainnet contracts.
- hasura: Fixed missing relations for models with `ManyToManyField` fields.
- tzkt: Fixed parsing storage with nested structures.

### Performance

- dipdup: Minor overall performance improvements.

### Other

- ci: Cache virtual environment in GitHub Actions.
- ci: Detect CI environment and skip tests that fail in GitHub Actions.
- ci: Execute tests in parallel with `pytest-xdist` when possible.
- ci: More strict linting rules of `flake8`.

## [4.0.3] - 2022-01-09

### Fixed

- tzkt: Fixed parsing parameter with an optional value.

## [4.0.2] - 2022-01-06

### Added

- tzkt: Added optional `delegate_address` and `delegate_alias` fields to `OperationData`.

### Fixed

- tzkt: Fixed crash due to unprocessed pysignalr exception.
- tzkt: Fixed parsing `OperationData.amount` field.
- tzkt: Fixed parsing storage with top-level boolean fields.

## [4.0.1] - 2021-12-30

### Fixed

- codegen: Fixed generating storage typeclasses with `Union` fields.
- codegen: Fixed preprocessing contract JSONSchema.
- index: Fixed processing reindexing reason saved in the database.
- tzkt: Fixed processing operations with default entrypoint and empty parameter.
- tzkt: Fixed crash while recursively applying bigmap diffs to the storage.

### Performance

- tzkt: Increased speed of applying bigmap diffs to operation storage.

## [4.0.0] - 2021-12-24

This release contains no changes except for the version number.

## [4.0.0-rc3] - 2021-12-20

### Fixed

- cli: Fixed missing `schema approve --hashes` argument.
- codegen: Fixed contract address used instead of an alias when typename is not set.
- tzkt: Fixed processing operations with entrypoint `default`.
- tzkt: Fixed regression in processing migration originations.
- tzkt: Fixed filtering of big map diffs by the path.

### Removed

- cli: Removed deprecated `run --oneshot` argument and `clear-cache` command.

## [4.0.0-rc2] - 2021-12-11

### Migration

- Run `dipdup init` command to generate `on_synchronized` hook stubs.

### Added

- hooks: Added `on_synchronized` hook, which fires each time all indexes reach realtime state.

### Fixed

- cli: Fixed config not being verified when invoking some commands.
- codegen: Fixed generating callback arguments for untyped operations.
- index: Fixed incorrect log messages, remove duplicate ones.
- index: Fixed crash while processing storage of some contracts.
- index: Fixed matching of untyped operations filtered by `source` field ([@pravin-d](https://github.com/pravin-d)).

### Performance

- index: Checks performed on each iteration of the main DipDup loop are slightly faster now.

## [4.0.0-rc1] - 2021-12-02

### Migration

- Run `dipdup schema approve` command on every database you want to use with 4.0.0-rc1. Running `dipdup migrate` is not necessary since `spec_version` hasn't changed in this release.

### Added

- cli: Added `run --early-realtime` flag to establish a realtime connection before all indexes are synchronized.
- cli: Added `run --merge-subscriptions` flag to subscribe to all operations/big map diffs during realtime indexing.
- cli: Added `status` command to print the current status of indexes from the database.
- cli: Added `config export [--unsafe]` command to print config after resolving all links and variables.
- cli: Added `cache show` command to get information about file caches used by DipDup.
- config: Added `first_level` and `last_level` optional fields to `TemplateIndexConfig`. These limits are applied after ones from the template itself.
- config: Added `daemon` boolean field to `JobConfig` to run a single callback indefinitely. Conflicts with `crontab` and `interval` fields.
- config: Added `advanced` top-level section.

### Fixed

- cli: Fixed crashes and output inconsistency when piping DipDup commands.
- cli: Fixed `schema wipe --immune` flag being ignored.
- codegen: Fixed missing imports in handlers generated during init.
- coinbase: Fixed possible data inconsistency caused by caching enabled for method `get_candles`.
- http: Fixed increasing sleep time between failed request attempts.
- index: Fixed invocation of head index callback.
- index: Fixed `CallbackError` raised instead of `ReindexingRequiredError` in some cases.
- tzkt: Fixed resubscribing when realtime connectivity is lost for a long time.
- tzkt: Fixed sending useless subscription requests when adding indexes in runtime.
- tzkt: Fixed `get_originated_contracts` and `get_similar_contracts` methods whose output was limited to `HTTPConfig.batch_size` field.
- tzkt: Fixed lots of SignalR bugs by replacing `aiosignalrcore` library with `pysignalr`.

## Changed

- cli: `dipdup schema wipe` command now requires confirmation when invoked in the interactive shell.
- cli: `dipdup schema approve` command now also causes a recalculation of schema and index config hashes.
- index: DipDup will recalculate respective hashes if reindexing is triggered with `config_modified: ignore` or `schema_modified: ignore` in advanced config.

### Deprecated

- cli: `run --oneshot` option is deprecated and will be removed in the next major release. The oneshot mode applies automatically when `last_level` field is set in the index config.
- cli: `clear-cache` command is deprecated and will be removed in the next major release. Use `cache clear` command instead.

### Performance

- config: Configuration files are loaded 10x times faster.
- index: Number of operations processed by matcher reduced by 40%-95% depending on the number of addresses and entrypoints used.
- tzkt: Rate limit was increased. Try to set `connection_timeout` to a higher value if requests fail with `ConnectionTimeout` exception.
- tzkt: Improved performance of response deserialization. 

## [3.1.3] - 2021-11-15

### Fixed

- codegen: Fixed missing imports in operation handlers. 
- codegen: Fixed invalid imports and arguments in big_map handlers.

## [3.1.2] - 2021-11-02

### Fixed

- Fixed crash occurred during synchronization of big map indexes.

## [3.1.1] - 2021-10-18

### Fixed

- Fixed loss of realtime subscriptions occurred after TzKT API outage.
- Fixed updating schema hash in `schema approve` command.
- Fixed possible crash occurred while Hasura is not ready.

## [3.1.0] - 2021-10-12

### Added

- New index class `HeadIndex` (configuration: [`dipdup.config.HeadIndexConfig`](https://github.com/dipdup-io/dipdup/blob/master/src/dipdup/config.py#L778)). Use this index type to handle head (limited block header content) updates. This index type is realtime-only: historical data won't be indexed during the synchronization stage.
- Added three new commands: `schema approve`, `schema wipe`, and `schema export`. Run `dipdup schema --help` command for details.

### Changed

- Triggering reindexing won't lead to dropping the database automatically anymore. `ReindexingRequiredError` is raised instead. `--forbid-reindexing` option has become default.
- `--reindex` option is removed. Use `dipdup schema wipe` instead.
- Values of `dipdup_schema.reindex` field updated to simplify querying database. See [`dipdup.enums.ReindexingReason`](https://github.com/dipdup-io/dipdup/blob/master/src/dipdup/enums.py) class for possible values.

### Fixed

- Fixed `ReindexRequiredError` not being raised when running DipDup after reindexing was triggered.
- Fixed index config hash calculation. Hashes of existing indexes in a database will be updated during the first run.
- Fixed issue in `BigMapIndex` causing the partial loss of big map diffs.
- Fixed printing help for CLI commands.
- Fixed merging storage which contains specific nested structures.

### Improved

- Raise `DatabaseConfigurationError` exception when project models are not compatible with GraphQL.
- Another bunch of performance optimizations. Reduced DB pressure, speeded up parallel processing lots of indexes.
- Added initial set of performance benchmarks (run: `./scripts/run_benchmarks.sh`)

## [3.0.4] - 2021-10-04

### Improved

- A significant increase in indexing speed.

### Fixed

- Fixed unexpected reindexing caused by the bug in processing zero- and single-level rollbacks.
- Removed unnecessary file IO calls that could cause `PermissionError` exception in Docker environments.
- Fixed possible violation of block-level atomicity during realtime indexing.

### Changes

- Public methods of `TzktDatasource` now return immutable sequences.

## [3.0.3] - 2021-10-01

### Fixed

- Fixed processing of single-level rollbacks emitted before rolled back head.

## [3.0.2] - 2021-09-30

### Added

- Human-readable `CHANGELOG.md` 🕺
- Two new options added to `dipdup run` command:
  - `--forbid-reindexing` – raise `ReindexingRequiredError` instead of truncating database when reindexing is triggered for any reason. To continue indexing with existing database run `UPDATE dipdup_schema SET reindex = NULL;`
  - `--postpone-jobs` – job scheduler won't start until all indexes are synchronized. 

### Changed

- Migration to this version requires reindexing.
- `dipdup_index.head_id` foreign key removed. `dipdup_head` table still contains the latest blocks from Websocket received by each datasource.

### Fixed

- Removed unnecessary calls to TzKT API.
- Fixed removal of PostgreSQL extensions (`timescaledb`, `pgcrypto`) by function `truncate_database` triggered on reindex.
- Fixed creation of missing project package on `init`.
- Fixed invalid handler callbacks generated on `init`.
- Fixed detection of existing types in the project.
- Fixed race condition caused by event emitter concurrency.
- Capture unknown exceptions with Sentry before wrapping to `DipDupError`.
- Fixed job scheduler start delay.
- Fixed processing of reorg messages.

## [3.0.1] - 2021-09-24

### Added

- Added `get_quote` and `get_quotes` methods to `TzKTDatasource`.

### Fixed

- Defer spawning index datasources until initial sync is complete. It helps to mitigate some WebSocket-related crashes, but initial sync is a bit slower now.
- Fixed possible race conditions in `TzKTDatasource`.
- Start `jobs` scheduler after all indexes sync with a current head to speed up indexing.

<!-- Links -->
[keep a changelog]: https://keepachangelog.com/en/1.0.0/
[semantic versioning]: https://semver.org/spec/v2.0.0.html

<!-- Versions -->
[Unreleased]: https://github.com/dipdup-io/dipdup/compare/6.3.1...HEAD
[6.3.1]: https://github.com/dipdup-io/dipdup/compare/6.3.0...6.3.1
[6.3.0]: https://github.com/dipdup-io/dipdup/compare/6.2.0...6.3.0
[6.2.0]: https://github.com/dipdup-io/dipdup/compare/6.1.3...6.2.0
[6.1.3]: https://github.com/dipdup-io/dipdup/compare/6.1.2...6.1.3
[6.1.2]: https://github.com/dipdup-io/dipdup/compare/6.1.1...6.1.2
[6.1.1]: https://github.com/dipdup-io/dipdup/compare/6.1.0...6.1.1
[6.1.0]: https://github.com/dipdup-io/dipdup/compare/6.0.1...6.1.0
[6.0.1]: https://github.com/dipdup-io/dipdup/compare/6.0.0...6.0.1
[6.0.0]: https://github.com/dipdup-io/dipdup/compare/6.0.0rc2...6.0.0
[6.0.0rc2]: https://github.com/dipdup-io/dipdup/compare/6.0.0-rc1...6.0.0rc2
[6.0.0-rc1]: https://github.com/dipdup-io/dipdup/compare/5.2.5...6.0.0-rc1
[5.2.5]: https://github.com/dipdup-io/dipdup/compare/5.2.4...5.2.5
[5.2.4]: https://github.com/dipdup-io/dipdup/compare/5.2.3...5.2.4
[5.2.3]: https://github.com/dipdup-io/dipdup/compare/5.2.2...5.2.3
[5.2.2]: https://github.com/dipdup-io/dipdup/compare/5.2.1...5.2.2
[5.2.1]: https://github.com/dipdup-io/dipdup/compare/5.2.0...5.2.1
[5.2.0]: https://github.com/dipdup-io/dipdup/compare/5.1.7...5.2.0
[5.1.7]: https://github.com/dipdup-io/dipdup/compare/5.1.6...5.1.7
[5.1.6]: https://github.com/dipdup-io/dipdup/compare/5.1.5...5.1.6
[5.1.5]: https://github.com/dipdup-io/dipdup/compare/5.1.4...5.1.5
[5.1.4]: https://github.com/dipdup-io/dipdup/compare/5.1.3...5.1.4
[5.1.3]: https://github.com/dipdup-io/dipdup/compare/5.1.2...5.1.3
[5.1.2]: https://github.com/dipdup-io/dipdup/compare/5.1.1...5.1.2
[5.1.1]: https://github.com/dipdup-io/dipdup/compare/5.1.0...5.1.1
[5.1.0]: https://github.com/dipdup-io/dipdup/compare/5.0.4...5.1.0
[5.0.4]: https://github.com/dipdup-io/dipdup/compare/5.0.3...5.0.4
[5.0.3]: https://github.com/dipdup-io/dipdup/compare/5.0.2...5.0.3
[5.0.2]: https://github.com/dipdup-io/dipdup/compare/5.0.1...5.0.2
[5.0.1]: https://github.com/dipdup-io/dipdup/compare/5.0.0...5.0.1
[5.0.0]: https://github.com/dipdup-io/dipdup/compare/5.0.0-rc4...5.0.0
[5.0.0-rc4]: https://github.com/dipdup-io/dipdup/compare/5.0.0-rc3...5.0.0-rc4
[4.2.7]: https://github.com/dipdup-io/dipdup/compare/4.2.6...4.2.7
[5.0.0-rc3]: https://github.com/dipdup-io/dipdup/compare/5.0.0-rc2...5.0.0-rc3
[5.0.0-rc2]: https://github.com/dipdup-io/dipdup/compare/5.0.0-rc1...5.0.0-rc2
[5.0.0-rc1]: https://github.com/dipdup-io/dipdup/compare/4.2.6...5.0.0-rc1
[4.2.6]: https://github.com/dipdup-io/dipdup/compare/4.2.5...4.2.6
[4.2.5]: https://github.com/dipdup-io/dipdup/compare/4.2.4...4.2.5
[4.2.4]: https://github.com/dipdup-io/dipdup/compare/4.2.3...4.2.4
[4.2.3]: https://github.com/dipdup-io/dipdup/compare/4.2.2...4.2.3
[4.2.2]: https://github.com/dipdup-io/dipdup/compare/4.2.1...4.2.2
[4.2.1]: https://github.com/dipdup-io/dipdup/compare/4.2.0...4.2.1
[4.2.0]: https://github.com/dipdup-io/dipdup/compare/4.1.2...4.2.0
[4.1.2]: https://github.com/dipdup-io/dipdup/compare/4.1.1...4.1.2
[4.1.1]: https://github.com/dipdup-io/dipdup/compare/4.1.0...4.1.1
[4.1.0]: https://github.com/dipdup-io/dipdup/compare/4.0.5...4.1.0
[4.0.5]: https://github.com/dipdup-io/dipdup/compare/4.0.4...4.0.5
[4.0.4]: https://github.com/dipdup-io/dipdup/compare/4.0.3...4.0.4
[4.0.3]: https://github.com/dipdup-io/dipdup/compare/4.0.2...4.0.3
[4.0.2]: https://github.com/dipdup-io/dipdup/compare/4.0.1...4.0.2
[4.0.1]: https://github.com/dipdup-io/dipdup/compare/4.0.0...4.0.1
[4.0.0]: https://github.com/dipdup-io/dipdup/compare/4.0.0-rc3...4.0.0
[4.0.0-rc3]: https://github.com/dipdup-io/dipdup/compare/4.0.0-rc2...4.0.0-rc3
[4.0.0-rc2]: https://github.com/dipdup-io/dipdup/compare/4.0.0-rc1...4.0.0-rc2
[4.0.0-rc1]: https://github.com/dipdup-io/dipdup/compare/3.1.3...4.0.0-rc1
[3.1.3]: https://github.com/dipdup-io/dipdup/compare/3.1.2...3.1.3
[3.1.2]: https://github.com/dipdup-io/dipdup/compare/3.1.1...3.1.2
[3.1.1]: https://github.com/dipdup-io/dipdup/compare/3.1.0...3.1.1
[3.1.0]: https://github.com/dipdup-io/dipdup/compare/3.0.4...3.1.0
[3.0.4]: https://github.com/dipdup-io/dipdup/compare/3.0.3...3.0.4
[3.0.3]: https://github.com/dipdup-io/dipdup/compare/3.0.2...3.0.3
[3.0.2]: https://github.com/dipdup-io/dipdup/compare/3.0.1...3.0.2
[3.0.1]: https://github.com/dipdup-io/dipdup/compare/3.0.0...3.0.1
[3.0.0]: https://github.com/dipdup-io/dipdup/releases/tag/3.0.0<|MERGE_RESOLUTION|>--- conflicted
+++ resolved
@@ -16,12 +16,9 @@
 
 ### Fixed
 
-<<<<<<< HEAD
 - codegen: Unresolved index templates are now correctly processed during types generation.
 - demos: Fixed outdated `demo_registrydao` project.
-=======
 - http: Fixed a crash when datasource URL contains trailing slash.
->>>>>>> f713eaea
 - metadata: Add `limanet` to supported networks.
 - projects: Do not scaffold an outdated `poetry.lock`.
 
