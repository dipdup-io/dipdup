# Changelog

All notable changes to this project will be documented in this file.

The format is based on [Keep a Changelog], and this project adheres to [Semantic Versioning].

## [Unreleased]

<<<<<<< HEAD
## Added

- env: Added `DIPDUP_NO_VERSION_CHECK` and `DIPDUP_NO_SYMLINK` variables.
=======
### Fixed

- cli: Do not consider config as oneshot if `tezos.tzkt.head` index is present.
- codegen: Allow dots to be used in typenames indicating nested packages.

### Performance

- evm.subsquid.events: Increase indexing speed when using EVM node.
>>>>>>> 678032da

## [7.3.1] - 2024-01-29

### Fixed

- codegen: Always cleanup jsonschemas before generating types.
- config: Make `ws_url` field optional for `evm.node` datasource.

## [7.3.0] - 2024-01-23

### Added

- tezos.tzkt.operations: Added new operation type `sr_execute` for Etherlink smart rollups.

### Fixed

- abi.etherscan: Fixed handling "rate limit reached" errors.
- cli: Fixed setting logger levels based on config and env variables.
- http: Fixed incorrect number of retries performed on failed requests.

## [7.2.2] - 2023-12-27

### Fixed

- evm.subsquid: Last mile indexing is significantly faster now.
- tezos.tzkt: Fixed an issue with approving schema after reindexing triggered by rollback.

## [7.2.1] - 2023-12-12

### Added

- cli: Added `DIPDUP_CONFIG` and `DIPDUP_ENV_FILE` environment variables corresponding to `--config` and `--env-file` options.

### Fixed

- evm.node: Fixed crash on anonymous event logs during the last mile indexing.
- evm.node: Raise an exception when no realtime messages have been received in `http.connection_timeout` seconds.

## [7.2.0] - 2023-11-30

### Added

- api: Added HTTP API to manage a running indexer.
- config: Added `http.request_timeout` option to set the total timeout for HTTP requests.
- evm.subsquid: Added Prometheus metrics required for Subsquid Cloud deployments.
- project: Added optional `package_manager` field to replay config.
- project: Added Makefile to the default project template (only for new projects).
- tezos.tzkt: Added support for Etherlink smart rollups (`sr1…` addresses).

### Fixed

- cli: Don't suppress uncaught exceptions when performance monitoring is disabled.
- codegen: Use datamodel-code-generator from the project's virtualenv.
- evm.node: Fixed an issue with realtime subscriptions which led to indexing being stuck in some cases.
- http: Use `request_timeout` instead of `connection_timeout` for total timeout.
- install: Don't install datamodel-code-generator as a CLI tool.
- install: Respect package manager if specified in pyproject.toml.

### Performance

- evm.subsquid.events: Request logs in batches to speed up the last mile indexing.

### Security

- deps: Updated PyArrow to 14.0.1 to fix [CVE-2023-47248](https://github.com/advisories/GHSA-5wvp-7f3h-6wmm)

## [7.1.1] - 2023-11-07

### Fixed

- cli: Fixed crash on early Python 3.11 releases.
- project: Update default Docker tag for TimescaleDB HA.

## [7.1.0] - 2023-10-27

### Added

- cli: Added `--unsafe`, `--compose`, `--internal` flags to `config env` command.
- cli: Added missing short equivalents for options in some commands.
- cli: Relative paths to be initialized now can be passed to the `init` command as arguments.
- tezos.tzkt.token_balances: Added new index.

### Fixed

- cli: Fixed `DIPDUP_DEBUG` not being applied to the package logger.
- tezos.tzkt.token_transfers: Fixed filtering transfers by token_id.

## [7.0.2] - 2023-10-10

### Added

- database: Added `dipdup_wipe` and `dipdup_approve` SQL functions to the schema.

### Fixed

- cli: Fixed `schema wipe` command for SQLite databases.
- tezos.tzkt: Fixed regression in `get_transactions` method pagination.

## [6.5.13] - 2023-10-10

### Fixed

- tzkt: Fixed regression in `get_transactions` method pagination.

## [7.0.1] - 2023-09-30

### Added

- env: Added `DIPDUP_DEBUG` environment variable to enable debug logging.

### Fixed

- cli: Use correct data path with timescaledb-ha Docker image.
- demos: Fixed decimal overflow in `demo_uniswap` project.
- evm.node: Fixed incorrect log request parameters.
- evm.subsquid.events: Fixed issue with determining the last level when syncing with node.
- hasura: Increated retry count for initial connection (healthcheck).

## [7.0.0] - 2023-09-25

### Fixed

- cli: Import package submodules before starting indexing to fail early on import errors.
- cli: Fixed ordering of crash reports in `report` group commands.
- evm.node: Fixed parsing topics and integers in datasource models.
- evm.subsquid.events: Fixed incorrect log request parameters.
- install: Fixed issue with interpreting user answers in some cases.
- tezos.tzkt: Fixed operation matching when contract code hash specified as a string.
- tezos.tzkt: Fixed issue with processing rollbacks while sync is in progress.
- tezos.tzkt.events: Fixed parsing contract event data.
- tezos.tzkt.operations: Fixed parsing operations with empty parameters.

## [6.5.12] - 2023-09-15

### Fixed

- tzkt: Fixed issue with processing rollbacks while sync is in progress.
- tzkt: Fixed operation matching when contract code hash specified as a string.
- tzkt: Fixed parsing contract event data.

## [7.0.0rc5] - 2023-09-06

### Fixed

- evm.subsquid: Create a separate aiohttp session for each worker.
- evm.subsquid.events: Sync to `last_level` if specified in config.
- evm.node: Set `timestamp` field to the block timestamp.

## [6.5.11] - 2023-09-02

### Fixed

- index: Fixed crash when parsing typed transactions with empty parameter.
- tzkt: Fixed pagination when requesting transactions.
- tzkt: Use cursor iteration where possible.

## [7.0.0rc4] - 2023-08-23

### Added

- models: Added optional `maxsize` meta field to `CachedModel` to limit the LRU cache size.

### Fixed

- cli: Fixed `config export --full` command showing original config.
- cli: Keep the last 100 reports only.
- cli: Fixed `schema wipe` command crash due to `dipdup_meta` table being always immune.
- config: Don't create empty SentryConfig if DSN is not set.
- context: Share internal state between context instances.
- evm.node: Fixed keepalive loop for websocket connection.
- evm.node: Fixed parsing empty realtime message payloads.
- jobs: Don't add jobs before scheduler is started.
- package: Fixed package detection for poetry managed projects.
- package: Fixed mypy command in default template.
- package: Create package symlink only when needed.

### Changed

- cli: `report` command renamed to `report ls`.

## [7.0.0rc3] - 2023-08-05

### Fixed

- ci: Fixed dipdup package metadata.
- cli: Generate base template from replay only when --base flag is set.
- cli: Remove cached jsonschemas when calling init --force.
- codegen: Filter jsonschemas by prefixes supported by code generator.
- index: Fixed crash when parsing typed transactions with empty parameter.
- index: Remove Python limitation on large int<->str conversions.
- package: Create jsonschemas directory if not exists.
- package: Don't create empty pyproject.toml during init.
- package: Fixed discovery of the package when workdir is project root.

## [6.5.10] - 2023-08-02

### Fixed

- index: Remove Python limitation on large int<->str conversions.

## [7.0.0rc2] - 2023-07-26

### Fixed

- package: Create missing files from project base on init.
- package: Update replay.yaml on init.
- demos: Don't include database config in root config.

## [7.0.0rc1] - 2023-07-21

### Added

- abi.etherscan: Added `abi.etherscan` datasource to fetch ABIs from Etherscan.
- api: Added `/performance` endpoint to request indexing stats.
- cli: Added `report` command group to manage performance and crash reports created by DipDup.
- config: Added `advanced.decimal_precision` field to overwrite precision if it's not guessed correctly based on project models.
- config: Added `advanced.unsafe_sqlite` field to disable journaling and data integrity checks.
- config: Added `advanced.api` section to configure monitoring API exposed by DipDup.
- config: Added `advanced.metrics` field to configure amount of gathered metrics.
- config: Added `http.alias` field to overwrite alias of datasource HTTP gateway.
- database: Added `dipdup_meta` immune table to store arbitrary JSON values.
- database: Added experimental support for immune tables in SQLite.
- evm.node: Added `evm.node` datasource to receive events from Ethereum node and use web3 API.
- evm.subsquid: Added `evm.subsquid` datasource to fetch historical data from Subsquid Archives.
- evm.subsquid.events: Added `evm.subsquid.events` index to process event logs from Subsquid Archives.

### Fixed

- database: Fixed `OperationalError` raised in some cases after calling `bulk_create`.
- database: Allow running project scripts and queries on SQLite.
- database: Don't cleanup model updates on every loop.

### Changed

- ci: Docker images are now based on Debian 12.
- cli: `config env --file` option renamed to `--output`.
- cli: Commands to manage local dipdup installation moved to the `self` group.
- cli: `init --overwrite-types` flag renamed to `--force` and now also affects ABIs.
- config: `advanced.rollback_depth` value set based on indexes used in the project if not set explicitly.
- config: `logging` field now can contain either loglevel or name-loglevel mapping.
- context: Signature of `add_contract` method has changed.
- database: `EnumField` now uses `TEXT` type instead of `VARCHAR(n)`.
- database: Querysets are no longer copied between chained method calls (`.filter().order_by().limit()`)
- database: Store datasource aliases instead of URLs in `dipdup_head` table.
- models: User models must use field classes from `dipdup.fields` module instead of `tortoise.fields`.
- tezos.tzkt: Signatures of `[get/iter]_similar_contracts` and `[get/iter]_originated_contracts` methods have changed.
- tezos.tzkt.head: Replaced `handlers` section with a single `callback` field in config.

### Removed

- ci: `-slim` and `-pytezos` Docker images are no longer published.
- ci: Docker images no longer contain git, poetry and custom scripts.
- cli: Removed `dipdup-install` alias to `dipdup.install`.
- cli: Removed `status` command.
- config: Removed `similar_to` filter of `operation` index pattern.
- config: Removed `# dipdup: ignore` hint used to ignore typeclass during init.
- config: Removed `advanced.metadata_interface` flag (always enabled).
- sentry: Removed `crash_reporting` flag and built-in DSN.

### Other

- tzkt: Request plain values instead of mappings from TzKT when possible.

## [6.5.9] - 2023-07-11

### Fixed

- tzkt: Optimized queries for `operation_unfiltered` index.

## [6.5.8] - 2023-06-28

### Fixed

- cli: Fixed `init` crash when package name is equal to one of the project typenames.

## [6.5.7] - 2023-05-30

### Added

- config: Added `advanced.decimal_precision` option to adjust decimal context precision.

### Fixed

- database: Fixed `OperationalError` raised in some cases after calling `bulk_create`.
- database: Allow running project scripts and queries on SQLite. 
- database: Don't cleanup model updates on every loop.
- http: Mark `asyncio.TimeoutError` exception as safe to retry.

### Other

- http: Deserialize JSON responses with `orjson`.

## [6.5.6] - 2023-05-02

### Fixed

- config: Fixed crash due to incorrect parsing of `event` index definitions.
- http: Fixed waiting for response indefinitely when IPFS hash is not available.

### Other

- ci: Slim Docker image updated to Alpine 3.17.
- metadata: Added `nairobinet` to supported networks.

## [6.5.5] - 2023-04-17

### Fixed

- config: Enable early realtime mode when config contains bigmap indexes with `skip_history`.
- http: Fixed crash when using custom datasources.
- index: Allow mixing `source` and `entrypoint` filters in `operation` index pattern.

### Other

- ci: Default git branch switched to `next`.

## [6.5.4] - 2023-03-31

### Fixed

- config: Fixed incorrest parsing of `token_transfer` index filters. 

### Other

- deps: Updated pytezos to 3.9.0.

## [6.5.3] - 2023-03-28

### Fixed

- cli: Don't enforce logging `DeprecationWarning` warnings.
- cli: Fixed `BrokenPipeError` messages when interrupting with DipDup with SIGINT.
- config: Fixed crash when `token_transfer` index has `from` or `to` filter.

### Security

- hasura: Forbid using Hasura instances affected by [GHSA-c9rw-rw2f-mj4x](https://github.com/hasura/graphql-engine/security/advisories/GHSA-c9rw-rw2f-mj4x).

## [6.5.2] - 2023-03-09

### Fixed

- codegen: Fixed type generation for contracts with "default" entrypoint.
- metadata: Add "mumbainet" to available networks.
- sentry: Fixed bug leading to crash reports not being sent in some cases.
- sentry: Fixed crash report grouping.

### Deprecated

- ci: `-slim` images will be based on Ubuntu instead of Alpine in the next major release.

## [6.5.1] - 2023-02-21

### Fixed

- codegen: Fixed bug leading to incorrect imports in generated callbacks in some cases.
- codegen: Fixed validation of created package after `dipdup init`.
- config: Allow using empty string as default env (`{DEFAULT_EMPTY:-}`).

### Other

- deps: Updated pydantic to 1.10.5
- deps: Updated datamodel-code-generator to 0.17.1
- deps: Updated tortoise-orm to 0.19.3
- deps: Updated pytezos to 3.8.0

## [6.5.0] - 2023-01-28

### Added

- hasura: Apply arbitrary metadata from `hasura` project directory.
- config: Added `allow_inconsistent_metadata` option to `hasura` section.

### Fixed

- config: Do not include coinbase datasource credentials in config repr.
- database: Fixed crash when schema generation should fail with `schema_modified`.
- hasura: Stop using deprecated schema/metadata API.
- index: Fixed unnecessary prefetching of migration originations in `operation` index.
- index: Remove disabled indexes from the dispatcher queue.
- sentry: Flush and reopen session daily.
- tzkt: Fixed `OperationData.type` field value for migration originations.
- tzkt: Added missing `last_level` argument to migration origination fetching methods.

### Other

- tzkt: Updated current testnet protocol (`limanet`).
- deps: Updated asyncpg to 0.27.0
- deps: Updated hasura to 2.17.0

## [6.4.3] - 2023-01-05

### Fixed

- context: Fixed order of `add_contract` method arguments.
- index: Fixed matching operations when both `address` and `code_hash` filters are specified.
- sentry: Fixed sending crash reports when DSN is not set implicitly.
- sentry: Increase event length limit.

## [6.4.2] - 2022-12-31

### Added

- config: Added `http.ratelimit_sleep` option to set fixed sleep time on 429 responses.
- context: Allow adding contracts by code hash in runtime.

### Fixed

- http: Fixed merging user-defined HTTP settings and datasource defaults.
- tzkt: Fixed iterating over big map keys.

## [6.4.1] - 2022-12-22

### Fixed

- models: Fixed package model detection.

## [6.4.0] - 2022-12-20

### Fixed

- cli: `update` and `uninstall` commands no longer require a valid config.
- cli: Fixed a regression in `new` command leading to crash with `TypeError`.
- config: Fixed `jobs` section deserialization.
- database: Ignore abstract models during module validation.

## [6.4.0rc1] - 2022-12-09

### Added

- config: Added optional `code_hash` field to contract config.
- context: Added `first_level` and `last_level` arguments to `ctx.add_index` methods.
- index: Filtering by `code_hash` is available for `operation` index.
- tzkt: Added datasource methods `get_contract_address` and `get_contract_hashes`.
- tzkt: Originations and operations now can be fetched by contract code hashes.
- tzkt: Added `sender_code_hash` and `target_code_hash` fields to `OperationData` model.

### Fixed

- codegen: Unresolved index templates are now correctly processed during types generation.
- demos: Fixed outdated `demo_dao` project.
- http: Fixed a crash when datasource URL contains trailing slash.
- metadata: Add `limanet` to supported networks.
- projects: Do not scaffold an outdated `poetry.lock`.

### Changed

- demos: Demos were renamed to better indicate their purpose.
- exceptions: `FrameworkException` is raised instead of plain `RuntimeError` when a framework error occurs.
- exceptions: Known exceptions are inherited from `FrameworkError`.
- tzkt: Some datasource methods have changed their signatures.

### Deprecated

- config: `similar_to.address` filter is an alias for `originated_contract.code_hash` and will be removed in the next major release.
- config: `DipDupError` is an alias for `FrameworkError` and will be removed in the next major release.

## [6.3.1] - 2022-11-25

### Fixed

- cli: Do not apply cli hacks on module import.
- codegen: Include PEP 561 marker in generated packages.
- codegen: Untyped originations are now correctly handled.
- codegen: Fixed `alias` config field having no effect on originations.
- codegen: Fixed optional arguments in generated callbacks.
- config: Suggest snake_case for package name.
- config: Fixed crash with `RuntimeError` when index has no subscriptions.
- http: Limit aiohttp sessions to specific base URL.
- index: Do not deserialize originations matched by the `source` filter.
- index: Wrap storage deserialization exceptions with `InvalidDataError`.
- projects: Fixed Hasura environment in docker-compose examples.

### Security

- hasura: Forbid using Hasura instances running vulnerable versions ([GHSA-g7mj-g7f4-hgrg](https://github.com/hasura/graphql-engine/security/advisories/GHSA-g7mj-g7f4-hgrg))

### Other

- ci: `mypy --strict` is now enforced on a codebase.
- ci: Finished migration to `pytest`.

## [6.3.0] - 2022-11-15

### Added

- context: Added `execute_sql_query` method to run queries from `sql` project directory.
- context: `execute_sql` method now accepts arbitrary arguments to format SQL script (unsafe, use with caution).
- index: New filters for `token_transfer` index.

### Fixed

- cli: Fixed missing log messages from `ctx.logger`.
- codegen: Better PEP 8 compatibility of generated callbacks.
- context: Fixed SQL scripts executed in the wrong order.
- context: Fixed `execute_sql` method crashes when the path is not a directory.
- database: Fixed crash with `CannotConnectNowError` before establishing the database connection.
- database: Fixed crash when using F expressions inside versioned transactions.
- http: Fixed caching datasource responses when `replay_path` contains tilde.
- http: Adjusted per-datasource default config values.
- project: Use the latest stable version instead of hardcoded values.
- tzkt: Fixed deserializing of `EventData` and `OperationData` models.
- tzkt: Fixed matching migration originations by address.

### Deprecated

- ci: `pytezos` extra and corresponding Docker image are deprecated. 

## [6.2.0] - 2022-10-12

### Added

- cli: `new` command to create a new project interactively.
- cli: `install/update/uninstall` commands to manage local DipDup installation.
- index: New index kind `event` to process contract events.
- install: New interactive installer based on pipx (`install.py` or `dipdup-install`).

### Fixed

- cli: Fixed commands that don't require a valid config yet crash with `ConfigurationError`.
- codegen: Fail on demand when `datamodel-codegen` is not available.
- codegen: Fixed Jinja2 template caching.
- config: Allow `sentry.dsn` field to be empty.
- config: Fixed greedy environment variable regex.
- hooks: Raise a `FeatureAvailabilityHook` instead of a warning when trying to execute hooks on SQLite.

### Improved

- cli: Detect `src/` layout when guessing package path.
- codegen: Improved cross-platform compatibility.
- config: `sentry.user_id` option to set user ID for Sentry (affects release adoption data).
- sentry: Detect environment when not set in config (docker/gha/tests/local)
- sentry: Expose more tags under the `dipdup` namespace.

### Performance

- cli: Up to 5x faster startup for some commands.

### Security

- sentry: Prevent Sentry from leaking hostname if `server_name` is not set.
- sentry: Notify about using Sentry when DSN is set or crash reporting is enabled.

### Other

- ci: A significantly faster execution of GitHub Actions.
- docs: Updated "Contributing Guide" page.

## [6.1.3] - 2022-09-21

### Added

- sentry: Enable crash-free session reporting.

### Fixed

- metadata: Updated protocol aliases.
- sentry: Unwrap `CallbackError` traceback to fix event grouping.
- sentry: Hide "attempting to send..." message on shutdown.

### Other

- ci: Do not build default and `-pytezos` nightly images.

## [6.1.2] - 2022-09-16

### Added

- config: Added `alias` field to operation pattern items.
- tzkt: Added quote field `gbp`.

### Fixed

- config: Require aliases for multiple operations with the same entrypoint.
- http: Raise `InvalidRequestError` on 204 No Content responses.
- tzkt: Verify API version on datasource initialization.
- tzkt: Remove deprecated block field `priority`.

## [6.1.1] - 2022-09-01

### Fixed

- ci: Lock Pydantic to 1.9.2 to avoid breaking changes in dataclasses.

## [6.1.0] - 2022-08-30

### Added

- ci: Build `arm64` images for M1/M2 silicon.
- ci: Build `-slim` images based on Alpine Linux.
- ci: Introduced official MacOS support.
- ci: Introduced interactive installer (dipdup.io/install.py).

## [6.0.1] - 2022-08-19

### Fixed

- codegen: Fixed invalid `models.py` template.
- context: Do not wrap known exceptions with `CallbackError`.
- database: Raise `DatabaseConfigurationError` when backward relation name equals table name.
- database: Wrap schema wiping in a transaction to avoid orphaned tables in the immune schema.
- hasura: Fixed processing M2M relations.
- sentry: Fixed "invalid value `environment`" error.
- sentry: Ignore events from project callbacks when `crash_reporting` is enabled.

## [6.0.0] - 2022-08-08

This release contains no changes except for the version number.

## [6.0.0rc2] - 2022-08-06

### Added

- config: Added `advanced.crash_reporting` flag to enable reporting crashes to Baking Bad.
- dipdup: Save Sentry crashdump in `/tmp/dipdup/crashdumps/XXXXXXX.json` on a crash.

### Fixed

- config: Do not perform env variable substitution in commented-out lines.

### Removed

- cli: `--logging-config` option is removed.
- cli: All `run` command flags are removed. Use the `advanced` section of the config.
- cli: `cache show` and `cache clear` commands are removed.
- config: `http.cache` flag is removed.

## [6.0.0-rc1] - 2022-07-26

### Added

- cli: Added `config export --full` flag to resolve templates before printing config.
- config: Added `advanced.rollback_depth` field, a number of levels to keep in a database for rollback.
- context: Added `rollback` method to perform database rollback.
- database: Added an internal `ModelUpdate` model to store the latest database changes.

### Fixed

- prometheus: Fixed updating `dipdup_index_handlers_matched_total` metric.

### Changed

- codegen: `on_index_rollback` hook calls `ctx.rollback` by default.
- database: Project models must be subclassed from `dipdup.models.Model`
- database: `bulk_create` and `bulk_update` model methods are no longer supported.

### Removed

- hooks: Removed deprecated `on_rollback` hook.
- index: Do not try to avoid single-level rollbacks by comparing operation hashes.

## [5.2.5] - 2022-07-26

### Fixed

- index: Fixed crash when adding an index with new subscriptions in runtime.

## [5.2.4] - 2022-07-17

### Fixed

- cli: Fixed logs being printed to stderr instead of stdout.
- config: Fixed job scheduler not starting when config contains no indexes.

## [5.2.3] - 2022-07-07

### Added

- sentry: Allow customizing `server_name` and `release` tags with corresponding fields in Sentry config.

### Fixed

- cli: Fixed `hasura configure` command crash when models have empty `Meta.table`.
- config: Removed secrets from config `__repr__`.

## [5.2.2] - 2022-07-03

### Fixed

- hasura: Fixed metadata generation.

## [5.2.1] - 2022-07-02

### Fixed

- cli: Fixed setting default logging level.
- hasura: Fixed metadata generation for relations with a custom field name.
- hasura: Fixed configuring existing instances after changing `camel_case` field in config.

## [5.2.0] - 2022-06-28

### Added

- config: Added `logging` config field.
- config: Added `hasura.create_source` flag to create PostgreSQL source if missing.

### Fixed

- hasura: Do not apply table customizations to tables from other sources.

### Deprecated

- cli: `--logging-config` option is deprecated.
- cli: All `run` command flags are deprecated. Use the `advanced` section of the config.
- cli: `cache show` and `cache clear` commands are deprecated.
- config: `http.cache` flag is deprecated.

## [5.1.7] - 2022-06-15

### Fixed

- index: Fixed `token_transfer` index not receiving realtime updates.

## [5.1.6] - 2022-06-08

### Fixed

- cli: Commands with `--help` option no longer require a working DipDup config.
- index: Fixed crash with `RuntimeError` after continuous realtime connection loss.

### Performance

- cli: Lazy import dependencies to speed up startup.

### Other

- docs: Migrate docs from GitBook to mdbook.

## [5.1.5] - 2022-06-05

### Fixed

- config: Fixed crash when rollback hook is about to be called.

## [5.1.4] - 2022-06-02

### Fixed

- config: Fixed `OperationIndexConfig.types` field being partially ignored.
- index: Allow mixing oneshot and regular indexes in a single config.
- index: Call rollback hook instead of triggering reindex when single-level rollback has failed.
- index: Fixed crash with `RuntimeError` after continuous realtime connection loss.
- tzkt: Fixed `origination` subscription missing when `merge_subscriptions` flag is set.

### Performance

- ci: Decrease the size of generic and `-pytezos` Docker images by 11% and 16%, respectively.

## [5.1.3] - 2022-05-26

### Fixed

- database: Fixed special characters in password not being URL encoded.

### Performance

- context: Do not reinitialize config when adding a single index.

## [5.1.2] - 2022-05-24

### Added

- tzkt: Added `originated_contract_tzips` field to `OperationData`.

### Fixed

- jobs: Fixed jobs with `daemon` schedule never start.
- jobs: Fixed failed jobs not throwing exceptions into the main loop.

### Other

- database: Tortoise ORM updated to `0.19.1`.

## [5.1.1] - 2022-05-13

### Fixed

- index: Ignore indexes with different message types on rollback.
- metadata: Add `ithacanet` to available networks.

## [5.1.0] - 2022-05-12

### Added

- ci: Push `X` and `X.Y` tags to the Docker Hub on release.
- cli: Added `config env` command to export env-file with default values.
- cli: Show warning when running an outdated version of DipDup.
- hooks: Added a new hook `on_index_rollback` to perform per-index rollbacks.

### Fixed

- index: Fixed fetching `migration` operations.
- tzkt: Fixed possible data corruption when using the `buffer_size` option.
- tzkt: Fixed reconnection due to `websockets` message size limit.

### Deprecated

- hooks: The `on_rollback` default hook is superseded by `on_index_rollback` and will be removed later.

## [5.0.4] - 2022-05-05

### Fixed

- exceptions: Fixed incorrect formatting and broken links in help messages.
- index: Fixed crash when the only index in config is `head`.
- index: Fixed fetching originations during the initial sync.

## [5.0.3] - 2022-05-04

### Fixed

- index: Fixed crash when no block with the same level arrived after a single-level rollback.
- index: Fixed setting initial index level when `IndexConfig.first_level` is set.
- tzkt: Fixed delayed emitting of buffered realtime messages.
- tzkt: Fixed inconsistent behavior of `first_level`/`last_level` arguments in different getter methods.

## [5.0.2] - 2022-04-21

### Fixed

- context: Fixed reporting incorrect reindexing reason.
- exceptions: Fixed crash with `FrozenInstanceError` when an exception is raised from a callback.
- jobs: Fixed graceful shutdown of daemon jobs.

### Improved

- codegen: Refined `on_rollback` hook template.
- exceptions: Updated help messages for known exceptions.
- tzkt: Do not request reindexing if missing subgroups have matched no handlers.

## [5.0.1] - 2022-04-12

### Fixed

- cli: Fixed `schema init` command crash with SQLite databases.
- index: Fixed spawning datasources in oneshot mode.
- tzkt: Fixed processing realtime messages.

## [5.0.0] - 2022-04-08

This release contains no changes except for the version number.

## [5.0.0-rc4] - 2022-04-04

### Added

- tzkt: Added ability to process realtime messages with lag.

## [4.2.7] - 2022-04-02

### Fixed

- config: Fixed `jobs` config section validation.
- hasura: Fixed metadata generation for v2.3.0 and above.
- tzkt: Fixed `get_originated_contracts` and `get_similar_contracts` methods response.

## [5.0.0-rc3] - 2022-03-28

### Added

- config: Added `custom` section to store arbitrary user data.

### Fixed

- config: Fixed default SQLite path (`:memory:`).
- tzkt: Fixed pagination in several getter methods.
- tzkt: Fixed data loss when `skip_history` option is enabled.

### Removed

- config: Removed dummy `advanced.oneshot` flag.
- cli: Removed `docker init` command.
- cli: Removed dummy `schema approve --hashes` flag.

## [5.0.0-rc2] - 2022-03-13

### Fixed

- tzkt: Fixed crash in methods that do not support cursor pagination.
- prometheus: Fixed invalid metric labels. 

## [5.0.0-rc1] - 2022-03-02

### Added

- metadata: Added `metadata_interface` feature flag to expose metadata in TzKT format.
- prometheus: Added ability to expose Prometheus metrics.
- tzkt: Added missing fields to the `HeadBlockData` model.
- tzkt: Added `iter_...` methods to iterate over item batches.

### Fixed

- tzkt: Fixed possible OOM while calling methods that support pagination.
- tzkt: Fixed possible data loss in `get_originations` and `get_quotes` methods.

### Changed

- tzkt: Added `offset` and `limit` arguments to all methods that support pagination.

### Removed

- bcd: Removed `bcd` datasource and config section.

### Performance

- dipdup: Use fast `orjson` library instead of built-in `json` where possible.

## [4.2.6] - 2022-02-25

### Fixed

- database: Fixed generating table names from uppercase model names.
- http: Fixed bug that leads to caching invalid responses on the disk.
- tzkt: Fixed processing realtime messages with data from multiple levels.

## [4.2.5] - 2022-02-21

### Fixed

- database: Do not add the `schema` argument to the PostgreSQL connection string when not needed.
- hasura: Wait for Hasura to be configured before starting indexing.

## [4.2.4] - 2022-02-14

### Added

- config: Added `http` datasource to making arbitrary http requests.

### Fixed

- context: Fixed crash when calling `fire_hook` method.
- context: Fixed `HookConfig.atomic` flag, which was ignored in `fire_hook` method.
- database: Create missing tables even if `Schema` model is present.
- database: Fixed excess increasing of `decimal` context precision.
- index: Fixed loading handler callbacks from nested packages ([@veqtor](https://github.com/veqtor)).

### Other

- ci: Added GitHub Action to build and publish Docker images for each PR opened.

## [4.2.3] - 2022-02-08

### Fixed

- ci: Removed `black 21.12b0` dependency since bug in `datamodel-codegen-generator` is fixed.
- cli: Fixed `config export` command crash when `advanced.reindex` dictionary is present.
- cli: Removed optionals from `config export` output so the result can be loaded again.
- config: Verify `advanced.scheduler` config for the correctness and unsupported features.
- context: Fixed ignored `wait` argument of `fire_hook` method.
- hasura: Fixed processing relation fields with missing `related_name`.
- jobs: Fixed default `apscheduler` config.
- tzkt: Fixed crash occurring when reorg message is the first one received by the datasource.

## [4.2.2] - 2022-02-01

### Fixed

- config: Fixed `ipfs` datasource config.

## [4.2.1] - 2022-01-31

### Fixed

- ci: Added `black 21.12b0` dependency to avoid possible conflict with `datamodel-codegen-generator`.

## [4.2.0] - 2022-01-31

### Added

- context: Added `wait` argument to `fire_hook` method to escape current transaction context.
- context: Added `ctx.get_<kind>_datasource` helpers to avoid type casting.
- hooks: Added ability to configure `apscheduler` with `AdvancedConfig.scheduler` field.
- http: Added `request` method to send arbitrary requests (affects all datasources).
- ipfs: Added `ipfs` datasource to download JSON and binary data from IPFS.

### Fixed

- http: Removed dangerous method `close_session`.
- context: Fixed help message of `IndexAlreadyExistsError` exception.

### Deprecated

- bcd: Added deprecation notice.

### Other

- dipdup: Removed unused internal methods.

## [4.1.2] - 2022-01-27

### Added

- cli: Added `schema wipe --force` argument to skip confirmation prompt.

### Fixed

- cli: Show warning about deprecated `--hashes` argument
- cli: Ignore `SIGINT` signal when shutdown is in progress.
- sentry: Ignore exceptions when shutdown is in progress.

## [4.1.1] - 2022-01-25

### Fixed

- cli: Fixed stacktraces missing on exception.
- cli: Fixed wrapping `OSError` with `ConfigurationError` during config loading.
- hasura: Fixed printing help messages on `HasuraError`.
- hasura: Preserve a list of sources in Hasura Cloud environments.
- hasura: Fixed `HasuraConfig.source` config option.

### Changed

- cli: Unknown exceptions are no longer wrapped with `DipDupError`.

### Performance

- hasura: Removed some useless requests.

## [4.1.0] - 2022-01-24

### Added

- cli: Added `schema init` command to initialize database schema.
- cli: Added `--force` flag to `hasura configure` command.
- codegen: Added support for subpackages inside callback directories.
- hasura: Added `dipdup_head_status` view and REST endpoint.
- index: Added an ability to skip historical data while synchronizing `big_map` indexes.
- metadata: Added `metadata` datasource.
- tzkt: Added `get_big_map` and `get_contract_big_maps` datasource methods.

## [4.0.5] - 2022-01-20

### Fixed

- index: Fixed deserializing manually modified typeclasses.

## [4.0.4] - 2022-01-17

### Added

- cli: Added `--keep-schemas` flag to `init` command to preserve JSONSchemas along with generated types.

### Fixed

- demos: Tezos Domains and Homebase DAO demos were updated from edo2net to mainnet contracts.
- hasura: Fixed missing relations for models with `ManyToManyField` fields.
- tzkt: Fixed parsing storage with nested structures.

### Performance

- dipdup: Minor overall performance improvements.

### Other

- ci: Cache virtual environment in GitHub Actions.
- ci: Detect CI environment and skip tests that fail in GitHub Actions.
- ci: Execute tests in parallel with `pytest-xdist` when possible.
- ci: More strict linting rules of `flake8`.

## [4.0.3] - 2022-01-09

### Fixed

- tzkt: Fixed parsing parameter with an optional value.

## [4.0.2] - 2022-01-06

### Added

- tzkt: Added optional `delegate_address` and `delegate_alias` fields to `OperationData`.

### Fixed

- tzkt: Fixed crash due to unprocessed pysignalr exception.
- tzkt: Fixed parsing `OperationData.amount` field.
- tzkt: Fixed parsing storage with top-level boolean fields.

## [4.0.1] - 2021-12-30

### Fixed

- codegen: Fixed generating storage typeclasses with `Union` fields.
- codegen: Fixed preprocessing contract JSONSchema.
- index: Fixed processing reindexing reason saved in the database.
- tzkt: Fixed processing operations with default entrypoint and empty parameter.
- tzkt: Fixed crash while recursively applying bigmap diffs to the storage.

### Performance

- tzkt: Increased speed of applying bigmap diffs to operation storage.

## [4.0.0] - 2021-12-24

This release contains no changes except for the version number.

## [4.0.0-rc3] - 2021-12-20

### Fixed

- cli: Fixed missing `schema approve --hashes` argument.
- codegen: Fixed contract address used instead of an alias when typename is not set.
- tzkt: Fixed processing operations with entrypoint `default`.
- tzkt: Fixed regression in processing migration originations.
- tzkt: Fixed filtering of big map diffs by the path.

### Removed

- cli: Removed deprecated `run --oneshot` argument and `clear-cache` command.

## [4.0.0-rc2] - 2021-12-11

### Migration

- Run `dipdup init` command to generate `on_synchronized` hook stubs.

### Added

- hooks: Added `on_synchronized` hook, which fires each time all indexes reach realtime state.

### Fixed

- cli: Fixed config not being verified when invoking some commands.
- codegen: Fixed generating callback arguments for untyped operations.
- index: Fixed incorrect log messages, remove duplicate ones.
- index: Fixed crash while processing storage of some contracts.
- index: Fixed matching of untyped operations filtered by `source` field ([@pravin-d](https://github.com/pravin-d)).

### Performance

- index: Checks performed on each iteration of the main DipDup loop are slightly faster now.

## [4.0.0-rc1] - 2021-12-02

### Migration

- Run `dipdup schema approve` command on every database you want to use with 4.0.0-rc1. Running `dipdup migrate` is not necessary since `spec_version` hasn't changed in this release.

### Added

- cli: Added `run --early-realtime` flag to establish a realtime connection before all indexes are synchronized.
- cli: Added `run --merge-subscriptions` flag to subscribe to all operations/big map diffs during realtime indexing.
- cli: Added `status` command to print the current status of indexes from the database.
- cli: Added `config export [--unsafe]` command to print config after resolving all links and variables.
- cli: Added `cache show` command to get information about file caches used by DipDup.
- config: Added `first_level` and `last_level` optional fields to `TemplateIndexConfig`. These limits are applied after ones from the template itself.
- config: Added `daemon` boolean field to `JobConfig` to run a single callback indefinitely. Conflicts with `crontab` and `interval` fields.
- config: Added `advanced` top-level section.

### Fixed

- cli: Fixed crashes and output inconsistency when piping DipDup commands.
- cli: Fixed `schema wipe --immune` flag being ignored.
- codegen: Fixed missing imports in handlers generated during init.
- coinbase: Fixed possible data inconsistency caused by caching enabled for method `get_candles`.
- http: Fixed increasing sleep time between failed request attempts.
- index: Fixed invocation of head index callback.
- index: Fixed `CallbackError` raised instead of `ReindexingRequiredError` in some cases.
- tzkt: Fixed resubscribing when realtime connectivity is lost for a long time.
- tzkt: Fixed sending useless subscription requests when adding indexes in runtime.
- tzkt: Fixed `get_originated_contracts` and `get_similar_contracts` methods whose output was limited to `HTTPConfig.batch_size` field.
- tzkt: Fixed lots of SignalR bugs by replacing `aiosignalrcore` library with `pysignalr`.

## Changed

- cli: `dipdup schema wipe` command now requires confirmation when invoked in the interactive shell.
- cli: `dipdup schema approve` command now also causes a recalculation of schema and index config hashes.
- index: DipDup will recalculate respective hashes if reindexing is triggered with `config_modified: ignore` or `schema_modified: ignore` in advanced config.

### Deprecated

- cli: `run --oneshot` option is deprecated and will be removed in the next major release. The oneshot mode applies automatically when `last_level` field is set in the index config.
- cli: `clear-cache` command is deprecated and will be removed in the next major release. Use `cache clear` command instead.

### Performance

- config: Configuration files are loaded 10x times faster.
- index: Number of operations processed by matcher reduced by 40%-95% depending on the number of addresses and entrypoints used.
- tzkt: Rate limit was increased. Try to set `connection_timeout` to a higher value if requests fail with `ConnectionTimeout` exception.
- tzkt: Improved performance of response deserialization. 

## [3.1.3] - 2021-11-15

### Fixed

- codegen: Fixed missing imports in operation handlers. 
- codegen: Fixed invalid imports and arguments in big_map handlers.

## [3.1.2] - 2021-11-02

### Fixed

- Fixed crash occurred during synchronization of big map indexes.

## [3.1.1] - 2021-10-18

### Fixed

- Fixed loss of realtime subscriptions occurred after TzKT API outage.
- Fixed updating schema hash in `schema approve` command.
- Fixed possible crash occurred while Hasura is not ready.

## [3.1.0] - 2021-10-12

### Added

- New index class `HeadIndex` (configuration: [`dipdup.config.HeadIndexConfig`](https://github.com/dipdup-io/dipdup/blob/master/src/dipdup/config.py#L778)). Use this index type to handle head (limited block header content) updates. This index type is realtime-only: historical data won't be indexed during the synchronization stage.
- Added three new commands: `schema approve`, `schema wipe`, and `schema export`. Run `dipdup schema --help` command for details.

### Changed

- Triggering reindexing won't lead to dropping the database automatically anymore. `ReindexingRequiredError` is raised instead. `--forbid-reindexing` option has become default.
- `--reindex` option is removed. Use `dipdup schema wipe` instead.
- Values of `dipdup_schema.reindex` field updated to simplify querying database. See [`dipdup.enums.ReindexingReason`](https://github.com/dipdup-io/dipdup/blob/master/src/dipdup/enums.py) class for possible values.

### Fixed

- Fixed `ReindexRequiredError` not being raised when running DipDup after reindexing was triggered.
- Fixed index config hash calculation. Hashes of existing indexes in a database will be updated during the first run.
- Fixed issue in `BigMapIndex` causing the partial loss of big map diffs.
- Fixed printing help for CLI commands.
- Fixed merging storage which contains specific nested structures.

### Improved

- Raise `DatabaseConfigurationError` exception when project models are not compatible with GraphQL.
- Another bunch of performance optimizations. Reduced DB pressure, speeded up parallel processing lots of indexes.
- Added initial set of performance benchmarks (run: `./scripts/run_benchmarks.sh`)

## [3.0.4] - 2021-10-04

### Improved

- A significant increase in indexing speed.

### Fixed

- Fixed unexpected reindexing caused by the bug in processing zero- and single-level rollbacks.
- Removed unnecessary file IO calls that could cause `PermissionError` exception in Docker environments.
- Fixed possible violation of block-level atomicity during realtime indexing.

### Changes

- Public methods of `TzktDatasource` now return immutable sequences.

## [3.0.3] - 2021-10-01

### Fixed

- Fixed processing of single-level rollbacks emitted before rolled back head.

## [3.0.2] - 2021-09-30

### Added

- Human-readable `CHANGELOG.md` 🕺
- Two new options added to `dipdup run` command:
  - `--forbid-reindexing` – raise `ReindexingRequiredError` instead of truncating database when reindexing is triggered for any reason. To continue indexing with existing database run `UPDATE dipdup_schema SET reindex = NULL;`
  - `--postpone-jobs` – job scheduler won't start until all indexes are synchronized. 

### Changed

- Migration to this version requires reindexing.
- `dipdup_index.head_id` foreign key removed. `dipdup_head` table still contains the latest blocks from Websocket received by each datasource.

### Fixed

- Removed unnecessary calls to TzKT API.
- Fixed removal of PostgreSQL extensions (`timescaledb`, `pgcrypto`) by function `truncate_database` triggered on reindex.
- Fixed creation of missing project package on `init`.
- Fixed invalid handler callbacks generated on `init`.
- Fixed detection of existing types in the project.
- Fixed race condition caused by event emitter concurrency.
- Capture unknown exceptions with Sentry before wrapping to `DipDupError`.
- Fixed job scheduler start delay.
- Fixed processing of reorg messages.

## [3.0.1] - 2021-09-24

### Added

- Added `get_quote` and `get_quotes` methods to `TzKTDatasource`.

### Fixed

- Defer spawning index datasources until initial sync is complete. It helps to mitigate some WebSocket-related crashes, but initial sync is a bit slower now.
- Fixed possible race conditions in `TzKTDatasource`.
- Start `jobs` scheduler after all indexes sync with a current head to speed up indexing.

<!-- Links -->
[keep a changelog]: https://keepachangelog.com/en/1.0.0/
[semantic versioning]: https://semver.org/spec/v2.0.0.html

<!-- Versions -->
[Unreleased]: https://github.com/dipdup-io/dipdup/compare/7.3.0...HEAD
[7.3.0]: https://github.com/dipdup-io/dipdup/compare/7.2.2...7.3.0
[7.2.2]: https://github.com/dipdup-io/dipdup/compare/7.2.1...7.2.2
[7.2.1]: https://github.com/dipdup-io/dipdup/compare/7.2.0...7.2.1
[7.2.0]: https://github.com/dipdup-io/dipdup/compare/7.1.1...7.2.0
[7.1.1]: https://github.com/dipdup-io/dipdup/compare/7.1.0...7.1.1
[7.1.0]: https://github.com/dipdup-io/dipdup/compare/7.0.2...7.1.0
[7.0.2]: https://github.com/dipdup-io/dipdup/compare/7.0.1...7.0.2
[7.0.1]: https://github.com/dipdup-io/dipdup/compare/7.0.0...7.0.1
[7.0.0]: https://github.com/dipdup-io/dipdup/compare/7.0.0rc5...7.0.0
[7.0.0rc5]: https://github.com/dipdup-io/dipdup/compare/7.0.0rc4...7.0.0rc5
[6.5.11]: https://github.com/dipdup-io/dipdup/compare/6.5.10...6.5.11
[7.0.0rc4]: https://github.com/dipdup-io/dipdup/compare/7.0.0rc3...7.0.0rc4
[7.0.0rc3]: https://github.com/dipdup-io/dipdup/compare/7.0.0rc2...7.0.0rc3
[6.5.10]: https://github.com/dipdup-io/dipdup/compare/6.5.9...6.5.10
[7.0.0rc2]: https://github.com/dipdup-io/dipdup/compare/7.0.0rc1...7.0.0rc2
[7.0.0rc1]: https://github.com/dipdup-io/dipdup/compare/6.5.9...7.0.0rc1
[6.5.9]: https://github.com/dipdup-io/dipdup/compare/6.5.8...6.5.9
[6.5.8]: https://github.com/dipdup-io/dipdup/compare/6.5.7...6.5.8
[6.5.7]: https://github.com/dipdup-io/dipdup/compare/6.5.6...6.5.7
[6.5.6]: https://github.com/dipdup-io/dipdup/compare/6.5.5...6.5.6
[6.5.5]: https://github.com/dipdup-io/dipdup/compare/6.5.4...6.5.5
[6.5.4]: https://github.com/dipdup-io/dipdup/compare/6.5.3...6.5.4
[6.5.3]: https://github.com/dipdup-io/dipdup/compare/6.5.2...6.5.3
[6.5.2]: https://github.com/dipdup-io/dipdup/compare/6.5.1...6.5.2
[6.5.1]: https://github.com/dipdup-io/dipdup/compare/6.5.0...6.5.1
[6.5.0]: https://github.com/dipdup-io/dipdup/compare/6.4.3...6.5.0
[6.4.3]: https://github.com/dipdup-io/dipdup/compare/6.4.2...6.4.3
[6.4.2]: https://github.com/dipdup-io/dipdup/compare/6.4.1...6.4.2
[6.4.1]: https://github.com/dipdup-io/dipdup/compare/6.4.0...6.4.1
[6.4.0]: https://github.com/dipdup-io/dipdup/compare/6.4.0rc1...6.4.0
[6.4.0rc1]: https://github.com/dipdup-io/dipdup/compare/6.3.1...6.4.0rc1
[6.3.1]: https://github.com/dipdup-io/dipdup/compare/6.3.0...6.3.1
[6.3.0]: https://github.com/dipdup-io/dipdup/compare/6.2.0...6.3.0
[6.2.0]: https://github.com/dipdup-io/dipdup/compare/6.1.3...6.2.0
[6.1.3]: https://github.com/dipdup-io/dipdup/compare/6.1.2...6.1.3
[6.1.2]: https://github.com/dipdup-io/dipdup/compare/6.1.1...6.1.2
[6.1.1]: https://github.com/dipdup-io/dipdup/compare/6.1.0...6.1.1
[6.1.0]: https://github.com/dipdup-io/dipdup/compare/6.0.1...6.1.0
[6.0.1]: https://github.com/dipdup-io/dipdup/compare/6.0.0...6.0.1
[6.0.0]: https://github.com/dipdup-io/dipdup/compare/6.0.0rc2...6.0.0
[6.0.0rc2]: https://github.com/dipdup-io/dipdup/compare/6.0.0-rc1...6.0.0rc2
[6.0.0-rc1]: https://github.com/dipdup-io/dipdup/compare/5.2.5...6.0.0-rc1
[5.2.5]: https://github.com/dipdup-io/dipdup/compare/5.2.4...5.2.5
[5.2.4]: https://github.com/dipdup-io/dipdup/compare/5.2.3...5.2.4
[5.2.3]: https://github.com/dipdup-io/dipdup/compare/5.2.2...5.2.3
[5.2.2]: https://github.com/dipdup-io/dipdup/compare/5.2.1...5.2.2
[5.2.1]: https://github.com/dipdup-io/dipdup/compare/5.2.0...5.2.1
[5.2.0]: https://github.com/dipdup-io/dipdup/compare/5.1.7...5.2.0
[5.1.7]: https://github.com/dipdup-io/dipdup/compare/5.1.6...5.1.7
[5.1.6]: https://github.com/dipdup-io/dipdup/compare/5.1.5...5.1.6
[5.1.5]: https://github.com/dipdup-io/dipdup/compare/5.1.4...5.1.5
[5.1.4]: https://github.com/dipdup-io/dipdup/compare/5.1.3...5.1.4
[5.1.3]: https://github.com/dipdup-io/dipdup/compare/5.1.2...5.1.3
[5.1.2]: https://github.com/dipdup-io/dipdup/compare/5.1.1...5.1.2
[5.1.1]: https://github.com/dipdup-io/dipdup/compare/5.1.0...5.1.1
[5.1.0]: https://github.com/dipdup-io/dipdup/compare/5.0.4...5.1.0
[5.0.4]: https://github.com/dipdup-io/dipdup/compare/5.0.3...5.0.4
[5.0.3]: https://github.com/dipdup-io/dipdup/compare/5.0.2...5.0.3
[5.0.2]: https://github.com/dipdup-io/dipdup/compare/5.0.1...5.0.2
[5.0.1]: https://github.com/dipdup-io/dipdup/compare/5.0.0...5.0.1
[5.0.0]: https://github.com/dipdup-io/dipdup/compare/5.0.0-rc4...5.0.0
[5.0.0-rc4]: https://github.com/dipdup-io/dipdup/compare/5.0.0-rc3...5.0.0-rc4
[4.2.7]: https://github.com/dipdup-io/dipdup/compare/4.2.6...4.2.7
[5.0.0-rc3]: https://github.com/dipdup-io/dipdup/compare/5.0.0-rc2...5.0.0-rc3
[5.0.0-rc2]: https://github.com/dipdup-io/dipdup/compare/5.0.0-rc1...5.0.0-rc2
[5.0.0-rc1]: https://github.com/dipdup-io/dipdup/compare/4.2.6...5.0.0-rc1
[4.2.6]: https://github.com/dipdup-io/dipdup/compare/4.2.5...4.2.6
[4.2.5]: https://github.com/dipdup-io/dipdup/compare/4.2.4...4.2.5
[4.2.4]: https://github.com/dipdup-io/dipdup/compare/4.2.3...4.2.4
[4.2.3]: https://github.com/dipdup-io/dipdup/compare/4.2.2...4.2.3
[4.2.2]: https://github.com/dipdup-io/dipdup/compare/4.2.1...4.2.2
[4.2.1]: https://github.com/dipdup-io/dipdup/compare/4.2.0...4.2.1
[4.2.0]: https://github.com/dipdup-io/dipdup/compare/4.1.2...4.2.0
[4.1.2]: https://github.com/dipdup-io/dipdup/compare/4.1.1...4.1.2
[4.1.1]: https://github.com/dipdup-io/dipdup/compare/4.1.0...4.1.1
[4.1.0]: https://github.com/dipdup-io/dipdup/compare/4.0.5...4.1.0
[4.0.5]: https://github.com/dipdup-io/dipdup/compare/4.0.4...4.0.5
[4.0.4]: https://github.com/dipdup-io/dipdup/compare/4.0.3...4.0.4
[4.0.3]: https://github.com/dipdup-io/dipdup/compare/4.0.2...4.0.3
[4.0.2]: https://github.com/dipdup-io/dipdup/compare/4.0.1...4.0.2
[4.0.1]: https://github.com/dipdup-io/dipdup/compare/4.0.0...4.0.1
[4.0.0]: https://github.com/dipdup-io/dipdup/compare/4.0.0-rc3...4.0.0
[4.0.0-rc3]: https://github.com/dipdup-io/dipdup/compare/4.0.0-rc2...4.0.0-rc3
[4.0.0-rc2]: https://github.com/dipdup-io/dipdup/compare/4.0.0-rc1...4.0.0-rc2
[4.0.0-rc1]: https://github.com/dipdup-io/dipdup/compare/3.1.3...4.0.0-rc1
[3.1.3]: https://github.com/dipdup-io/dipdup/compare/3.1.2...3.1.3
[3.1.2]: https://github.com/dipdup-io/dipdup/compare/3.1.1...3.1.2
[3.1.1]: https://github.com/dipdup-io/dipdup/compare/3.1.0...3.1.1
[3.1.0]: https://github.com/dipdup-io/dipdup/compare/3.0.4...3.1.0
[3.0.4]: https://github.com/dipdup-io/dipdup/compare/3.0.3...3.0.4
[3.0.3]: https://github.com/dipdup-io/dipdup/compare/3.0.2...3.0.3
[3.0.2]: https://github.com/dipdup-io/dipdup/compare/3.0.1...3.0.2
[3.0.1]: https://github.com/dipdup-io/dipdup/compare/3.0.0...3.0.1
[3.0.0]: https://github.com/dipdup-io/dipdup/releases/tag/3.0.0<|MERGE_RESOLUTION|>--- conflicted
+++ resolved
@@ -6,11 +6,10 @@
 
 ## [Unreleased]
 
-<<<<<<< HEAD
 ## Added
 
 - env: Added `DIPDUP_NO_VERSION_CHECK` and `DIPDUP_NO_SYMLINK` variables.
-=======
+
 ### Fixed
 
 - cli: Do not consider config as oneshot if `tezos.tzkt.head` index is present.
@@ -19,7 +18,6 @@
 ### Performance
 
 - evm.subsquid.events: Increase indexing speed when using EVM node.
->>>>>>> 678032da
 
 ## [7.3.1] - 2024-01-29
 
