--- conflicted
+++ resolved
@@ -1,6 +1,5 @@
 # Changelog
 
-<<<<<<< HEAD
 ## [unreleased]
 
 ### Added
@@ -20,13 +19,12 @@
 
 * hooks: Removed deprecated `on_rollback` hook.
 * index: Do not try to avoid single-level rollbacks by comparing operation hashes.
-=======
+
 ## [Unreleased]
 
 ### Fixed
 
 * cli: Fixed `hasura configure` command crash when models have empty `Meta.table`.
->>>>>>> ffabf565
 
 ## [5.2.2] - 2022-07-03
 
