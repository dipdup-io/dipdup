# Changelog

All notable changes to this project will be documented in this file.

The format is based on [Keep a Changelog],
and this project adheres to [Semantic Versioning].

## [Unreleased]

### Fixed

<<<<<<< HEAD
- context: Do not wrap known exceptions with `CallbackError`
=======
- codegen: Fixed invalid `models.py` template.
- hasura: Fixed processing M2M relations.
- sentry: Fixed "invalid value `environment`" error.
>>>>>>> 0f21de80

## [6.0.0] - 2022-08-08

This release contains no changes except for the version number.

## [6.0.0rc2] - 2022-08-06

### Added

- config: Added `advanced.crash_reporting` flag to enable reporting crashes to Baking Bad.
- dipdup: Save Sentry tombstone in `/tmp/dipdup-tombstone_XXXXXXX.json` on a crash.

### Fixed

- config: Do not perform env variable substitution in commented-out lines.

### Removed

- cli: `--logging-config` option is removed.
- cli: All `run` command flags are removed. Use the `advanced` section of the config.
- cli: `cache show` and `cache clear` commands are removed.
- config: `http.cache` flag is removed.

## [6.0.0-rc1] - 2022-07-26

### Added

- cli: Added `config export --full` flag to resolve templates before printing config.
- config: Added `advanced.rollback_depth` field, a number of levels to keep in a database for rollback.
- context: Added `rollback` method to perform database rollback.
- database: Added an internal `ModelUpdate` model to store the latest database changes.

### Fixed

- prometheus: Fixed updating `dipdup_index_handlers_matched_total` metric.

### Changed

- codegen: `on_index_rollback` hook calls `ctx.rollback` by default.
- database: Project models must be subclassed from `dipdup.models.Model`
- database: `bulk_create` and `bulk_update` model methods are no longer supported.

### Removed

- hooks: Removed deprecated `on_rollback` hook.
- index: Do not try to avoid single-level rollbacks by comparing operation hashes.

## [5.2.5] - 2022-07-26

### Fixed

- index: Fixed crash when adding an index with new subscriptions in runtime.

## [5.2.4] - 2022-07-17

### Fixed

- cli: Fixed logs being printed to stderr instead of stdout.
- config: Fixed job scheduler not starting when config contains no indexes.

## [5.2.3] - 2022-07-07

### Added

- sentry: Allow customizing `server_name` and `release` tags with corresponding fields in Sentry config.

### Fixed

- cli: Fixed `hasura configure` command crash when models have empty `Meta.table`.
- config: Removed secrets from config `__repr__`.

## [5.2.2] - 2022-07-03

### Fixed

- hasura: Fixed metadata generation.

## [5.2.1] - 2022-07-02

### Fixed

- cli: Fixed setting default logging level.
- hasura: Fixed metadata generation for relations with a custom field name.
- hasura: Fixed configuring existing instances after changing `camel_case` field in config.

## [5.2.0] - 2022-06-28

### Added

- config: Added `logging` config field.
- config: Added `hasura.create_source` flag to create PostgreSQL source if missing.

### Fixed

- hasura: Do not apply table customizations to tables from other sources.

### Deprecated

- cli: `--logging-config` option is deprecated.
- cli: All `run` command flags are deprecated. Use the `advanced` section of the config.
- cli: `cache show` and `cache clear` commands are deprecated.
- config: `http.cache` flag is deprecated.

## [5.1.7] - 2022-06-15

### Fixed

- index: Fixed `token_transfer` index not receiving realtime updates.

## [5.1.6] - 2022-06-08

### Fixed

- cli: Commands with `--help` option no longer require a working DipDup config.
- index: Fixed crash with `RuntimeError` after continuous realtime connection loss.

### Performance

- cli: Lazy import dependencies to speed up startup.

### Other

- docs: Migrate docs from GitBook to mdbook.

## [5.1.5] - 2022-06-05

### Fixed

- config: Fixed crash when rollback hook is about to be called.

## [5.1.4] - 2022-06-02

### Fixed

- config: Fixed `OperationIndexConfig.types` field being partially ignored.
- index: Allow mixing oneshot and regular indexes in a single config.
- index: Call rollback hook instead of triggering reindex when single-level rollback has failed.
- index: Fixed crash with `RuntimeError` after continuous realtime connection loss.
- tzkt: Fixed `origination` subscription missing when `merge_subscriptions` flag is set.

### Performance

- ci: Decrease the size of generic and `-pytezos` Docker images by 11% and 16%, respectively.

## [5.1.3] - 2022-05-26

### Fixed

- database: Fixed special characters in password not being URL encoded.

### Performance

- context: Do not reinitialize config when adding a single index.

## [5.1.2] - 2022-05-24

### Added

- tzkt: Added `originated_contract_tzips` field to `OperationData`.

### Fixed

- jobs: Fixed jobs with `daemon` schedule never start.
- jobs: Fixed failed jobs not throwing exceptions into the main loop.

### Other

- database: Tortoise ORM updated to `0.19.1`.

## [5.1.1] - 2022-05-13

### Fixed

- index: Ignore indexes with different message types on rollback.
- metadata: Add `ithacanet` to available networks.

## [5.1.0] - 2022-05-12

### Added

- ci: Push `X` and `X.Y` tags to the Docker Hub on release.
- cli: Added `config env` command to export env-file with default values.
- cli: Show warning when running an outdated version of DipDup.
- hooks: Added a new hook `on_index_rollback` to perform per-index rollbacks.

### Fixed

- index: Fixed fetching `migration` operations.
- tzkt: Fixed possible data corruption when using the `buffer_size` option.
- tzkt: Fixed reconnection due to `websockets` message size limit.

### Deprecated

- hooks: The `on_rollback` default hook is superseded by `on_index_rollback` and will be removed later.

## [5.0.4] - 2022-05-05

### Fixed

- exceptions: Fixed incorrect formatting and broken links in help messages.
- index: Fixed crash when the only index in config is `head`.
- index: Fixed fetching originations during the initial sync.

## [5.0.3] - 2022-05-04

### Fixed

- index: Fixed crash when no block with the same level arrived after a single-level rollback.
- index: Fixed setting initial index level when `IndexConfig.first_level` is set.
- tzkt: Fixed delayed emitting of buffered realtime messages.
- tzkt: Fixed inconsistent behavior of `first_level`/`last_level` arguments in different getter methods.

## [5.0.2] - 2022-04-21

### Fixed

- context: Fixed reporting incorrect reindexing reason.
- exceptions: Fixed crash with `FrozenInstanceError` when an exception is raised from a callback.
- jobs: Fixed graceful shutdown of daemon jobs.

### Improved

- codegen: Refined `on_rollback` hook template.
- exceptions: Updated help messages for known exceptions.
- tzkt: Do not request reindexing if missing subgroups have matched no handlers.

## [5.0.1] - 2022-04-12

### Fixed

- cli: Fixed `schema init` command crash with SQLite databases.
- index: Fixed spawning datasources in oneshot mode.
- tzkt: Fixed processing realtime messages.

## [5.0.0] - 2022-04-08

This release contains no changes except for the version number.

## [5.0.0-rc4] - 2022-04-04

### Added

- tzkt: Added ability to process realtime messages with lag.

## [4.2.7] - 2022-04-02

### Fixed

- config: Fixed `jobs` config section validation.
- hasura: Fixed metadata generation for v2.3.0 and above.
- tzkt: Fixed `get_originated_contracts` and `get_similar_contracts` methods response.

## [5.0.0-rc3] - 2022-03-28

### Added

- config: Added `custom` section to store arbitrary user data.

### Fixed

- config: Fixed default SQLite path (`:memory:`).
- tzkt: Fixed pagination in several getter methods.
- tzkt: Fixed data loss when `skip_history` option is enabled.

### Removed

- config: Removed dummy `advanced.oneshot` flag.
- cli: Removed `docker init` command.
- cli: Removed dummy `schema approve --hashes` flag.

## [5.0.0-rc2] - 2022-03-13

### Fixed

- tzkt: Fixed crash in methods that do not support cursor pagination.
- prometheus: Fixed invalid metric labels. 

## [5.0.0-rc1] - 2022-03-02

### Added

- metadata: Added `metadata_interface` feature flag to expose metadata in TzKT format.
- prometheus: Added ability to expose Prometheus metrics.
- tzkt: Added missing fields to the `HeadBlockData` model.
- tzkt: Added `iter_...` methods to iterate over item batches.

### Fixed

- tzkt: Fixed possible OOM while calling methods that support pagination.
- tzkt: Fixed possible data loss in `get_originations` and `get_quotes` methods.

### Changed

- tzkt: Added `offset` and `limit` arguments to all methods that support pagination.

### Removed

- bcd: Removed `bcd` datasource and config section.

### Performance

- dipdup: Use fast `orjson` library instead of built-in `json` where possible.

## [4.2.6] - 2022-02-25

### Fixed

- database: Fixed generating table names from uppercase model names.
- http: Fixed bug that leads to caching invalid responses on the disk.
- tzkt: Fixed processing realtime messages with data from multiple levels.

## [4.2.5] - 2022-02-21

### Fixed

- database: Do not add the `schema` argument to the PostgreSQL connection string when not needed.
- hasura: Wait for Hasura to be configured before starting indexing.

## [4.2.4] - 2022-02-14

### Added

- config: Added `http` datasource to making arbitrary http requests.

### Fixed

- context: Fixed crash when calling `fire_hook` method.
- context: Fixed `HookConfig.atomic` flag, which was ignored in `fire_hook` method.
- database: Create missing tables even if `Schema` model is present.
- database: Fixed excess increasing of `decimal` context precision.
- index: Fixed loading handler callbacks from nested packages ([@veqtor](https://github.com/veqtor)).

### Other

- ci: Added GitHub Action to build and publish Docker images for each PR opened.

## [4.2.3] - 2022-02-08

### Fixed

- ci: Removed `black 21.12b0` dependency since bug in `datamodel-codegen-generator` is fixed.
- cli: Fixed `config export` command crash when `advanced.reindex` dictionary is present.
- cli: Removed optionals from `config export` output so the result can be loaded again.
- config: Verify `advanced.scheduler` config for the correctness and unsupported features.
- context: Fixed ignored `wait` argument of `fire_hook` method.
- hasura: Fixed processing relation fields with missing `related_name`.
- jobs: Fixed default `apscheduler` config.
- tzkt: Fixed crash occurring when reorg message is the first one received by the datasource.

## [4.2.2] - 2022-02-01

### Fixed

- config: Fixed `ipfs` datasource config.

## [4.2.1] - 2022-01-31

### Fixed

- ci: Added `black 21.12b0` dependency to avoid possible conflict with `datamodel-codegen-generator`.

## [4.2.0] - 2022-01-31

### Added

- context: Added `wait` argument to `fire_hook` method to escape current transaction context.
- context: Added `ctx.get_<kind>_datasource` helpers to avoid type casting.
- hooks: Added ability to configure `apscheduler` with `AdvancedConfig.scheduler` field.
- http: Added `request` method to send arbitrary requests (affects all datasources).
- ipfs: Added `ipfs` datasource to download JSON and binary data from IPFS.

### Fixed

- http: Removed dangerous method `close_session`.
- context: Fixed help message of `IndexAlreadyExistsError` exception.

### Deprecated

- bcd: Added deprecation notice.

### Other

- dipdup: Removed unused internal methods.

## [4.1.2] - 2022-01-27

### Added

- cli: Added `schema wipe --force` argument to skip confirmation prompt.

### Fixed

- cli: Show warning about deprecated `--hashes` argument
- cli: Ignore `SIGINT` signal when shutdown is in progress.
- sentry: Ignore exceptions when shutdown is in progress.

## [4.1.1] - 2022-01-25

### Fixed

- cli: Fixed stacktraces missing on exception.
- cli: Fixed wrapping `OSError` with `ConfigurationError` during config loading.
- hasura: Fixed printing help messages on `HasuraError`.
- hasura: Preserve a list of sources in Hasura Cloud environments.
- hasura: Fixed `HasuraConfig.source` config option.

### Changed

- cli: Unknown exceptions are no longer wrapped with `DipDupError`.

### Performance

- hasura: Removed some useless requests.

## [4.1.0] - 2022-01-24

### Added

- cli: Added `schema init` command to initialize database schema.
- cli: Added `--force` flag to `hasura configure` command.
- codegen: Added support for subpackages inside callback directories.
- hasura: Added `dipdup_head_status` view and REST endpoint.
- index: Added an ability to skip historical data while synchronizing `big_map` indexes.
- metadata: Added `metadata` datasource.
- tzkt: Added `get_big_map` and `get_contract_big_maps` datasource methods.

## [4.0.5] - 2022-01-20

### Fixed

- index: Fixed deserializing manually modified typeclasses.

## [4.0.4] - 2022-01-17

### Added

- cli: Added `--keep-schemas` flag to `init` command to preserve JSONSchemas along with generated types.

### Fixed

- demos: Tezos Domains and Homebase DAO demos were updated from edo2net to mainnet contracts.
- hasura: Fixed missing relations for models with `ManyToManyField` fields.
- tzkt: Fixed parsing storage with nested structures.

### Performance

- dipdup: Minor overall performance improvements.

### Other

- ci: Cache virtual environment in GitHub Actions.
- ci: Detect CI environment and skip tests that fail in GitHub Actions.
- ci: Execute tests in parallel with `pytest-xdist` when possible.
- ci: More strict linting rules of `flake8`.

## [4.0.3] - 2022-01-09

### Fixed

- tzkt: Fixed parsing parameter with an optional value.

## [4.0.2] - 2022-01-06

### Added

- tzkt: Added optional `delegate_address` and `delegate_alias` fields to `OperationData`.

### Fixed

- tzkt: Fixed crash due to unprocessed pysignalr exception.
- tzkt: Fixed parsing `OperationData.amount` field.
- tzkt: Fixed parsing storage with top-level boolean fields.

## [4.0.1] - 2021-12-30

### Fixed

- codegen: Fixed generating storage typeclasses with `Union` fields.
- codegen: Fixed preprocessing contract JSONSchema.
- index: Fixed processing reindexing reason saved in the database.
- tzkt: Fixed processing operations with default entrypoint and empty parameter.
- tzkt: Fixed crash while recursively applying bigmap diffs to the storage.

### Performance

- tzkt: Increased speed of applying bigmap diffs to operation storage.

## [4.0.0] - 2021-12-24

This release contains no changes except for the version number.

## [4.0.0-rc3] - 2021-12-20

### Fixed

- cli: Fixed missing `schema approve --hashes` argument.
- codegen: Fixed contract address used instead of an alias when typename is not set.
- tzkt: Fixed processing operations with entrypoint `default`.
- tzkt: Fixed regression in processing migration originations.
- tzkt: Fixed filtering of big map diffs by the path.

### Removed

- cli: Removed deprecated `run --oneshot` argument and `clear-cache` command.

## [4.0.0-rc2] - 2021-12-11

### Migration

- Run `dipdup init` command to generate `on_synchronized` hook stubs.

### Added

- hooks: Added `on_synchronized` hook, which fires each time all indexes reach realtime state.

### Fixed

- cli: Fixed config not being verified when invoking some commands.
- codegen: Fixed generating callback arguments for untyped operations.
- index: Fixed incorrect log messages, remove duplicate ones.
- index: Fixed crash while processing storage of some contracts.
- index: Fixed matching of untyped operations filtered by `source` field ([@pravin-d](https://github.com/pravin-d)).

### Performance

- index: Checks performed on each iteration of the main DipDup loop are slightly faster now.

## [4.0.0-rc1] - 2021-12-02

### Migration

- Run `dipdup schema approve` command on every database you want to use with 4.0.0-rc1. Running `dipdup migrate` is not necessary since `spec_version` hasn't changed in this release.

### Added

- cli: Added `run --early-realtime` flag to establish a realtime connection before all indexes are synchronized.
- cli: Added `run --merge-subscriptions` flag to subscribe to all operations/big map diffs during realtime indexing.
- cli: Added `status` command to print the current status of indexes from the database.
- cli: Added `config export [--unsafe]` command to print config after resolving all links and variables.
- cli: Added `cache show` command to get information about file caches used by DipDup.
- config: Added `first_level` and `last_level` optional fields to `TemplateIndexConfig`. These limits are applied after ones from the template itself.
- config: Added `daemon` boolean field to `JobConfig` to run a single callback indefinitely. Conflicts with `crontab` and `interval` fields.
- config: Added `advanced` top-level section.

### Fixed

- cli: Fixed crashes and output inconsistency when piping DipDup commands.
- cli: Fixed `schema wipe --immune` flag being ignored.
- codegen: Fixed missing imports in handlers generated during init.
- coinbase: Fixed possible data inconsistency caused by caching enabled for method `get_candles`.
- http: Fixed increasing sleep time between failed request attempts.
- index: Fixed invocation of head index callback.
- index: Fixed `CallbackError` raised instead of `ReindexingRequiredError` in some cases.
- tzkt: Fixed resubscribing when realtime connectivity is lost for a long time.
- tzkt: Fixed sending useless subscription requests when adding indexes in runtime.
- tzkt: Fixed `get_originated_contracts` and `get_similar_contracts` methods whose output was limited to `HTTPConfig.batch_size` field.
- tzkt: Fixed lots of SignalR bugs by replacing `aiosignalrcore` library with `pysignalr`.

## Changed

- cli: `dipdup schema wipe` command now requires confirmation when invoked in the interactive shell.
- cli: `dipdup schema approve` command now also causes a recalculation of schema and index config hashes.
- index: DipDup will recalculate respective hashes if reindexing is triggered with `config_modified: ignore` or `schema_modified: ignore` in advanced config.

### Deprecated

- cli: `run --oneshot` option is deprecated and will be removed in the next major release. The oneshot mode applies automatically when `last_level` field is set in the index config.
- cli: `clear-cache` command is deprecated and will be removed in the next major release. Use `cache clear` command instead.

### Performance

- config: Configuration files are loaded 10x times faster.
- index: Number of operations processed by matcher reduced by 40%-95% depending on the number of addresses and entrypoints used.
- tzkt: Rate limit was increased. Try to set `connection_timeout` to a higher value if requests fail with `ConnectionTimeout` exception.
- tzkt: Improved performance of response deserialization. 

## [3.1.3] - 2021-11-15

### Fixed

- codegen: Fixed missing imports in operation handlers. 
- codegen: Fixed invalid imports and arguments in big_map handlers.

## [3.1.2] - 2021-11-02

### Fixed

- Fixed crash occurred during synchronization of big map indexes.

## [3.1.1] - 2021-10-18

### Fixed

- Fixed loss of realtime subscriptions occurred after TzKT API outage.
- Fixed updating schema hash in `schema approve` command.
- Fixed possible crash occurred while Hasura is not ready.

## [3.1.0] - 2021-10-12

### Added

- New index class `HeadIndex` (configuration: [`dipdup.config.HeadIndexConfig`](https://github.com/dipdup-net/dipdup-py/blob/master/src/dipdup/config.py#L778)). Use this index type to handle head (limited block header content) updates. This index type is realtime-only: historical data won't be indexed during the synchronization stage.
- Added three new commands: `schema approve`, `schema wipe`, and `schema export`. Run `dipdup schema --help` command for details.

### Changed

- Triggering reindexing won't lead to dropping the database automatically anymore. `ReindexingRequiredError` is raised instead. `--forbid-reindexing` option has become default.
- `--reindex` option is removed. Use `dipdup schema wipe` instead.
- Values of `dipdup_schema.reindex` field updated to simplify querying database. See [`dipdup.enums.ReindexingReason`](https://github.com/dipdup-net/dipdup-py/blob/master/src/dipdup/enums.py) class for possible values.

### Fixed

- Fixed `ReindexRequiredError` not being raised when running DipDup after reindexing was triggered.
- Fixed index config hash calculation. Hashes of existing indexes in a database will be updated during the first run.
- Fixed issue in `BigMapIndex` causing the partial loss of big map diffs.
- Fixed printing help for CLI commands.
- Fixed merging storage which contains specific nested structures.

### Improved

- Raise `DatabaseConfigurationError` exception when project models are not compatible with GraphQL.
- Another bunch of performance optimizations. Reduced DB pressure, speeded up parallel processing lots of indexes.
- Added initial set of performance benchmarks (run: `./scripts/run_benchmarks.sh`)

## [3.0.4] - 2021-10-04

### Improved

- A significant increase in indexing speed.

### Fixed

- Fixed unexpected reindexing caused by the bug in processing zero- and single-level rollbacks.
- Removed unnecessary file IO calls that could cause `PermissionError` exception in Docker environments.
- Fixed possible violation of block-level atomicity during realtime indexing.

### Changes

- Public methods of `TzktDatasource` now return immutable sequences.

## [3.0.3] - 2021-10-01

### Fixed

- Fixed processing of single-level rollbacks emitted before rolled back head.

## [3.0.2] - 2021-09-30

### Added

- Human-readable `CHANGELOG.md` 🕺
- Two new options added to `dipdup run` command:
  - `--forbid-reindexing` – raise `ReindexingRequiredError` instead of truncating database when reindexing is triggered for any reason. To continue indexing with existing database run `UPDATE dipdup_schema SET reindex = NULL;`
  - `--postpone-jobs` – job scheduler won't start until all indexes are synchronized. 

### Changed

- Migration to this version requires reindexing.
- `dipdup_index.head_id` foreign key removed. `dipdup_head` table still contains the latest blocks from Websocket received by each datasource.

### Fixed

- Removed unnecessary calls to TzKT API.
- Fixed removal of PostgreSQL extensions (`timescaledb`, `pgcrypto`) by function `truncate_database` triggered on reindex.
- Fixed creation of missing project package on `init`.
- Fixed invalid handler callbacks generated on `init`.
- Fixed detection of existing types in the project.
- Fixed race condition caused by event emitter concurrency.
- Capture unknown exceptions with Sentry before wrapping to `DipDupError`.
- Fixed job scheduler start delay.
- Fixed processing of reorg messages.

## [3.0.1] - 2021-09-24

### Added

- Added `get_quote` and `get_quotes` methods to `TzKTDatasource`.

### Fixed

- Defer spawning index datasources until initial sync is complete. It helps to mitigate some WebSocket-related crashes, but initial sync is a bit slower now.
- Fixed possible race conditions in `TzKTDatasource`.
- Start `jobs` scheduler after all indexes sync with a current head to speed up indexing.

<!-- Links -->
[keep a changelog]: https://keepachangelog.com/en/1.0.0/
[semantic versioning]: https://semver.org/spec/v2.0.0.html

<!-- Versions -->
[Unreleased]: https://github.com/dipdup-net/dipdup-py/compare/6.0.0...HEAD
[6.0.0]: https://github.com/dipdup-net/dipdup-py/compare/6.0.0rc2...6.0.0
[6.0.0rc2]: https://github.com/dipdup-net/dipdup-py/compare/6.0.0-rc1...6.0.0rc2
[6.0.0-rc1]: https://github.com/dipdup-net/dipdup-py/compare/5.2.5...6.0.0-rc1
[5.2.5]: https://github.com/dipdup-net/dipdup-py/compare/5.2.4...5.2.5
[5.2.4]: https://github.com/dipdup-net/dipdup-py/compare/5.2.3...5.2.4
[5.2.3]: https://github.com/dipdup-net/dipdup-py/compare/5.2.2...5.2.3
[5.2.2]: https://github.com/dipdup-net/dipdup-py/compare/5.2.1...5.2.2
[5.2.1]: https://github.com/dipdup-net/dipdup-py/compare/5.2.0...5.2.1
[5.2.0]: https://github.com/dipdup-net/dipdup-py/compare/5.1.7...5.2.0
[5.1.7]: https://github.com/dipdup-net/dipdup-py/compare/5.1.6...5.1.7
[5.1.6]: https://github.com/dipdup-net/dipdup-py/compare/5.1.5...5.1.6
[5.1.5]: https://github.com/dipdup-net/dipdup-py/compare/5.1.4...5.1.5
[5.1.4]: https://github.com/dipdup-net/dipdup-py/compare/5.1.3...5.1.4
[5.1.3]: https://github.com/dipdup-net/dipdup-py/compare/5.1.2...5.1.3
[5.1.2]: https://github.com/dipdup-net/dipdup-py/compare/5.1.1...5.1.2
[5.1.1]: https://github.com/dipdup-net/dipdup-py/compare/5.1.0...5.1.1
[5.1.0]: https://github.com/dipdup-net/dipdup-py/compare/5.0.4...5.1.0
[5.0.4]: https://github.com/dipdup-net/dipdup-py/compare/5.0.3...5.0.4
[5.0.3]: https://github.com/dipdup-net/dipdup-py/compare/5.0.2...5.0.3
[5.0.2]: https://github.com/dipdup-net/dipdup-py/compare/5.0.1...5.0.2
[5.0.1]: https://github.com/dipdup-net/dipdup-py/compare/5.0.0...5.0.1
[5.0.0]: https://github.com/dipdup-net/dipdup-py/compare/5.0.0-rc4...5.0.0
[5.0.0-rc4]: https://github.com/dipdup-net/dipdup-py/compare/5.0.0-rc3...5.0.0-rc4
[4.2.7]: https://github.com/dipdup-net/dipdup-py/compare/4.2.6...4.2.7
[5.0.0-rc3]: https://github.com/dipdup-net/dipdup-py/compare/5.0.0-rc2...5.0.0-rc3
[5.0.0-rc2]: https://github.com/dipdup-net/dipdup-py/compare/5.0.0-rc1...5.0.0-rc2
[5.0.0-rc1]: https://github.com/dipdup-net/dipdup-py/compare/4.2.6...5.0.0-rc1
[4.2.6]: https://github.com/dipdup-net/dipdup-py/compare/4.2.5...4.2.6
[4.2.5]: https://github.com/dipdup-net/dipdup-py/compare/4.2.4...4.2.5
[4.2.4]: https://github.com/dipdup-net/dipdup-py/compare/4.2.3...4.2.4
[4.2.3]: https://github.com/dipdup-net/dipdup-py/compare/4.2.2...4.2.3
[4.2.2]: https://github.com/dipdup-net/dipdup-py/compare/4.2.1...4.2.2
[4.2.1]: https://github.com/dipdup-net/dipdup-py/compare/4.2.0...4.2.1
[4.2.0]: https://github.com/dipdup-net/dipdup-py/compare/4.1.2...4.2.0
[4.1.2]: https://github.com/dipdup-net/dipdup-py/compare/4.1.1...4.1.2
[4.1.1]: https://github.com/dipdup-net/dipdup-py/compare/4.1.0...4.1.1
[4.1.0]: https://github.com/dipdup-net/dipdup-py/compare/4.0.5...4.1.0
[4.0.5]: https://github.com/dipdup-net/dipdup-py/compare/4.0.4...4.0.5
[4.0.4]: https://github.com/dipdup-net/dipdup-py/compare/4.0.3...4.0.4
[4.0.3]: https://github.com/dipdup-net/dipdup-py/compare/4.0.2...4.0.3
[4.0.2]: https://github.com/dipdup-net/dipdup-py/compare/4.0.1...4.0.2
[4.0.1]: https://github.com/dipdup-net/dipdup-py/compare/4.0.0...4.0.1
[4.0.0]: https://github.com/dipdup-net/dipdup-py/compare/4.0.0-rc3...4.0.0
[4.0.0-rc3]: https://github.com/dipdup-net/dipdup-py/compare/4.0.0-rc2...4.0.0-rc3
[4.0.0-rc2]: https://github.com/dipdup-net/dipdup-py/compare/4.0.0-rc1...4.0.0-rc2
[4.0.0-rc1]: https://github.com/dipdup-net/dipdup-py/compare/3.1.3...4.0.0-rc1
[3.1.3]: https://github.com/dipdup-net/dipdup-py/compare/3.1.2...3.1.3
[3.1.2]: https://github.com/dipdup-net/dipdup-py/compare/3.1.1...3.1.2
[3.1.1]: https://github.com/dipdup-net/dipdup-py/compare/3.1.0...3.1.1
[3.1.0]: https://github.com/dipdup-net/dipdup-py/compare/3.0.4...3.1.0
[3.0.4]: https://github.com/dipdup-net/dipdup-py/compare/3.0.3...3.0.4
[3.0.3]: https://github.com/dipdup-net/dipdup-py/compare/3.0.2...3.0.3
[3.0.2]: https://github.com/dipdup-net/dipdup-py/compare/3.0.1...3.0.2
[3.0.1]: https://github.com/dipdup-net/dipdup-py/compare/3.0.0...3.0.1
[3.0.0]: https://github.com/Author/Repository/releases/tag/3.0.0<|MERGE_RESOLUTION|>--- conflicted
+++ resolved
@@ -9,13 +9,10 @@
 
 ### Fixed
 
-<<<<<<< HEAD
+- codegen: Fixed invalid `models.py` template.
 - context: Do not wrap known exceptions with `CallbackError`
-=======
-- codegen: Fixed invalid `models.py` template.
 - hasura: Fixed processing M2M relations.
 - sentry: Fixed "invalid value `environment`" error.
->>>>>>> 0f21de80
 
 ## [6.0.0] - 2022-08-08
 
