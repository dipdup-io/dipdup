--- conflicted
+++ resolved
@@ -6,12 +6,8 @@
 
 SHELL ["/bin/bash", "-o", "pipefail", "-c"]
 RUN apt update && \
-<<<<<<< HEAD
-    apt install -y gcc make git curl && \
-=======
-    apt install -y gcc make git curl build-essential `if [[ $DIPDUP_DOCKER_IMAGE = "pytezos" ]]; then echo build-essential pkg-config libsodium-dev libsecp256k1-dev libgmp-dev; fi` && \
+    apt install -y gcc make git curl build-essential && \
     curl https://sh.rustup.rs -sSf | bash -s -- -y && \
->>>>>>> 0f977fe3
     python -m venv --without-pip --system-site-packages /opt/dipdup && \
     mkdir -p /opt/dipdup/src/dipdup/ && \
     touch /opt/dipdup/src/dipdup/__init__.py && \
