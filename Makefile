--- conflicted
+++ resolved
@@ -32,11 +32,7 @@
 docs:           ## Build docs
 	cd docs
 	poetry run make docs
-<<<<<<< HEAD
-	poetry run make lint
-=======
 	poetry run make lint || true
->>>>>>> 026aa2d1
 
 homepage:       ## Build homepage
 	cd docs
