<<<<<<< HEAD

from demo_head import models as models
from dipdup.models import HeadBlockData
from dipdup.context import HandlerContext
=======
from demo_head import models as models
from dipdup.context import HandlerContext
from dipdup.models import HeadBlockData

>>>>>>> 4a73d3a7

async def on_mainnet_head(
    ctx: HandlerContext,
    head: HeadBlockData,
) -> None:
    ...<|MERGE_RESOLUTION|>--- conflicted
+++ resolved
@@ -1,14 +1,7 @@
-<<<<<<< HEAD
-
-from demo_head import models as models
-from dipdup.models import HeadBlockData
-from dipdup.context import HandlerContext
-=======
 from demo_head import models as models
 from dipdup.context import HandlerContext
 from dipdup.models import HeadBlockData
 
->>>>>>> 4a73d3a7
 
 async def on_mainnet_head(
     ctx: HandlerContext,
