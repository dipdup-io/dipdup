--- conflicted
+++ resolved
@@ -31,11 +31,7 @@
       retries: 5
 
   hasura:
-<<<<<<< HEAD
-    image: hasura/graphql-engine:v2.22.0
-=======
     image: hasura/graphql-engine:v2.23.0
->>>>>>> 29ad4ff3
     ports:
       - 127.0.0.1:8080:8080
     depends_on:
