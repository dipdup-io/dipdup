version: "3.8"

x-dipdup: &x-dipdup
  build: .
  depends_on:
    - db
  volumes:
    - ./src/dipdup_hic_et_nunc/dipdup-docker.yml:/home/dipdup/dipdup.yml
  env_file: secrets.env

services:
  dipdup:
    <<: *x-dipdup
    restart: always
    command: ["-c", "dipdup.yml", "run"]

  db:
    image: postgres
    restart: always
    volumes:
      - db:/var/lib/postgres/data
    env_file: secrets.env

  graphql-engine:
    image: hasura/graphql-engine:v1.3.3
    ports:
    - 8080:8080
    depends_on:
    - db
    restart: always
<<<<<<< HEAD
    environment:
      HASURA_GRAPHQL_DATABASE_URL: postgres://dipdup:changeme@db:5432/dipdup
      ## enable the console served by server
      HASURA_GRAPHQL_ENABLE_CONSOLE: "true" # set to "false" to disable console
      ## enable debugging mode. It is recommended to disable this in production
      HASURA_GRAPHQL_DEV_MODE: "true"
      HASURA_GRAPHQL_ENABLED_LOG_TYPES: startup, http-log, webhook-log, websocket-log, query-log
      ## uncomment next line to set an admin secret
      HASURA_GRAPHQL_ADMIN_SECRET: changeme
  
  configure-graphql:
    build: .
    command: ["-c", "dipdup.yml", "configure-graphql", "--url", "http://graphql-engine:8080", "--admin-secret", "changeme"]
    depends_on:
      - graphql-engine
    volumes:
      - ./src/dipdup_hic_et_nunc/dipdup-docker.yml:/home/dipdup/dipdup.yml
=======
    env_file: secrets.env

>>>>>>> 138b3c33
volumes:
  db:<|MERGE_RESOLUTION|>--- conflicted
+++ resolved
@@ -28,27 +28,13 @@
     depends_on:
     - db
     restart: always
-<<<<<<< HEAD
-    environment:
-      HASURA_GRAPHQL_DATABASE_URL: postgres://dipdup:changeme@db:5432/dipdup
-      ## enable the console served by server
-      HASURA_GRAPHQL_ENABLE_CONSOLE: "true" # set to "false" to disable console
-      ## enable debugging mode. It is recommended to disable this in production
-      HASURA_GRAPHQL_DEV_MODE: "true"
-      HASURA_GRAPHQL_ENABLED_LOG_TYPES: startup, http-log, webhook-log, websocket-log, query-log
-      ## uncomment next line to set an admin secret
-      HASURA_GRAPHQL_ADMIN_SECRET: changeme
-  
+    env_file: secrets.env
+
   configure-graphql:
-    build: .
+    <<: *x-dipdup
     command: ["-c", "dipdup.yml", "configure-graphql", "--url", "http://graphql-engine:8080", "--admin-secret", "changeme"]
     depends_on:
       - graphql-engine
-    volumes:
-      - ./src/dipdup_hic_et_nunc/dipdup-docker.yml:/home/dipdup/dipdup.yml
-=======
-    env_file: secrets.env
-
->>>>>>> 138b3c33
+  
 volumes:
   db: