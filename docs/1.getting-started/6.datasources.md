---
title: "Datasources"
description: "Datasources are DipDup connectors to various APIs. They are defined in config and can be accessed in handlers and hooks via `ctx.datasources` mapping. Also, there are `ctx.get_<kind>_datasource` methods to get a typed datasource instance directly."
---

# Datasources

Datasources are DipDup connectors to various APIs. They are defined in config and can be accessed in handlers and hooks via `ctx.datasources` mapping. Also, there are `ctx.get_<kind>_datasource` methods to get a typed datasource instance directly.

Index datasources, ones that can be attached to a specific index, are prefixed with blockchain name, e.g. `tezos.tzkt` or `evm.subsquid`.

<<<<<<< HEAD
| kind                                                       | blockchain     | description                     |
| ---------------------------------------------------------- | -------------- | ------------------------------- |
| [abi.etherscan](../3.datasources/1.abi_etherscan.md)       | EVM-compatible | Provides ABIs for EVM contracts |
| [coinbase](../3.datasources/2.coinbase.md)                 | any            | Coinbase price feed             |
| [evm.node](../3.datasources/3.evm_node.md)                 | EVM-compatible | Ethereum node                   |
| [evm.subsquid](../3.datasources/4.evm_subsquid.md)         | EVM-compatible | Subsquid Network node           |
| [http](../3.datasources/5.http.md)                         | any            | Generic HTTP API                |
| [ipfs](../3.datasources/6.ipfs.md)                         | any            | IPFS gateway                    |
| [tezos.tzkt](../3.datasources/7.tezos_tzkt.md)             | Tezos          | TzKT API                        |
| [tezos.tzip_metadata](../3.datasources/8.tzip_metadata.md) | Tezos          | TZIP-16 metadata                |
=======
| kind                                                       | blockchain       | description                     |
| ---------------------------------------------------------- | ---------------- | ------------------------------- |
| [abi.etherscan](../3.datasources/1.abi_etherscan.md)       | ⟠ EVM-compatible | Provides ABIs for EVM contracts |
| [coinbase](../3.datasources/2.coinbase.md)                 | any              | Coinbase price feed             |
| [evm.node](../3.datasources/3.evm_node.md)                 | ⟠ EVM-compatible | Ethereum node                   |
| [evm.subsquid](../3.datasources/4.evm_subsquid.md)         | ⟠ EVM-compatible | Subsquid Network node           |
| [http](../3.datasources/5.http.md)                         | any              | Generic HTTP API                |
| [ipfs](../3.datasources/6.ipfs.md)                         | any              | IPFS gateway                    |
| [tezos.tzkt](../3.datasources/7.tezos_tzkt.md)             | ꜩ Tezos          | TzKT API                        |
| [tezos.tzip_metadata](../3.datasources/8.tzip_metadata.md) | ꜩ Tezos          | TZIP-16 metadata                |
>>>>>>> 63f6786b

## Connection settings

All datasources share the same code under the hood to communicate with underlying APIs via HTTP. Their configs have an optional section `http` to configure connection settings. You can use it to set timeouts, retry policies, and other parameters.

Each datasource kind has its defaults. Usually, there's no reason to alter these settings unless you use self-hosted instances. In the example below, default values are shown:

```yaml [dipdup.yaml]
datasources:
  datasource:
    http:
      retry_count: 10
      retry_sleep: 1.0
      retry_multiplier: 2.0
      ratelimit_rate: 0
      ratelimit_period: 0
      ratelimit_sleep: 0.0
      connection_limit: 100
      connection_timeout: 60
      request_timeout: 60
      batch_size: 10_000
      replay_path: None
      alias: None
```

`batch_size` is used to limit the number of items fetched in a single paginated request (for some APIs). `replay_path` is used internally in tests to save request responses to files. Finally, `alias` field is used to alter the datasource name in logs and metrics. Other fields should be self-explanatory.

## Ratelimiting

Ratelimiting is implemented using the "leaky bucket" algorithm. The number of consumed "drops" can be set with each request (defaults to 1), and the bucket is refilled with a constant rate. If the bucket is empty, the request is delayed until it's refilled.

```python
response = await datasource.request(
    method='get',
    url='expensive_endpoint',
    weight=10,
)
```<|MERGE_RESOLUTION|>--- conflicted
+++ resolved
@@ -9,18 +9,6 @@
 
 Index datasources, ones that can be attached to a specific index, are prefixed with blockchain name, e.g. `tezos.tzkt` or `evm.subsquid`.
 
-<<<<<<< HEAD
-| kind                                                       | blockchain     | description                     |
-| ---------------------------------------------------------- | -------------- | ------------------------------- |
-| [abi.etherscan](../3.datasources/1.abi_etherscan.md)       | EVM-compatible | Provides ABIs for EVM contracts |
-| [coinbase](../3.datasources/2.coinbase.md)                 | any            | Coinbase price feed             |
-| [evm.node](../3.datasources/3.evm_node.md)                 | EVM-compatible | Ethereum node                   |
-| [evm.subsquid](../3.datasources/4.evm_subsquid.md)         | EVM-compatible | Subsquid Network node           |
-| [http](../3.datasources/5.http.md)                         | any            | Generic HTTP API                |
-| [ipfs](../3.datasources/6.ipfs.md)                         | any            | IPFS gateway                    |
-| [tezos.tzkt](../3.datasources/7.tezos_tzkt.md)             | Tezos          | TzKT API                        |
-| [tezos.tzip_metadata](../3.datasources/8.tzip_metadata.md) | Tezos          | TZIP-16 metadata                |
-=======
 | kind                                                       | blockchain       | description                     |
 | ---------------------------------------------------------- | ---------------- | ------------------------------- |
 | [abi.etherscan](../3.datasources/1.abi_etherscan.md)       | ⟠ EVM-compatible | Provides ABIs for EVM contracts |
@@ -31,7 +19,6 @@
 | [ipfs](../3.datasources/6.ipfs.md)                         | any              | IPFS gateway                    |
 | [tezos.tzkt](../3.datasources/7.tezos_tzkt.md)             | ꜩ Tezos          | TzKT API                        |
 | [tezos.tzip_metadata](../3.datasources/8.tzip_metadata.md) | ꜩ Tezos          | TZIP-16 metadata                |
->>>>>>> 63f6786b
 
 ## Connection settings
 
