--- conflicted
+++ resolved
@@ -6,11 +6,7 @@
 
 # Subsquid Network
 
-<<<<<<< HEAD
-DipDup uses [Subsquid Network](https://docs.subsquid.io/archives/) as a source of historical data for EVM-compatible blockchains. Configure the datasource in your project config:
-=======
 DipDup uses [Subsquid Network](https://docs.subsquid.io/subsquid-network/reference/evm-api/) as a source of historical data for EVM-compatible blockchains. Configure the datasource in your project config:
->>>>>>> 63f6786b
 
 ```yaml [dipdup.yaml]
 datasources:
