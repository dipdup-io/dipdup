---
title: "Monitoring"
description: "To perform up-to-date and freshness checks, DipDup provides a standard REST endpoint you can use together with Betteruptime or similar services that can search for a keyword in the response."
---

<!-- markdownlint-disable -->

# Monitoring

It's important to configure your monitoring to know that your indexer is working properly. DipDup provides multiple ways to monitor your indexer:

- Prometheus integration
- Internal database tables and views
- Monitoring API endpoint
- Sentry integration

## Monitoring endpoint

You can use API endpoint to get the various indexing stats. First, enable internal API in config:

```yaml
api: {}
```

By default, DipDup will listen on `0.0.0.0:46339`. Query the `/performance` endpoint:

```sh
curl http://0.0.0.0:46339/performance
```

## Internal tables

DipDup uses a set of internal tables to keep track of indexing stats. See the [Internal tables](../1.getting-started/5.database.md#internal-tables) page for details.

Additionally, metrics returned by the monitoring endpoint are stored in the `dipdup_meta` table in JSON format. You can use `dipdup_status` database view to get a nice summary.

Via SQL:

```sh
sqlite> select * from dipdup_status;
type        name                       level     size    updated_at
----------  -------------------------  --------  ------  --------------------------------
index       eth_usdt_events            8211425   0       2024-09-09 20:33:07.482867+00:00
datasource  subsquid                   20714000  0       2024-09-09 20:22:38.486122+00:00
queue       eth_usdt_events:realtime   0         0       2024-09-09 20:33:04.493736+00:00
queue       eth_usdt_events:readahead  0         9171    2024-09-09 20:33:04.493736+00:00
cache       model:Holder               0         262144  2024-09-09 20:33:04.493736+00:00
```

Via Hasura:

```sh
curl http://0.0.0.0:8000/api/rest/dipdup_head_status?name=eth_events
```

You can also create your custom alert endpoints using SQL views and functions; see the [SQL scripts](../1.getting-started/5.database.md#sql-scripts) page for details.

## Sentry

Sentry is an error tracking software that can be used either as a service or on-premise. It dramatically improves the troubleshooting experience and requires nearly zero configuration. To start catching exceptions with Sentry in your project, add the following section in `dipdup.yaml` config:

```yaml [dipdup.yaml]
sentry:
  dsn: https://example.com
  environment: dev
  debug: False
```

You can obtain Sentry DSN from the web interface at _Settings -> Projects -> <project_name> -> Client Keys (DSN)_. The cool thing is that if you catch an exception and suspect there's a bug in DipDup, you can share this event with us using a public link (created at _Share_ menu).

## Prometheus

DipDup provides integration with the Prometheus monitoring system. To enable the integration and listen on `0.0.0.0:9000`, add the following section to the config:

```yaml
prometheus: {}
```

The following metrics are exposed under `dipdup` namespace:

<<<<<<< HEAD
| metric name                                    | description                                         | type      |
| ---------------------------------------------- | --------------------------------------------------- | --------- |
| `dipdup_indexes_total`                         | Number of indexes in operation by status            | counter   |
| `dipdup_index_total_sync_duration_seconds`     | Duration of the last index synchronization          | histogram |
| `dipdup_index_total_realtime_duration_seconds` | Duration of the last index realtime synchronization | histogram |
| `dipdup_index_levels_to_sync_total`            | Number of levels to reach synced state              | histogram |
| `dipdup_index_levels_to_realtime_total`        | Number of levels to reach realtime state            | histogram |
| `dipdup_datasource_head_updated_timestamp`     | Timestamp of the last head update                   | histogram |
| `dipdup_datasource_rollbacks_total`            | Number of rollbacks                                 | counter   |
| `dipdup_http_errors_total`                     | Number of HTTP errors                               | counter   |
| `dipdup_http_errors_in_row`                    | Number of consecutive failed requests               | histogram |
| `dipdup_levels_indexed_total`                  | Total number of levels indexed                      | gauge     |
| `dipdup_levels_nonempty_total`                 | Total number of nonempty levels indexed             | counter   |
| `dipdup_levels_total`                          | Total number of levels                              | gauge     |
| `dipdup_objects_indexed_total`                 | Total number of objects indexed                     | counter   |
| `dipdup_index_handlers_matched_total`          | Index total hits                                    | gauge     |
| `dipdup_index_time_in_matcher_seconds`         | Time spent in matcher                               | histogram |
| `dipdup_index_time_in_callbacks_seconds`       | Time spent in callbacks                             | histogram |
| `dipdup_datasource_time_in_requests_seconds`   | Time spent in datasource requests                   | histogram |
| `dipdup_datasource_requests_total`             | Total number of datasource requests                 | counter   |
| `dipdup_started_at_timestamp`                  | Timestamp of the DipDup start                       | gauge     |
| `dipdup_synchronized_at_timestamp`             | Timestamp of the last synchronization               | gauge     |
| `dipdup_realtime_at_timestamp`                 | Timestamp of the last realtime update               | gauge     |
| `dipdup_metrics_updated_at_timestamp`          | Timestamp of the last metrics update                | gauge     |
| `dipdup_levels_speed`                          | Levels per second                                   | gauge     |
| `dipdup_levels_speed_average`                  | Average levels per second                           | gauge     |
| `dipdup_levels_nonempty_speed`                 | Nonempty levels per second                          | gauge     |
| `dipdup_objects_speed`                         | Objects per second                                  | gauge     |
| `dipdup_time_passed_seconds`                   | Time passed since the start                         | gauge     |
| `dipdup_time_left_seconds`                     | Time left estimated until the end                   | gauge     |
| `dipdup_progress`                              | Progress in percents                                | gauge     |
=======
| metric name                                    | description                                    |
| ---------------------------------------------- | ---------------------------------------------- |
| `dipdup_indexes_total`                         | Number of indexes in operation by status       |
| `dipdup_index_total_sync_duration_seconds`     | Duration of the last synchronization           |
| `dipdup_index_total_realtime_duration_seconds` | Duration of the last realtime queue processing |
| `dipdup_index_levels_to_sync_total`            | Number of levels to reach synced state         |
| `dipdup_index_levels_to_realtime_total`        | Number of levels to reach realtime state       |
| `dipdup_index_handlers_matched_total`          | Index hits for each handler                    |
| `dipdup_datasource_head_updated_timestamp`     | Timestamp of the last head update              |
| `dipdup_datasource_rollbacks_total`            | Number of rollbacks                            |
| `dipdup_http_errors_total`                     | Number of HTTP errors                          |
>>>>>>> 0d35773a

Also, DipDup exposes the following metrics for compatibility with [Subsquid Cloud](https://app.subsquid.io/):

| metric name                                | description                                               | type      |
| ------------------------------------------ | --------------------------------------------------------- | --------- |
| `sqd_processor_last_block`                 | Level of the last processed block from Subsquid Network   | gauge     |
| `sqd_processor_chain_height`               | Current chain height as reported by Subsquid Network      | gauge     |
| `sqd_processor_archive_http_errors_in_row` | Number of consecutive failed requests to Subsquid Network | histogram |

## Logging

To control the number of logs DipDup produces, set the `logging` field in config. It can be either a string or a mapping from logger names to logging levels.

```yaml [dipdup.yaml]
# Configure dipdup and package loggers
logging: WARN

# Increase verbosity of some loggers
logging:
  dipdup.database: DEBUG
  aiosqlite: DEBUG

# Enable ALL logs
logging:
  '': DEBUG
```

By default only `dipdup` and `dipdup_indexer` namespace loggers are configured. DipDup loggers are usually named after the corresponding module, e.g., `dipdup.database` or `dipdup.index`.

Keep in mind, that excessive logging can affect indexing performance.

If you need your logs in JSON format, use `DIPDUP_JSON_LOG=1` environment variable.<|MERGE_RESOLUTION|>--- conflicted
+++ resolved
@@ -66,7 +66,7 @@
   debug: False
 ```
 
-You can obtain Sentry DSN from the web interface at _Settings -> Projects -> <project_name> -> Client Keys (DSN)_. The cool thing is that if you catch an exception and suspect there's a bug in DipDup, you can share this event with us using a public link (created at _Share_ menu).
+You can obtain Sentry DSN from the web interface at _Settings -> Projects -> <project\_name> -> Client Keys (DSN)_. The cool thing is that if you catch an exception and suspect there's a bug in DipDup, you can share this event with us using a public link (created at _Share_ menu).
 
 ## Prometheus
 
@@ -78,7 +78,6 @@
 
 The following metrics are exposed under `dipdup` namespace:
 
-<<<<<<< HEAD
 | metric name                                    | description                                         | type      |
 | ---------------------------------------------- | --------------------------------------------------- | --------- |
 | `dipdup_indexes_total`                         | Number of indexes in operation by status            | counter   |
@@ -110,19 +109,6 @@
 | `dipdup_time_passed_seconds`                   | Time passed since the start                         | gauge     |
 | `dipdup_time_left_seconds`                     | Time left estimated until the end                   | gauge     |
 | `dipdup_progress`                              | Progress in percents                                | gauge     |
-=======
-| metric name                                    | description                                    |
-| ---------------------------------------------- | ---------------------------------------------- |
-| `dipdup_indexes_total`                         | Number of indexes in operation by status       |
-| `dipdup_index_total_sync_duration_seconds`     | Duration of the last synchronization           |
-| `dipdup_index_total_realtime_duration_seconds` | Duration of the last realtime queue processing |
-| `dipdup_index_levels_to_sync_total`            | Number of levels to reach synced state         |
-| `dipdup_index_levels_to_realtime_total`        | Number of levels to reach realtime state       |
-| `dipdup_index_handlers_matched_total`          | Index hits for each handler                    |
-| `dipdup_datasource_head_updated_timestamp`     | Timestamp of the last head update              |
-| `dipdup_datasource_rollbacks_total`            | Number of rollbacks                            |
-| `dipdup_http_errors_total`                     | Number of HTTP errors                          |
->>>>>>> 0d35773a
 
 Also, DipDup exposes the following metrics for compatibility with [Subsquid Cloud](https://app.subsquid.io/):
 
