---
title: "EVM networks"
description: "DipDup can index any EVM-compatible network as long as there's enough historical data. This page contains a list of supported networks and instructions on how to configure your indexer for them."
network: "ethereum"
---

<!-- markdownlint-disable no-bare-urls no-inline-html no-emphasis-as-heading -->

# EVM networks

DipDup can index any EVM-compatible network as long as there's enough historical data. This page contains a list of supported networks and instructions on how to configure your indexer for them.

## Configuring datasources

If you've created a new project using `dipdup new` command and used one of the EVM templates, `datasources` section in your config file should look like this:

```yaml [dipdup.yaml]
datasources:
  subsquid:
    kind: evm.subsquid
    url: ${SUBSQUID_URL:-https://v2.archive.subsquid.io/network/ethereum-mainnet}
    node: evm_node
  etherscan:
    kind: abi.etherscan
    url: ${ETHERSCAN_URL:-https://api.etherscan.io/api}
    api_key: ${ETHERSCAN_API_KEY:-''}
  evm_node:
    kind: evm.node
    url: ${NODE_URL:-https://eth-mainnet.g.alchemy.com/v2}/${NODE_API_KEY:-''}
    ws_url: ${NODE_WS_URL:-wss://eth-mainnet.g.alchemy.com/v2}/${NODE_API_KEY:-''}
```

To configure datasources for other networks, you need to change URLs and API keys. You can do it in the config file directly, but it's better to use environment variables. Check the `deploy/.env.default` file in your project directory; it contains all the variables used in config.

[evm.subsquid](../3.datasources/4.evm_subsquid.md) - Subsquid Network is the main source of historical data for EVM-compatible networks. It's free and available for many networks.

[abi.etherscan](../3.datasources/1.abi_etherscan.md) - Etherscan is a source of contract ABIs, which are used to generate types for the indexer. Many explorers have Etherscan-like API which could be used to retrieve ABIs. Some of them require an API key, which you can get on their website. If there's no Etherscan-like API available, you need to obtain contract ABI JSON somewhere and put it to the `abi/<typename>/abi.json` path. Don't forget to run `dipdup init` after that to generate all necessary types.

[evm.node](../3.datasources/3.evm_node.md) - EVM node datasource can be used to fetch recent data not yet in Subsquid Network. API methods could vary a lot across different networks, but DipDup only uses a few of them, so most of the nodes will work. WebSocket URL can be specified to get real-time updates. This option can save you some requests to the node, but otherwise, it's not required. If Subsquid for your network is not available yet, you can use this datasource to fetch historical data, but it's significantly slower.

## Supported networks

::banner{type="warning"}
We do not recommend any specific node provider. Providers mentioned below were tested with DipDup on a free tier and listed for informational purposes only.
::

_Updated 2024-03-20._

We aim to support all EVM-compatible networks available in [Subsquid Network](https://docs.subsquid.io/subsquid-network/reference/evm-networks/#raw-urls), and several other networks in node-only mode.

If you want to share your test results or something on this page is missing or wrong, please open an issue on [GitHub](https://github.com/dipdup-io/dipdup).

### Arbitrum

See also: [RPC endpoints and providers | Arbitrum Docs](https://docs.arbitrum.io/node-running/node-providers)

#### Arbitrum One

Explorer: [Arbiscan](https://arbiscan.io/)

|        datasource | status   | URLs                                                                             |
| -----------------:|:-------- | -------------------------------------------------------------------------------- |
|  **evm.subsquid** | 🟢 works | `https://v2.archive.subsquid.io/network/arbitrum-one`                            |
| **abi.etherscan** | 🟢 works | `https://api.arbiscan.io/api`                                                    |
|      **evm.node** | 🟢 works | `https://arb-mainnet.g.alchemy.com/v2` <br> `wss://arb-mainnet.g.alchemy.com/v2` |

#### Arbitrum Goerli

|        datasource | status        | URLs                                                     |
| -----------------:|:------------- | -------------------------------------------------------- |
|  **evm.subsquid** | ⚰️ deprecated | `https://v2.archive.subsquid.io/network/arbitrum-goerli` |
| **abi.etherscan** | ⚰️ deprecated |                                                          |
|      **evm.node** | ⚰️ deprecated |                                                          |

#### Arbitrum Nova

Explorer: [Arbiscan](https://nova.arbiscan.io/)

|        datasource | status           | URLs                                                   |
| -----------------:|:---------------- | ------------------------------------------------------ |
|  **evm.subsquid** | 🟢 works         | `https://v2.archive.subsquid.io/network/arbitrum-nova` |
| **abi.etherscan** | 🟢 works         | `https://api-nova.arbiscan.io/api`                     |
|      **evm.node** | 🤔 WS not tested | `https://nova.arbitrum.io/rpc`                         |

#### Arbitrum Sepolia

Explorer: [Arbiscan](https://sepolia.arbiscan.io/)

|        datasource | status   | URLs                                                                             |
| -----------------:|:-------- | -------------------------------------------------------------------------------- |
|  **evm.subsquid** | 🟢 works | `https://v2.archive.subsquid.io/network/arbitrum-sepolia`                        |
| **abi.etherscan** | 🟢 works | `https://api-sepolia.arbiscan.io/api`                                            |
|      **evm.node** | 🟢 works | `https://arb-sepolia.g.alchemy.com/v2` <br> `wss://arb-sepolia.g.alchemy.com/v2` |

### Astar

#### Astar Mainnet

Explorers: [Blockscout](https://astar.blockscout.com/), [Subscan](https://astar.subscan.io/)

|        datasource | status       | URLs                                                   |
| -----------------:|:------------ | ------------------------------------------------------ |
|  **evm.subsquid** | 🟢 works     | `https://v2.archive.subsquid.io/network/astar-mainnet` |
| **abi.etherscan** | 🟢 works     | `https://astar.blockscout.com/api`                     |
|      **evm.node** | 🟡 HTTP only | `https://astar-mainnet.g.alchemy.com/v2`               |

#### Astar zkEVM Mainnet

Explorer: [Blockscout](https://astar-zkevm.explorer.startale.com/)

|        datasource | status       | URLs                                                         |
| -----------------:|:------------ | ------------------------------------------------------------ |
|  **evm.subsquid** | 🟢 works     | `https://v2.archive.subsquid.io/network/astar-zkevm-mainnet` |
| **abi.etherscan** | 🟢 works     | `https://astar-zkevm.explorer.startale.com/`                 |
|      **evm.node** | 🟡 HTTP only | `https://rpc.startale.com/astar-zkevm`                       |

#### Astar zKatana

Explorer: [Blockscout](https://zkatana.explorer.startale.com/)

|        datasource | status       | URLs                                                   |
| -----------------:|:------------ | ------------------------------------------------------ |
|  **evm.subsquid** | 🟢 works     | `https://v2.archive.subsquid.io/network/astar-zkatana` |
| **abi.etherscan** | 🟢 works     | `https://zkatana.explorer.startale.com/api`            |
|      **evm.node** | 🟡 HTTP only | `https://rpc.startale.com/zkatana`                     |

### Avalanche

#### Avalanche Mainnet

Explorer: [Snowtrace](https://snowtrace.dev/)

|        datasource | status       | URLs                                                                  |
| -----------------:|:------------ | --------------------------------------------------------------------- |
|  **evm.subsquid** | 🟢 works     | `https://v2.archive.subsquid.io/network/avalanche-mainnet`            |
| **abi.etherscan** | 🟢 works     | `https://api.routescan.io/v2/network/mainnet/evm/43114/etherscan/api` |
|      **evm.node** | 🟡 HTTP only | `https://avalanche-mainnet.infura.io/v3`                              |

#### Avalanche Testnet

Explorer: [Snowtrace](https://testnet.snowtrace.dev/)

|        datasource | status        | URLs                                                                  |
| -----------------:|:------------- | --------------------------------------------------------------------- |
|  **evm.subsquid** | 🤔 not tested | `https://v2.archive.subsquid.io/network/avalanche-testnet`            |
| **abi.etherscan** | 🤔 not tested | `https://api.routescan.io/v2/network/testnet/evm/43114/etherscan/api` |
|      **evm.node** | 🤔 not tested |                                                                       |

### Base

#### Base Mainnet

Explorer: [Basescan](https://basescan.org/)

|        datasource | status       | URLs                                                  |
| -----------------:|:------------ | ----------------------------------------------------- |
|  **evm.subsquid** | 🟢 works     | `https://v2.archive.subsquid.io/network/base-mainnet` |
| **abi.etherscan** | 🟢 works     | `https://api.basescan.org/api`                        |
|      **evm.node** | 🟡 HTTP only | `https://base-mainnet.g.alchemy.com/v2`               |

#### Base Goerli

|        datasource | status        | URLs                                                 |
| -----------------:|:------------- | ---------------------------------------------------- |
|  **evm.subsquid** | 🤔 not tested | `https://v2.archive.subsquid.io/network/base-goerli` |
| **abi.etherscan** | 🤔 not tested | `https://api-goerli.basescan.org/api`                |
|      **evm.node** | 🤔 not tested |                                                      |

#### Base Sepolia

Explorer: [Basescan](https://sepolia.basescan.org/)

|        datasource | status        | URLs                                                  |
| -----------------:|:------------- | ----------------------------------------------------- |
|  **evm.subsquid** | 🤔 not tested | `https://v2.archive.subsquid.io/network/base-sepolia` |
| **abi.etherscan** | 🤔 not tested | `https://api-sepolia.basescan.org/api`                |
|      **evm.node** | 🤔 not tested |                                                       |

### Berachain

#### Berachain Artio

Explorer: [Beratrail](https://artio.beratrail.io/)

|        datasource | status        | URLs                                                                  |
| -----------------:|:------------- | --------------------------------------------------------------------- |
|  **evm.subsquid** | 🟢 works      | `https://v2.archive.subsquid.io/network/berachain-artio`              |
| **abi.etherscan** | 🟢 works      | `https://api.routescan.io/v2/network/testnet/evm/80085/etherscan/api` |
|      **evm.node** | 🤔 not tested |                                                                       |

### Binance Smart Chain

#### Binance Smart Chain Mainnet

Explorer: [Bscscan](https://bscscan.com/)

|        datasource | status   | URLs                                                     |
| -----------------:|:-------- | -------------------------------------------------------- |
|  **evm.subsquid** | 🟢 works | `https://v2.archive.subsquid.io/network/binance-mainnet` |
| **abi.etherscan** | 🟢 works | `https://api.bscscan.com/api`                            |
|      **evm.node** | 🟢 works | `https://go.getblock.io/` <br> `wss://go.getblock.io/`   |

#### Binance Smart Chain Testnet

Explorer: [Bscscan](https://testnet.bscscan.com/)

|        datasource | status   | URLs                                                     |
| -----------------:|:-------- | -------------------------------------------------------- |
|  **evm.subsquid** | 🟢 works | `https://v2.archive.subsquid.io/network/binance-testnet` |
| **abi.etherscan** | 🟢 works | `https://api-testnet.bscscan.com/api`                    |
|      **evm.node** | 🟢 works | `https://go.getblock.io/` <br> `wss://go.getblock.io/`   |

### Bitgert

#### Bitgert Mainnet

Explorer: [Brisescan](https://brisescan.com/)

|        datasource | status       | URLs                                                     |
| -----------------:|:------------ | -------------------------------------------------------- |
|  **evm.subsquid** | 🟢 works     | `https://v2.archive.subsquid.io/network/bitgert-mainnet` |
| **abi.etherscan** | 🟢 works     | `https://scan.brisescan.com/api`                         |
|      **evm.node** | 🟡 HTTP only | `https://mainnet-rpc.brisescan.com/`                     |

#### Bitgert Testnet

Explorer: [Brisescan](https://testnet-explorer.brisescan.com/)

|        datasource | status       | URLs                                                     |
| -----------------:|:------------ | -------------------------------------------------------- |
|  **evm.subsquid** | 🟢 works     | `https://v2.archive.subsquid.io/network/bitgert-testnet` |
| **abi.etherscan** | 🟢 works     | `http://testnet-explorer.brisescan.com/api`              |
|      **evm.node** | 🟡 HTTP only | `http://testnet-explorer.brisescan.com/api/eth-rpc`      |

### Blast

Explorer: [Blast Explorer](https://blastexplorer.io/)

|        datasource | status   | URLs                                                                  |
| -----------------:|:-------- | --------------------------------------------------------------------- |
|  **evm.subsquid** | 🟢 works | `https://v2.archive.subsquid.io/network/blast-l2-mainnet`             |
| **abi.etherscan** | 🟢 works | `https://api.routescan.io/v2/network/mainnet/evm/43114/etherscan/api` |
|      **evm.node** | 🟢 works | `https://rpc.blast.io`¹ <br> `wss://rpc.blast.io`                      |

<sup>¹ ratelimited to 10 RPS</sup>

### DFK Chain

Explorer: [Avascan](https://avascan.info/blockchain/dfk/home)

|        datasource | status        | URLs                                               |
| -----------------:|:------------- | -------------------------------------------------- |
|  **evm.subsquid** | 🤔 not tested | `https://v2.archive.subsquid.io/network/dfk-chain` |
| **abi.etherscan** | 🤔 not tested |                                                    |
|      **evm.node** | 🤔 not tested |                                                    |

### Dogechain

Explorers: [Dogechain](https://dogechain.info/), [Blockscout](https://explorer.dogechain.dog/)

|        datasource | status        | URLs                                               |
| -----------------:|:------------- | -------------------------------------------------- |
|  **evm.subsquid** | 🤔 not tested | `https://v2.archive.subsquid.io/network/dogechain` |
| **abi.etherscan** | 🤔 not tested | `https://explorer.dogechain.dog/api`               |
|      **evm.node** | 🤔 not tested |                                                    |

### Ethereum

#### Ethereum Mainnet

Explorer: [Etherscan](https://etherscan.io/)

|        datasource | status   | URLs                                                                             |
| -----------------:|:-------- | -------------------------------------------------------------------------------- |
|  **evm.subsquid** | 🟢 works | `https://v2.archive.subsquid.io/network/ethereum-mainnet`                        |
| **abi.etherscan** | 🟢 works | `https://api.etherscan.io/api`                                                   |
|      **evm.node** | 🟢 works | `https://eth-mainnet.g.alchemy.com/v2` <br> `wss://eth-mainnet.g.alchemy.com/v2` |

#### Ethereum Goerli

Explorer: [Etherscan](https://goerli.etherscan.io/)

|        datasource | status        | URLs                                                     |
| -----------------:|:------------- | -------------------------------------------------------- |
|  **evm.subsquid** | 🤔 not tested | `https://v2.archive.subsquid.io/network/ethereum-goerli` |
| **abi.etherscan** | 🤔 not tested | `https://api-goerli.etherscan.io/api`                    |
|      **evm.node** | 🤔 not tested |                                                          |

#### Ethereum Holesky

Explorer: [Etherscan](https://holesky.etherscan.io/)

|        datasource | status        | URLs                                                      |
| -----------------:|:------------- | --------------------------------------------------------- |
|  **evm.subsquid** | 🤔 not tested | `https://v2.archive.subsquid.io/network/ethereum-holesky` |
| **abi.etherscan** | 🤔 not tested | `https://api-holesky.etherscan.io/api`                    |
|      **evm.node** | 🤔 not tested |                                                           |

#### Ethereum Sepolia

Explorer: [Etherscan](https://sepolia.etherscan.io/)

|        datasource | status        | URLs                                                      |
| -----------------:|:------------- | --------------------------------------------------------- |
|  **evm.subsquid** | 🤔 not tested | `https://v2.archive.subsquid.io/network/ethereum-sepolia` |
| **abi.etherscan** | 🤔 not tested | `https://api-sepolia.etherscan.io/api`                    |
|      **evm.node** | 🤔 not tested |                                                           |

### Etherlink

#### Etherlink Testnet

Explorer: [Blockscout](https://testnet-explorer.etherlink.com/)

|        datasource | status        | URLs                                                       |
| -----------------:|:------------- | ---------------------------------------------------------- |
|  **evm.subsquid** | 🤔 not tested | `https://v2.archive.subsquid.io/network/etherlink-testnet` |
| **abi.etherscan** | 🤔 not tested | `https://testnet-explorer.etherlink.com/api`               |
|      **evm.node** | 🤔 not tested |                                                            |

### Exosama

Explorer: [Blockscout](https://explorer.exosama.com/)

|        datasource | status        | URLs                                             |
| -----------------:|:------------- | ------------------------------------------------ |
|  **evm.subsquid** | 🟢 works      | `https://v2.archive.subsquid.io/network/exosama` |
| **abi.etherscan** | 🤔 not tested | `https://explorer.exosama.com/api`               |
|      **evm.node** | 🤔 not tested |                                                  |

### Fantom

#### Fantom Mainnet

Explorer: [Ftmscan](https://ftmscan.com/)

|        datasource | status        | URLs                                                    |
| -----------------:|:------------- | ------------------------------------------------------- |
|  **evm.subsquid** | 🟢 works      | `https://v2.archive.subsquid.io/network/fantom-mainnet` |
| **abi.etherscan** | 🟢 works      | `https://api.ftmscan.com/api`                           |
|      **evm.node** | 🤔 not tested |                                                         |

#### Fantom Testnet

Explorer: [Ftmscan](https://testnet.ftmscan.com/)

|        datasource | status        | URLs                                                    |
| -----------------:|:------------- | ------------------------------------------------------- |
|  **evm.subsquid** | 🤔 not tested | `https://v2.archive.subsquid.io/network/fantom-testnet` |
| **abi.etherscan** | 🤔 not tested | `https://api-testnet.ftmscan.com/api`                   |
|      **evm.node** | 🤔 not tested |                                                         |

### Flare

Explorer: [Flarescan](https://flarescan.com/)

|        datasource | status        | URLs                                                                  |
| -----------------:|:------------- | --------------------------------------------------------------------- |
|  **evm.subsquid** | 🤔 not tested | `https://v2.archive.subsquid.io/network/flare-mainnet`                |
| **abi.etherscan** | 🤔 not tested | `https://api.routescan.io/v2/network/mainnet/evm/43114/etherscan/api` |
|      **evm.node** | 🤔 not tested |                                                                       |

### Gnosis

Explorer: [Gnosisscan](https://gnosisscan.io/)

|        datasource | status        | URLs                                                    |
| -----------------:|:------------- | ------------------------------------------------------- |
|  **evm.subsquid** | 🟢 works      | `https://v2.archive.subsquid.io/network/gnosis-mainnet` |
| **abi.etherscan** | 🟢 works      | `https://api.gnosisscan.io/api`                         |
|      **evm.node** | 🤔 not tested |                                                         |

### Immutable zkEVM

#### Immutable zkEVM Mainnet

Explorer: [Blockscout](https://explorer.immutable.com/)

|        datasource | status        | URLs                                                             |
| -----------------:|:------------- | ---------------------------------------------------------------- |
|  **evm.subsquid** | 🤔 not tested | `https://v2.archive.subsquid.io/network/immutable-zkevm-mainnet` |
| **abi.etherscan** | 🤔 not tested | `https://explorer.immutable.com/`                                |
|      **evm.node** | 🤔 not tested |                                                                  |

#### Immutable zkEVM Testnet

Explorer: [Blockscout](https://explorer.testnet.immutable.com/)

|        datasource | status        | URLs                                                             |
| -----------------:|:------------- | ---------------------------------------------------------------- |
|  **evm.subsquid** | 🤔 not tested | `https://v2.archive.subsquid.io/network/immutable-zkevm-testnet` |
| **abi.etherscan** | 🤔 not tested | `https://explorer.testnet.immutable.com/api`                     |
|      **evm.node** | 🤔 not tested |                                                                  |

### Hokum

Explorer: [Blockscout](https://explorer.hokum.gg/)

|        datasource | status        | URLs                        |
| -----------------:|:------------- | --------------------------- |
|  **evm.subsquid** | 🔴 no API     | N/A                         |
| **abi.etherscan** | 🤔 not tested |                             |
|      **evm.node** | 🤔 not tested | `https://mainnet.hokum.gg`  |

### Karak

Explorer: [Blockscout](https://explorer.karak.network/)

|        datasource | status        | URLs                        |
| -----------------:|:------------- | --------------------------- |
|  **evm.subsquid** | 🔴 no API     | N/A                         |
| **abi.etherscan** | 🤔 not tested |                             |
|      **evm.node** | 🤔 not tested | `https://rpc.karak.network` |

### Linea

Explorer: [Lineascan](https://lineascan.build/)

|        datasource | status   | URLs                                                                            |
| -----------------:|:-------- | ------------------------------------------------------------------------------- |
|  **evm.subsquid** | 🟢 works | `https://v2.archive.subsquid.io/network/linea-mainnet`                          |
| **abi.etherscan** | 🟢 works | `https://api.lineascan.build/api`                                               |
|      **evm.node** | 🟢 works | `https://linea-mainnet.infura.io/v3` <br> `wss://linea-mainnet.infura.io/ws/v3` |

### Mineplex

#### Mineplex Testnet

Explorer: [Mineplex](https://explorer.mineplex.io/)

|        datasource | status        | URLs                                                      |
| -----------------:|:------------- | --------------------------------------------------------- |
|  **evm.subsquid** | 🤔 not tested | `https://v2.archive.subsquid.io/network/mineplex-testnet` |
| **abi.etherscan** | 🤔 not tested |                                                           |
|      **evm.node** | 🤔 not tested |                                                           |

### Mode

Explorer: [Blockscout](https://explorer.mode.network/)

|        datasource | status        | URLs                           |
| -----------------:|:------------- | ------------------------------ |
|  **evm.subsquid** | 🔴 no API     | N/A                            |
| **abi.etherscan** | 🤔 not tested |                                |
|      **evm.node** | 🤔 not tested | `https://mainnet.mode.network` |

### Moonbeam

### Moonbeam Mainnet

Explorer: [Moonscan](https://moonscan.io/)

|        datasource | status        | URLs                                                      |
| -----------------:|:------------- | --------------------------------------------------------- |
|  **evm.subsquid** | 🟢 works      | `https://v2.archive.subsquid.io/network/moonbeam-mainnet` |
| **abi.etherscan** | 🟢 works      | `https://api-moonbeam.moonscan.io/api`                    |
|      **evm.node** | 🤔 not tested |                                                           |

#### Moonbeam Moonbase

Explorer: [Moonscan](https://moonbase.moonscan.io/)

|        datasource | status        | URLs                                                      |
| -----------------:|:------------- | --------------------------------------------------------- |
|  **evm.subsquid** | 🤔 not tested | `https://v2.archive.subsquid.io/network/moonbase-testnet` |
| **abi.etherscan** | 🤔 not tested | `https://api-moonbase.moonscan.io/api`                    |
|      **evm.node** | 🤔 not tested |                                                           |

### Moonriver

Explorer: [Moonscan](https://moonriver.moonscan.io/)

|        datasource | status        | URLs                                                       |
| -----------------:|:------------- | ---------------------------------------------------------- |
|  **evm.subsquid** | 🤔 not tested | `https://v2.archive.subsquid.io/network/moonriver-mainnet` |
| **abi.etherscan** | 🤔 not tested | `https://api-moonriver.moonscan.io/api`                    |
|      **evm.node** | 🤔 not tested |                                                            |

### Moonsama

|        datasource | status        | URLs                                              |
| -----------------:|:------------- | ------------------------------------------------- |
|  **evm.subsquid** | 🤔 not tested | `https://v2.archive.subsquid.io/network/moonsama` |
| **abi.etherscan** | 🤔 not tested |                                                   |
|      **evm.node** | 🤔 not tested |                                                   |

### Neon

#### Neon Devnet

Explorer: [Blockscout](https://neon-devnet.blockscout.com/)

|        datasource | status        | URLs                                                 |
| -----------------:|:------------- | ---------------------------------------------------- |
|  **evm.subsquid** | 🤔 not tested | `https://v2.archive.subsquid.io/network/neon-devnet` |
| **abi.etherscan** | 🤔 not tested | `https://neon-devnet.blockscout.com/api`             |
|      **evm.node** | 🤔 not tested |                                                      |

### opBNB

#### opBNB Mainnet

Explorers: [Bscscan](https://opbnb.bscscan.com/), [Opbnbscan](https://opbnbscan.com/)

|        datasource | status        | URLs                                                   |
| -----------------:|:------------- | ------------------------------------------------------ |
|  **evm.subsquid** | 🟢 works      | `https://v2.archive.subsquid.io/network/opbnb-mainnet` |
| **abi.etherscan** | 🤔 not tested | `https://api-opbnb.bscscan.com/api`                    |
|      **evm.node** | 🤔 not tested |                                                        |

#### opBNB Testnet

Explorers: [Bscscan](https://opbnb-testnet.bscscan.com/), [Opbnbscan](https://testnet.opbnbscan.com/)

|        datasource | status        | URLs                                                   |
| -----------------:|:------------- | ------------------------------------------------------ |
|  **evm.subsquid** | 🤔 not tested | `https://v2.archive.subsquid.io/network/opbnb-testnet` |
| **abi.etherscan** | 🤔 not tested | `https://api-opbnb-testnet.bscscan.com/api`            |
|      **evm.node** | 🤔 not tested |                                                        |

### Optimism

#### Optimism Mainnet

Explorer: [Etherscan](https://optimistic.etherscan.io/)

|        datasource | status   | URLs                                                                             |
| -----------------:|:-------- | -------------------------------------------------------------------------------- |
|  **evm.subsquid** | 🟢 works | `https://v2.archive.subsquid.io/network/optimism-mainnet`                        |
| **abi.etherscan** | 🟢 works | `https://api-optimistic.etherscan.io/api`                                        |
|      **evm.node** | 🟢 works | `https://opt-mainnet.g.alchemy.com/v2` <br> `wss://opt-mainnet.g.alchemy.com/v2` |

#### Optimism Goerli

|        datasource | status        | URLs                                                     |
| -----------------:|:------------- | -------------------------------------------------------- |
|  **evm.subsquid** | 🤔 not tested | `https://v2.archive.subsquid.io/network/optimism-goerli` |
| **abi.etherscan** | 🤔 not tested | `https://api-goerli-optimistic.etherscan.io/api`         |
|      **evm.node** | 🤔 not tested |                                                          |

#### Optimism Sepolia

Explorer: [Etherscan](https://sepolia-optimism.etherscan.io/)

|        datasource | status        | URLs                                                      |
| -----------------:|:------------- | --------------------------------------------------------- |
|  **evm.subsquid** | 🤔 not tested | `https://v2.archive.subsquid.io/network/optimism-sepolia` |
| **abi.etherscan** | 🤔 not tested | `https://api-sepolia-optimistic.etherscan.io/api`         |
|      **evm.node** | 🤔 not tested |                                                           |

### Polygon

#### Polygon Mainnet

Explorer: [Polygonscan](https://polygonscan.com)

|        datasource | status   | URLs                                                                                     |
| -----------------:|:-------- | ---------------------------------------------------------------------------------------- |
|  **evm.subsquid** | 🟢 works | `https://v2.archive.subsquid.io/network/polygon-mainnet`                                 |
| **abi.etherscan** | 🟢 works | `https://api.polygonscan.com/api`                                                        |
|      **evm.node** | 🟢 works | `https://polygon-mainnet.g.alchemy.com/v2` <br> `wss://polygon-mainnet.g.alchemy.com/v2` |

#### Polygon Mumbai

Explorer: [Polygonscan](https://mumbai.polygonscan.com/)

|        datasource | status        | URLs                                                    |
| -----------------:|:------------- | ------------------------------------------------------- |
|  **evm.subsquid** | 🤔 not tested | `https://v2.archive.subsquid.io/network/polygon-mumbai` |
| **abi.etherscan** | 🤔 not tested | `https://api-testnet.polygonscan.com/api`               |
|      **evm.node** | 🤔 not tested |                                                         |

### Polygon zkEVM

#### Polygon zkEVM Mainnet

Explorer: [Polygonscan](https://zkevm.polygonscan.com/)

|        datasource | status       | URLs                                                           |
| -----------------:|:------------ | -------------------------------------------------------------- |
|  **evm.subsquid** | 🟢 works     | `https://v2.archive.subsquid.io/network/polygon-zkevm-mainnet` |
| **abi.etherscan** | 🟢 works     | `https://api-zkevm.polygonscan.com/api`                        |
|      **evm.node** | 🟡 HTTP only | `https://polygonzkevm-mainnet.g.alchemy.com/v2`                |

#### Polygon zkEVM Testnet

Explorer: [Polygonscan](https://testnet-zkevm.polygonscan.com/)

|        datasource | status        | URLs                                                           |
| -----------------:|:------------- | -------------------------------------------------------------- |
|  **evm.subsquid** | 🟢 works      | `https://v2.archive.subsquid.io/network/polygon-zkevm-testnet` |
| **abi.etherscan** | 🟢 works      | `https://api-testnet-zkevm.polygonscan.com/api`                |
|      **evm.node** | 🤔 not tested |                                                                |

### Scroll

Explorer: [Scrollscan](https://scrollscan.com/)

|        datasource | status        | URLs                                                    |
| -----------------:|:------------- | ------------------------------------------------------- |
|  **evm.subsquid** | 🤔 not tested | `https://v2.archive.subsquid.io/network/scroll-mainnet` |
| **abi.etherscan** | 🟢 works      | `https://api.scrollscan.com/api`                        |
|      **evm.node** | 🟡 HTTP only  | `https://rpc.scroll.io`                                 |

### Shibuya Testnet

Explorer: [Subscan](https://shibuya.subscan.io/)

|        datasource | status        | URLs                                                     |
| -----------------:|:------------- | -------------------------------------------------------- |
|  **evm.subsquid** | 🤔 not tested | `https://v2.archive.subsquid.io/network/shibuya-testnet` |
| **abi.etherscan** | 🔴 no API     | N/A                                                      |
|      **evm.node** | 🤔 not tested |                                                          |

### Shiden

Explorer: [Subscan](https://shiden.subscan.io/)

|        datasource | status        | URLs                                                    |
| -----------------:|:------------- | ------------------------------------------------------- |
|  **evm.subsquid** | 🟢 works      | `https://v2.archive.subsquid.io/network/shiden-mainnet` |
| **abi.etherscan** | 🔴 no API     | N/A                                                     |
|      **evm.node** | 🤔 not tested |                                                         |

### Skale Nebula

Explorers: [Blockscout](https://green-giddy-denebola.explorer.mainnet.skalenodes.com/), [Skalescan](https://skalescan.com/)

|        datasource | status   | URLs                                                                                                                     |
| -----------------:|:-------- | ------------------------------------------------------------------------------------------------------------------------ |
|  **evm.subsquid** | 🟢 works | `https://v2.archive.subsquid.io/network/skale-nebula`                                                                    |
| **abi.etherscan** | 🟢 works | `https://green-giddy-denebola.explorer.mainnet.skalenodes.com/api`                                                       |
|      **evm.node** | 🟢 works | `https://mainnet.skalenodes.com/v1/green-giddy-denebola` </br> `wss://mainnet.skalenodes.com/v1/ws/green-giddy-denebola` |

### Taiko Katla

Explorer: [Blockscout](https://explorer.katla.taiko.xyz/)

|        datasource | status       | URLs                                   |
| -----------------:|:------------ | -------------------------------------- |
|  **evm.subsquid** | 🔴 no API    | N/A                                    |
| **abi.etherscan** | 🟢 works     | `https://explorer.katla.taiko.xyz/api` |
|      **evm.node** | 🟡 HTTP only | `https://rpc.katla.taiko.xyz`          |

### Tanssi

Explorer: [Blockscout](https://3001-blockscout.a.dancebox.tanssi.network)

|        datasource | status        | URLs                                                    |
| -----------------:|:------------- | ------------------------------------------------------- |
|  **evm.subsquid** | 🟢 works      | `https://v2.archive.subsquid.io/network/tanssi`         |
| **abi.etherscan** | 🤔 not tested | `https://3001-blockscout.a.dancebox.tanssi.network/api` |
|      **evm.node** | 🤔 not tested |                                                         |

### zkSync

<<<<<<< HEAD
Explorer: [Zkscan](https://era.zksync.network/)
=======
See also: [RPC Providers | zkSync docs](https://docs.zksync.io/build/tooling/node-providers.html)

#### zkSync Mainnet

Explorer: [Zkscan](https://zkscan.io/)
>>>>>>> 9341fbc0

|        datasource | status        | URLs                                                    |
| -----------------:|:------------- | ------------------------------------------------------- |
|  **evm.subsquid** | 🟢 works      | `https://v2.archive.subsquid.io/network/zksync-mainnet` |
| **abi.etherscan** | 🤔 not tested | `https://block-explorer-api.mainnet.zksync.io/api`      |
|      **evm.node** | 🤔 not tested |                                                         |

#### zkSync Sepolia

Explorer: [Zkscan](https://zkscan.io/)

|        datasource | status        | URLs                                                    |
| -----------------:|:------------- | ------------------------------------------------------- |
|  **evm.subsquid** | 🤔 not tested | `https://v2.archive.subsquid.io/network/zksync-sepolia` |
| **abi.etherscan** | 🤔 not tested | `https://block-explorer-api.testnet.zksync.io/api`      |
|      **evm.node** | 🤔 not tested |                                                         |

### Zora

#### Zora Mainnet

Explorer: [zora.superscan.network](https://zora.superscan.network/)

|        datasource | status        | URLs                                                                    |
| -----------------:|:------------- | ----------------------------------------------------------------------- |
|  **evm.subsquid** | 🟢 works      | `https://v2.archive.subsquid.io/network/zora-mainnet`                   |
| **abi.etherscan** | 🟢 works      | `https://api.routescan.io/v2/network/mainnet/evm/7777777/etherscan/api` |
|      **evm.node** | 🤔 not tested |                                                                         |

#### Zora Goerli

|        datasource | status        | URLs                                                 |
| -----------------:|:------------- | ---------------------------------------------------- |
|  **evm.subsquid** | 🤔 not tested | `https://v2.archive.subsquid.io/network/zora-goerli` |
| **abi.etherscan** | 🤔 not tested |                                                      |
|      **evm.node** | 🤔 not tested |                                                      |<|MERGE_RESOLUTION|>--- conflicted
+++ resolved
@@ -652,17 +652,10 @@
 | **abi.etherscan** | 🤔 not tested | `https://3001-blockscout.a.dancebox.tanssi.network/api` |
 |      **evm.node** | 🤔 not tested |                                                         |
 
-### zkSync
-
-<<<<<<< HEAD
+#### zkSync Mainnet
+
+See also: [RPC Providers | zkSync docs](https://docs.zksync.io/build/tooling/node-providers.html)
 Explorer: [Zkscan](https://era.zksync.network/)
-=======
-See also: [RPC Providers | zkSync docs](https://docs.zksync.io/build/tooling/node-providers.html)
-
-#### zkSync Mainnet
-
-Explorer: [Zkscan](https://zkscan.io/)
->>>>>>> 9341fbc0
 
 |        datasource | status        | URLs                                                    |
 | -----------------:|:------------- | ------------------------------------------------------- |
