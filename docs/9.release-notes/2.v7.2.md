--- conflicted
+++ resolved
@@ -89,11 +89,7 @@
 
 `make` is back! After gathering feedback from the community we decided to return `Makefile` to the base template, but _make_ it package manager-agnostic. Instead, when creating a new project DipDup suggests choosing a package manager from PDM/Poetry/None (sets `package_manager` field in `replay.yaml` config). No action is required for existing projects, but you can run `dipdup init --base [--force]` to update the project base.
 
-<<<<<<< HEAD
-Indexing EVM events with node RPC (`evm.node` datasource) has become faster. Node RPC while inherently slow, is used only for the "last mile" indexing (fetching a few hundred latest blocks not yet in Subsquid Network) and realtime subscriptions.
-=======
 Indexing EVM events with node RPC (`evm.node` datasource) has become faster. Node RPC while inherently slow, is used only for the "last mile" indexing (fetching a few hundred latest blocks not yet in Subsquid Network API) and realtime subscriptions.
->>>>>>> 63f6786b
 
 Finally, we have sped up the generation of Pydantic typeclasses with `datamodel-codegen`. Also, resulting classes use `X | Y` union syntax when possible.
 
