<!-- markdownlint-disable first-line-h1 -->
## Changes since 7.x

### Added

- cli: Added `--pre` flag to `self` group commands to install pre-release versions.
- cli: Added `--raw` option to `config export` command to dump config preserving the original structure.
- cli: Added `package verify` command to check the package consistency.
- cli: Added full project migration support for 3.0 spec.
- cli: Added spec_version 3.0 support to `migrate` command.
- config: Publish JSON schemas for config validation and autocompletion.
- env: Added `DIPDUP_JSON_LOG` environment variable to enable JSON logging.
- env: Added `DIPDUP_LOW_MEMORY` variable to reduce the size of caches and buffers.
- env: Added `DIPDUP_PACKAGE_PATH` environment variable to override discovered package path.
- package: Added built-in `batch` handler to modify higher-level indexing logic.
- starknet.events: Added `starknet.events` index kind to process Starknet events.
- starknet.node: Added Starknet node datasource for last mile indexing.
- starknet.subsquid: Added `starknet.subsquid` datasource to fetch historical data from Subsquid Archives.
- tezos.operations: Added `sr_cement` operation type to process Smart Rollup Cemented Commitments.

### Fixed

- cli: Don't save reports for successful test runs.
- cli: Fixed `--pre` installer flag.
- cli: Fixed errors raised when the project package is invalid.
- cli: Fixed progress estimation when there are indexes with `last_level` option set.
- cli: Import some dependencies on demand to reduce memory footprint.
- cli: Improved logging of indexer status.
- config: Allow `sentry.dsn` to be empty string.
- config: Fixed (de)serialization of hex strings in config.
- config: Fixed setting logging levels according to the config.
- evm.events: Fixed matching logs when filtering by topic0.
- evm.events: Improve fetching event batches from node.
- evm.subsquid: Fixed typo in `iter_events` method name.
- evm: Fixed crash when contract ABI contains overloaded methods.
- models: Fixed `CachedModel` preloading.
- models: Fixed setting default value for `Meta.maxsize`.
- performance: Fixed estimation indexing speed in levels per second.
- starknet.events: Fixed filtering events by key.
- tezos.operations: Fixed `sr_cement` operation index subscription.
- yaml: Fixed indentation and formatting of generated YAML files.

### Changed

- api: `/performance` endpoint response format has been changed.
- config: Index configs accept `datasources` list instead of `datasource` field.
- config: Index kinds have been renamed and grouped by the network.
- config: Index template values now can be any JSON-serializable object.
<<<<<<< HEAD
- config: When filtering EVM transactions by signature, use `signature` field instead of `method`.
=======
- ctx: Signatures of `fire_handler` and `fire_hook` methods have changed.
- ctx: `ctx.logger` is a regular `logging.Logger` instead of pre-configured `FormattedLogger`.
>>>>>>> 628aef90
- deps: Python 3.12 is now required to run DipDup.
- performance: All time intervals are now measured in seconds.
- performance: Several metrics have been renamed and new ones have been added.

### Removed

- config: `abi` index config field has been removed; add `abi.etherscan` datasource(s) to the `datasources` list instead.
- config: `node_only` index config flag has been removed; add `evm.node` datasource(s) to the `datasources` list instead.

### Other

- demos: Demo projects have been renamed to reflect the new config structure.
- deps: Use `uvloop` to improve asyncio performance.
- deps: `datamodel-code-generator` updated to 0.25.
- deps: `pyarrow` updated to 16.0.
- deps: `pydantic` updated to 2.2.
- deps: `sentry-sdk` updated to 2.1.
- deps: `tortoise-orm` updated to 0.20.1.
- deps: `tortoise-orm` updated to 0.21.2.
- deps: `web3` updated to 6.18.<|MERGE_RESOLUTION|>--- conflicted
+++ resolved
@@ -46,12 +46,9 @@
 - config: Index configs accept `datasources` list instead of `datasource` field.
 - config: Index kinds have been renamed and grouped by the network.
 - config: Index template values now can be any JSON-serializable object.
-<<<<<<< HEAD
 - config: When filtering EVM transactions by signature, use `signature` field instead of `method`.
-=======
 - ctx: Signatures of `fire_handler` and `fire_hook` methods have changed.
 - ctx: `ctx.logger` is a regular `logging.Logger` instead of pre-configured `FormattedLogger`.
->>>>>>> 628aef90
 - deps: Python 3.12 is now required to run DipDup.
 - performance: All time intervals are now measured in seconds.
 - performance: Several metrics have been renamed and new ones have been added.
