{
  "dipdup_version": "6",
  "template": "demo_dao",
  "project_name": "dipdup_indexer",
  "package": "dipdup_indexer",
  "version": "0.0.1",
  "description": "My shiny new indexer based on DipDup",
  "license": "MIT",
  "author": "John Smith <john_smith@localhost.lan>",
  "postgresql_image": "postgres:15",
<<<<<<< HEAD
  "hasura_image": "hasura/graphql-engine:v2.25.1",
  "crash_reporting": false,
=======
  "hasura_image": "hasura/graphql-engine:v2.23.0",
  "crash_reporting": "false",
>>>>>>> 3288e6e0
  "linters": "default",
  "line_length": "120"
}<|MERGE_RESOLUTION|>--- conflicted
+++ resolved
@@ -8,13 +8,8 @@
   "license": "MIT",
   "author": "John Smith <john_smith@localhost.lan>",
   "postgresql_image": "postgres:15",
-<<<<<<< HEAD
   "hasura_image": "hasura/graphql-engine:v2.25.1",
   "crash_reporting": false,
-=======
-  "hasura_image": "hasura/graphql-engine:v2.23.0",
-  "crash_reporting": "false",
->>>>>>> 3288e6e0
   "linters": "default",
   "line_length": "120"
 }