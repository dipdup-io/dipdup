{
  "dipdup_version": "6",
  "template": "demo_dao",
  "project_name": "dipdup-indexer",
  "package": "dipdup_indexer",
  "version": "0.0.1",
  "description": "My shiny new indexer based on DipDup",
  "license": "MIT",
  "author": "John Smith <john_smith@localhost.lan>",
<<<<<<< HEAD
  "postgresql_image": "postgres:15",
  "hasura_image": "hasura/graphql-engine:v2.22.0",
=======
  "postgresql_image": "postgres:14",
  "hasura_image": "hasura/graphql-engine:v2.23.0",
>>>>>>> 29ad4ff3
  "crash_reporting": false,
  "linters": "default",
  "line_length": "120"
}<|MERGE_RESOLUTION|>--- conflicted
+++ resolved
@@ -7,13 +7,8 @@
   "description": "My shiny new indexer based on DipDup",
   "license": "MIT",
   "author": "John Smith <john_smith@localhost.lan>",
-<<<<<<< HEAD
   "postgresql_image": "postgres:15",
-  "hasura_image": "hasura/graphql-engine:v2.22.0",
-=======
-  "postgresql_image": "postgres:14",
   "hasura_image": "hasura/graphql-engine:v2.23.0",
->>>>>>> 29ad4ff3
   "crash_reporting": false,
   "linters": "default",
   "line_length": "120"
