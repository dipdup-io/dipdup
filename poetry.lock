[[package]]
name = "aiohttp"
version = "3.8.1"
description = "Async http client/server framework (asyncio)"
category = "main"
optional = false
python-versions = ">=3.6"

[package.dependencies]
aiosignal = ">=1.1.2"
async-timeout = ">=4.0.0a3,<5.0"
attrs = ">=17.3.0"
charset-normalizer = ">=2.0,<3.0"
frozenlist = ">=1.1.1"
multidict = ">=4.5,<7.0"
yarl = ">=1.0,<2.0"

[package.extras]
speedups = ["aiodns", "brotli", "cchardet"]

[[package]]
name = "aiolimiter"
version = "1.0.0"
description = "asyncio rate limiter, a leaky bucket implementation"
category = "main"
optional = false
python-versions = ">=3.6.1,<4.0.0"

[package.extras]
docs = ["aiohttp-theme (>=0.1.6,<0.2.0)", "sphinx (>=2.2.1,<5.0.0)", "sphinx-autodoc-typehints (>=1.10.3,<2.0.0)", "sphinxcontrib-spelling (>=4.3,<8.0)", "toml (>=0.10.0,<0.11.0)"]

[[package]]
name = "aiosignal"
version = "1.2.0"
description = "aiosignal: a list of registered asynchronous callbacks"
category = "main"
optional = false
python-versions = ">=3.6"

[package.dependencies]
frozenlist = ">=1.1.0"

[[package]]
name = "aiosqlite"
version = "0.17.0"
description = "asyncio bridge to the standard sqlite3 module"
category = "main"
optional = false
python-versions = ">=3.6"

[package.dependencies]
typing_extensions = ">=3.7.2"

[[package]]
name = "alabaster"
version = "0.7.12"
description = "A configurable sidebar-enabled Sphinx theme"
category = "dev"
optional = false
python-versions = "*"

[[package]]
name = "anyio"
version = "3.6.1"
description = "High level compatibility layer for multiple asynchronous event loop implementations"
category = "main"
optional = false
python-versions = ">=3.6.2"

[package.dependencies]
idna = ">=2.8"
sniffio = ">=1.1"

[package.extras]
doc = ["packaging", "sphinx-rtd-theme", "sphinx-autodoc-typehints (>=1.2.0)"]
test = ["coverage[toml] (>=4.5)", "hypothesis (>=4.0)", "pytest (>=7.0)", "pytest-mock (>=3.6.1)", "trustme", "contextlib2", "uvloop (<0.15)", "mock (>=4)", "uvloop (>=0.15)"]
trio = ["trio (>=0.16)"]

[[package]]
name = "appnope"
version = "0.1.3"
description = "Disable App Nap on macOS >= 10.9"
category = "main"
optional = true
python-versions = "*"

[[package]]
name = "apscheduler"
version = "3.9.1"
description = "In-process task scheduler with Cron-like capabilities"
category = "main"
optional = false
python-versions = ">=2.7, !=3.0.*, !=3.1.*, !=3.2.*, !=3.3.*, !=3.4.*, <4"

[package.dependencies]
pytz = "*"
six = ">=1.4.0"
tzlocal = ">=2.0,<3.0.0 || >=4.0.0"

[package.extras]
asyncio = ["trollius"]
doc = ["sphinx", "sphinx-rtd-theme"]
gevent = ["gevent"]
mongodb = ["pymongo (>=3.0)"]
redis = ["redis (>=3.0)"]
rethinkdb = ["rethinkdb (>=2.4.0)"]
sqlalchemy = ["sqlalchemy (>=0.8)"]
testing = ["pytest", "pytest-cov", "pytest-tornado5", "mock", "pytest-asyncio (<0.6)", "pytest-asyncio"]
tornado = ["tornado (>=4.3)"]
twisted = ["twisted"]
zookeeper = ["kazoo"]

[[package]]
name = "argcomplete"
version = "2.0.0"
description = "Bash tab completion for argparse"
category = "main"
optional = false
python-versions = ">=3.6"

[package.extras]
test = ["coverage", "flake8", "pexpect", "wheel"]

[[package]]
name = "argon2-cffi"
version = "21.3.0"
description = "The secure Argon2 password hashing algorithm."
category = "main"
optional = true
python-versions = ">=3.6"

[package.dependencies]
argon2-cffi-bindings = "*"

[package.extras]
dev = ["pre-commit", "cogapp", "tomli", "coverage[toml] (>=5.0.2)", "hypothesis", "pytest", "sphinx", "sphinx-notfound-page", "furo"]
docs = ["sphinx", "sphinx-notfound-page", "furo"]
tests = ["coverage[toml] (>=5.0.2)", "hypothesis", "pytest"]

[[package]]
name = "argon2-cffi-bindings"
version = "21.2.0"
description = "Low-level CFFI bindings for Argon2"
category = "main"
optional = true
python-versions = ">=3.6"

[package.dependencies]
cffi = ">=1.0.1"

[package.extras]
dev = ["pytest", "cogapp", "pre-commit", "wheel"]
tests = ["pytest"]

[[package]]
name = "astor"
version = "0.8.1"
description = "Read/rewrite/write Python ASTs"
category = "dev"
optional = false
python-versions = "!=3.0.*,!=3.1.*,!=3.2.*,!=3.3.*,>=2.7"

[[package]]
name = "asttokens"
version = "2.0.5"
description = "Annotate AST trees with source code positions"
category = "main"
optional = true
python-versions = "*"

[package.dependencies]
six = "*"

[package.extras]
test = ["astroid", "pytest"]

[[package]]
name = "async-timeout"
version = "4.0.2"
description = "Timeout context manager for asyncio programs"
category = "main"
optional = false
python-versions = ">=3.6"

[[package]]
name = "asyncclick"
version = "8.1.3.2"
description = "Composable command line interface toolkit, async version"
category = "main"
optional = false
python-versions = ">=3.7"

[package.dependencies]
colorama = {version = "*", markers = "platform_system == \"Windows\""}

[[package]]
name = "asyncpg"
version = "0.26.0"
description = "An asyncio PostgreSQL driver"
category = "main"
optional = false
python-versions = ">=3.6.0"

[package.extras]
dev = ["Cython (>=0.29.24,<0.30.0)", "pytest (>=6.0)", "Sphinx (>=4.1.2,<4.2.0)", "sphinxcontrib-asyncio (>=0.3.0,<0.4.0)", "sphinx-rtd-theme (>=0.5.2,<0.6.0)", "pycodestyle (>=2.7.0,<2.8.0)", "flake8 (>=3.9.2,<3.10.0)", "uvloop (>=0.15.3)"]
docs = ["Sphinx (>=4.1.2,<4.2.0)", "sphinxcontrib-asyncio (>=0.3.0,<0.4.0)", "sphinx-rtd-theme (>=0.5.2,<0.6.0)"]
test = ["pycodestyle (>=2.7.0,<2.8.0)", "flake8 (>=3.9.2,<3.10.0)", "uvloop (>=0.15.3)"]

[[package]]
name = "atomicwrites"
version = "1.4.1"
description = "Atomic file writes."
category = "dev"
optional = false
python-versions = ">=2.7, !=3.0.*, !=3.1.*, !=3.2.*, !=3.3.*"

[[package]]
name = "attrs"
version = "21.4.0"
description = "Classes Without Boilerplate"
category = "main"
optional = false
python-versions = ">=2.7, !=3.0.*, !=3.1.*, !=3.2.*, !=3.3.*, !=3.4.*"

[package.extras]
dev = ["coverage[toml] (>=5.0.2)", "hypothesis", "pympler", "pytest (>=4.3.0)", "six", "mypy", "pytest-mypy-plugins", "zope.interface", "furo", "sphinx", "sphinx-notfound-page", "pre-commit", "cloudpickle"]
docs = ["furo", "sphinx", "zope.interface", "sphinx-notfound-page"]
tests = ["coverage[toml] (>=5.0.2)", "hypothesis", "pympler", "pytest (>=4.3.0)", "six", "mypy", "pytest-mypy-plugins", "zope.interface", "cloudpickle"]
tests_no_zope = ["coverage[toml] (>=5.0.2)", "hypothesis", "pympler", "pytest (>=4.3.0)", "six", "mypy", "pytest-mypy-plugins", "cloudpickle"]

[[package]]
name = "babel"
version = "2.10.3"
description = "Internationalization utilities"
category = "dev"
optional = false
python-versions = ">=3.6"

[package.dependencies]
pytz = ">=2015.7"

[[package]]
name = "backcall"
version = "0.2.0"
description = "Specifications for callback functions passed in to an API"
category = "main"
optional = true
python-versions = "*"

[[package]]
name = "base58"
version = "2.1.1"
description = "Base58 and Base58Check implementation."
category = "main"
optional = true
python-versions = ">=3.5"

[package.extras]
tests = ["pytest-flake8", "pytest-cov", "pytest-benchmark", "pytest (>=4.6)", "PyHamcrest (>=2.0.2)", "mypy"]

[[package]]
name = "beautifulsoup4"
version = "4.11.1"
description = "Screen-scraping library"
category = "main"
optional = true
python-versions = ">=3.6.0"

[package.dependencies]
soupsieve = ">1.2"

[package.extras]
html5lib = ["html5lib"]
lxml = ["lxml"]

[[package]]
name = "black"
version = "22.6.0"
description = "The uncompromising code formatter."
category = "main"
optional = false
python-versions = ">=3.6.2"

[package.dependencies]
click = ">=8.0.0"
mypy-extensions = ">=0.4.3"
pathspec = ">=0.9.0"
platformdirs = ">=2"
tomli = {version = ">=1.1.0", markers = "python_full_version < \"3.11.0a7\""}

[package.extras]
colorama = ["colorama (>=0.4.3)"]
d = ["aiohttp (>=3.7.4)"]
jupyter = ["ipython (>=7.8.0)", "tokenize-rt (>=3.2.0)"]
uvloop = ["uvloop (>=0.15.2)"]

[[package]]
name = "bleach"
version = "5.0.1"
description = "An easy safelist-based HTML-sanitizing tool."
category = "main"
optional = true
python-versions = ">=3.7"

[package.dependencies]
six = ">=1.9.0"
webencodings = "*"

[package.extras]
css = ["tinycss2 (>=1.1.0,<1.2)"]
dev = ["build (==0.8.0)", "flake8 (==4.0.1)", "hashin (==0.17.0)", "pip-tools (==6.6.2)", "pytest (==7.1.2)", "Sphinx (==4.3.2)", "tox (==3.25.0)", "twine (==4.0.1)", "wheel (==0.37.1)", "black (==22.3.0)", "mypy (==0.961)"]

[[package]]
name = "bson"
version = "0.5.10"
description = "BSON codec for Python"
category = "main"
optional = true
python-versions = "*"

[package.dependencies]
python-dateutil = ">=2.4.0"
six = ">=1.9.0"

[[package]]
name = "bump2version"
version = "1.0.1"
description = "Version-bump your software with a single command!"
category = "dev"
optional = false
python-versions = ">=3.5"

[[package]]
name = "cached-property"
version = "1.5.2"
description = "A decorator for caching properties in classes."
category = "main"
optional = true
python-versions = "*"

[[package]]
name = "cattrs"
version = "22.1.0"
description = "Composable complex class support for attrs and dataclasses."
category = "main"
optional = true
python-versions = ">=3.7,<4.0"

[package.dependencies]
attrs = ">=20"
exceptiongroup = {version = "*", markers = "python_version <= \"3.10\""}

[[package]]
name = "certifi"
version = "2022.6.15"
description = "Python package for providing Mozilla's CA Bundle."
category = "main"
optional = false
python-versions = ">=3.6"

[[package]]
name = "cffi"
version = "1.15.1"
description = "Foreign Function Interface for Python calling C code."
category = "main"
optional = true
python-versions = "*"

[package.dependencies]
pycparser = "*"

[[package]]
name = "chardet"
version = "4.0.0"
description = "Universal encoding detector for Python 2 and 3"
category = "main"
optional = false
python-versions = ">=2.7, !=3.0.*, !=3.1.*, !=3.2.*, !=3.3.*, !=3.4.*"

[[package]]
name = "charset-normalizer"
version = "2.1.0"
description = "The Real First Universal Charset Detector. Open, modern and actively maintained alternative to Chardet."
category = "main"
optional = false
python-versions = ">=3.6.0"

[package.extras]
unicode_backport = ["unicodedata2"]

[[package]]
name = "click"
version = "8.0.4"
description = "Composable command line interface toolkit"
category = "main"
optional = false
python-versions = ">=3.6"

[package.dependencies]
colorama = {version = "*", markers = "platform_system == \"Windows\""}

[[package]]
name = "colorama"
version = "0.4.5"
description = "Cross-platform colored terminal text."
category = "main"
optional = false
python-versions = ">=2.7, !=3.0.*, !=3.1.*, !=3.2.*, !=3.3.*, !=3.4.*"

[[package]]
name = "coverage"
version = "6.4.2"
description = "Code coverage measurement for Python"
category = "dev"
optional = false
python-versions = ">=3.7"

[package.dependencies]
tomli = {version = "*", optional = true, markers = "python_full_version <= \"3.11.0a6\" and extra == \"toml\""}

[package.extras]
toml = ["tomli"]

[[package]]
name = "cytoolz"
version = "0.12.0"
description = "Cython implementation of Toolz: High performance functional utilities"
category = "main"
optional = true
python-versions = ">=3.5"

[package.dependencies]
toolz = ">=0.8.0"

[package.extras]
cython = ["cython"]

[[package]]
name = "datamodel-code-generator"
version = "0.13.0"
description = "Datamodel Code Generator"
category = "main"
optional = false
python-versions = ">=3.6.1,<4.0.0"

[package.dependencies]
argcomplete = ">=1.10,<3.0"
black = ">=19.10b0"
genson = ">=1.2.1,<2.0"
inflect = ">=4.1.0,<6.0"
isort = ">=4.3.21,<6.0"
jinja2 = ">=2.10.1,<4.0"
openapi-spec-validator = ">=0.2.8,<0.4"
prance = ">=0.18.2,<1.0"
pydantic = {version = ">=1.9.0,<2.0", extras = ["email"], markers = "python_version >= \"3.10\""}
PySnooper = ">=0.4.1,<2.0.0"
toml = ">=0.10.0,<1.0.0"
typed-ast = {version = ">=1.5.0", markers = "python_full_version >= \"3.9.8\""}

[package.extras]
http = ["httpx"]

[[package]]
name = "debugpy"
version = "1.6.2"
description = "An implementation of the Debug Adapter Protocol for Python"
category = "main"
optional = true
python-versions = ">=3.7"

[[package]]
name = "decorator"
version = "5.1.1"
description = "Decorators for Humans"
category = "main"
optional = true
python-versions = ">=3.5"

[[package]]
name = "defusedxml"
version = "0.7.1"
description = "XML bomb protection for Python stdlib modules"
category = "main"
optional = true
python-versions = ">=2.7, !=3.0.*, !=3.1.*, !=3.2.*, !=3.3.*, !=3.4.*"

[[package]]
name = "deprecation"
version = "2.1.0"
description = "A library to handle automated deprecations"
category = "main"
optional = false
python-versions = "*"

[package.dependencies]
packaging = "*"

[[package]]
name = "diff-cover"
version = "6.5.1"
description = "Run coverage and linting reports on diffs"
category = "dev"
optional = false
python-versions = ">=3.6.2,<4.0.0"

[package.dependencies]
chardet = ">=3.0.0"
Jinja2 = ">=2.7.1"
pluggy = ">=0.13.1,<2"
Pygments = ">=2.9.0,<3.0.0"

[package.extras]
toml = ["tomli (>=1.2.1)"]

[[package]]
name = "dnspython"
version = "2.2.1"
description = "DNS toolkit"
category = "main"
optional = false
python-versions = ">=3.6,<4.0"

[package.extras]
dnssec = ["cryptography (>=2.6,<37.0)"]
curio = ["curio (>=1.2,<2.0)", "sniffio (>=1.1,<2.0)"]
doh = ["h2 (>=4.1.0)", "httpx (>=0.21.1)", "requests (>=2.23.0,<3.0.0)", "requests-toolbelt (>=0.9.1,<0.10.0)"]
idna = ["idna (>=2.1,<4.0)"]
trio = ["trio (>=0.14,<0.20)"]
wmi = ["wmi (>=1.5.1,<2.0.0)"]

[[package]]
name = "docker"
version = "5.0.3"
description = "A Python library for the Docker Engine API."
category = "main"
optional = false
python-versions = ">=3.6"

[package.dependencies]
pywin32 = {version = "227", markers = "sys_platform == \"win32\""}
requests = ">=2.14.2,<2.18.0 || >2.18.0"
websocket-client = ">=0.32.0"

[package.extras]
ssh = ["paramiko (>=2.4.2)"]
tls = ["pyOpenSSL (>=17.5.0)", "cryptography (>=3.4.7)", "idna (>=2.0.0)"]

[[package]]
name = "docutils"
version = "0.19"
description = "Docutils -- Python Documentation Utilities"
category = "dev"
optional = false
python-versions = ">=3.7"

[[package]]
name = "email-validator"
version = "1.2.1"
description = "A robust email syntax and deliverability validation library."
category = "main"
optional = false
python-versions = "!=3.0.*,!=3.1.*,!=3.2.*,!=3.3.*,!=3.4.*,>=2.7"

[package.dependencies]
dnspython = ">=1.15.0"
idna = ">=2.0.0"

[[package]]
name = "entrypoints"
version = "0.4"
description = "Discover and load entry points from installed packages."
category = "main"
optional = false
python-versions = ">=3.6"

[[package]]
name = "eth-hash"
version = "0.3.3"
description = "eth-hash: The Ethereum hashing function, keccak256, sometimes (erroneously) called sha3"
category = "main"
optional = true
python-versions = ">=3.5, <4"

[package.extras]
test = ["tox (==3.14.6)", "pytest-xdist", "pytest (==5.4.1)"]
pysha3 = ["pysha3 (>=1.0.0,<2.0.0)"]
pycryptodome = ["pycryptodome (>=3.6.6,<4)"]
lint = ["pydocstyle (>=5.0.0,<6)", "mypy (==0.770)", "isort (>=4.2.15,<5)", "flake8 (==3.7.9)"]
doc = ["towncrier (>=19.2.0,<20)", "sphinx-rtd-theme (>=0.1.9,<1)", "Sphinx (>=1.6.5,<2)"]
dev = ["towncrier (>=19.2.0,<20)", "sphinx-rtd-theme (>=0.1.9,<1)", "Sphinx (>=1.6.5,<2)", "pydocstyle (>=5.0.0,<6)", "mypy (==0.770)", "isort (>=4.2.15,<5)", "flake8 (==3.7.9)", "tox (==3.14.6)", "pytest-xdist", "pytest (==5.4.1)", "ipython", "twine", "wheel", "pytest-watch (>=4.1.0,<5)", "bumpversion (>=0.5.3,<1)"]

[[package]]
name = "eth-typing"
version = "3.1.0"
description = "eth-typing: Common type annotations for ethereum python packages"
category = "main"
optional = true
python-versions = ">=3.6, <3.11"

[package.extras]
dev = ["bumpversion (>=0.5.3,<1)", "pytest-watch (>=4.1.0,<5)", "wheel", "twine", "ipython", "pytest (>=6.2.5,<7)", "pytest-xdist", "tox (>=2.9.1,<3)", "flake8 (==3.8.3)", "isort (>=4.2.15,<5)", "mypy (==0.782)", "pydocstyle (>=3.0.0,<4)", "sphinx (>=4.2.0,<5)", "sphinx-rtd-theme (>=0.1.9)", "towncrier (>=21,<22)"]
doc = ["sphinx (>=4.2.0,<5)", "sphinx-rtd-theme (>=0.1.9)", "towncrier (>=21,<22)"]
lint = ["flake8 (==3.8.3)", "isort (>=4.2.15,<5)", "mypy (==0.782)", "pydocstyle (>=3.0.0,<4)"]
test = ["pytest (>=6.2.5,<7)", "pytest-xdist", "tox (>=2.9.1,<3)"]

[[package]]
name = "eth-utils"
version = "2.0.0"
description = "eth-utils: Common utility functions for python code that interacts with Ethereum"
category = "main"
optional = true
python-versions = ">=3.6,<4"

[package.dependencies]
cytoolz = {version = ">=0.10.1,<1.0.0", markers = "implementation_name == \"cpython\""}
eth-hash = ">=0.3.1,<0.4.0"
eth-typing = ">=3.0.0,<4.0.0"
toolz = {version = ">0.8.2,<1", markers = "implementation_name == \"pypy\""}

[package.extras]
test = ["tox (==3.14.6)", "pytest-xdist", "pytest (>=6.2.5,<7)", "hypothesis (>=4.43.0,<5.0.0)"]
lint = ["pytest (>=3.4.1,<4.0.0)", "pydocstyle (>=5.0.0,<6)", "mypy (==0.720)", "isort (>=4.2.15,<5)", "flake8 (==3.7.9)", "black (>=18.6b4,<19)"]
doc = ["towncrier (>=19.2.0,<20)", "sphinx-rtd-theme (>=0.1.9,<2)", "Sphinx (>=1.6.5,<2)"]
dev = ["towncrier (>=19.2.0,<20)", "sphinx-rtd-theme (>=0.1.9,<2)", "Sphinx (>=1.6.5,<2)", "pytest (>=3.4.1,<4.0.0)", "pydocstyle (>=5.0.0,<6)", "mypy (==0.720)", "isort (>=4.2.15,<5)", "flake8 (==3.7.9)", "black (>=18.6b4,<19)", "tox (==3.14.6)", "pytest-xdist", "pytest (>=6.2.5,<7)", "hypothesis (>=4.43.0,<5.0.0)", "ipython", "twine (>=1.13,<2)", "wheel (>=0.30.0,<1.0.0)", "pytest-watch (>=4.1.0,<5)", "bumpversion (>=0.5.3,<1)"]

[[package]]
name = "exceptiongroup"
version = "1.0.0rc8"
description = "Backport of PEP 654 (exception groups)"
category = "main"
optional = true
python-versions = ">=3.7"

[package.extras]
test = ["pytest (>=6)"]

[[package]]
name = "execnet"
version = "1.9.0"
description = "execnet: rapid multi-Python deployment"
category = "dev"
optional = false
python-versions = ">=2.7, !=3.0.*, !=3.1.*, !=3.2.*, !=3.3.*, !=3.4.*"

[package.extras]
testing = ["pre-commit"]

[[package]]
name = "executing"
version = "0.9.1"
description = "Get the currently executing AST node of a frame, and other information"
category = "main"
optional = true
python-versions = "*"

[[package]]
name = "fastecdsa"
version = "2.2.3"
description = "Fast elliptic curve digital signatures"
category = "main"
optional = true
python-versions = "*"

[[package]]
name = "fastjsonschema"
version = "2.16.1"
description = "Fastest Python implementation of JSON schema"
category = "main"
optional = true
python-versions = "*"

[package.extras]
devel = ["colorama", "jsonschema", "json-spec", "pylint", "pytest", "pytest-benchmark", "pytest-cache", "validictory"]

[[package]]
name = "flake8"
version = "4.0.1"
description = "the modular source code checker: pep8 pyflakes and co"
category = "dev"
optional = false
python-versions = ">=3.6"

[package.dependencies]
mccabe = ">=0.6.0,<0.7.0"
pycodestyle = ">=2.8.0,<2.9.0"
pyflakes = ">=2.4.0,<2.5.0"

[[package]]
name = "flake8-bugbear"
version = "22.7.1"
description = "A plugin for flake8 finding likely bugs and design problems in your program. Contains warnings that don't belong in pyflakes and pycodestyle."
category = "dev"
optional = false
python-versions = ">=3.6"

[package.dependencies]
attrs = ">=19.2.0"
flake8 = ">=3.0.0"

[package.extras]
dev = ["coverage", "hypothesis", "hypothesmith (>=0.2)", "pre-commit"]

[[package]]
name = "flake8-comprehensions"
version = "3.10.0"
description = "A flake8 plugin to help you write better list/set/dict comprehensions."
category = "dev"
optional = false
python-versions = ">=3.7"

[package.dependencies]
flake8 = ">=3.0,<3.2.0 || >3.2.0"

[[package]]
name = "flake8-plugin-utils"
version = "1.3.2"
description = "The package provides base classes and utils for flake8 plugin writing"
category = "dev"
optional = false
python-versions = ">=3.6,<4.0"

[[package]]
name = "flake8-return"
version = "1.1.3"
description = "Flake8 plugin that checks return values"
category = "dev"
optional = false
python-versions = ">=3.6,<4.0"

[package.dependencies]
flake8-plugin-utils = ">=1.0,<2.0"

[[package]]
name = "flake8-simplify"
version = "0.19.3"
description = "flake8 plugin which checks for code that can be simplified"
category = "dev"
optional = false
python-versions = ">=3.6.1"

[package.dependencies]
astor = ">=0.1"
flake8 = ">=3.7"

[[package]]
name = "flakeheaven"
version = "2.1.3"
description = "FlakeHeaven is a [Flake8](https://gitlab.com/pycqa/flake8) wrapper to make it cool."
category = "dev"
optional = false
python-versions = ">=3.7,<4.0"

[package.dependencies]
colorama = "*"
entrypoints = "*"
flake8 = ">=4.0.1,<5.0.0"
pygments = "*"
toml = "*"
urllib3 = "*"

[package.extras]
docs = ["myst-parser (>=0.18.0,<0.19.0)", "sphinx", "pygments-github-lexers", "alabaster"]

[[package]]
name = "frozenlist"
version = "1.3.0"
description = "A list-like structure which implements collections.abc.MutableSequence"
category = "main"
optional = false
python-versions = ">=3.7"

[[package]]
name = "genson"
version = "1.2.2"
description = "GenSON is a powerful, user-friendly JSON Schema generator."
category = "main"
optional = false
python-versions = "*"

[[package]]
name = "html2text"
version = "2020.1.16"
description = "Turn HTML into equivalent Markdown-structured text."
category = "dev"
optional = false
python-versions = ">=3.5"

[[package]]
name = "idna"
version = "3.3"
description = "Internationalized Domain Names in Applications (IDNA)"
category = "main"
optional = false
python-versions = ">=3.5"

[[package]]
name = "imagesize"
version = "1.4.1"
description = "Getting image size from png/jpeg/jpeg2000/gif file"
category = "dev"
optional = false
python-versions = ">=2.7, !=3.0.*, !=3.1.*, !=3.2.*, !=3.3.*"

[[package]]
name = "inflect"
version = "5.6.2"
description = "Correctly generate plurals, singular nouns, ordinals, indefinite articles; convert numbers to words"
category = "main"
optional = false
python-versions = ">=3.7"

[package.extras]
docs = ["sphinx", "jaraco.packaging (>=9)", "rst.linker (>=1.9)", "jaraco.tidelift (>=1.4)"]
testing = ["pytest (>=6)", "pytest-checkdocs (>=2.4)", "pytest-flake8", "pytest-cov", "pytest-enabler (>=1.3)", "pygments", "pytest-black (>=0.3.7)", "pytest-mypy (>=0.9.1)"]

[[package]]
name = "iniconfig"
version = "1.1.1"
description = "iniconfig: brain-dead simple config-ini parsing"
category = "dev"
optional = false
python-versions = "*"

[[package]]
name = "ipykernel"
version = "6.15.1"
description = "IPython Kernel for Jupyter"
category = "main"
optional = true
python-versions = ">=3.7"

[package.dependencies]
appnope = {version = "*", markers = "platform_system == \"Darwin\""}
debugpy = ">=1.0"
ipython = ">=7.23.1"
jupyter-client = ">=6.1.12"
matplotlib-inline = ">=0.1"
nest-asyncio = "*"
packaging = "*"
psutil = "*"
pyzmq = ">=17"
tornado = ">=6.1"
traitlets = ">=5.1.0"

[package.extras]
test = ["flaky", "ipyparallel", "pre-commit", "pytest-cov", "pytest-timeout", "pytest (>=6.0)"]

[[package]]
name = "ipython"
version = "8.4.0"
description = "IPython: Productive Interactive Computing"
category = "main"
optional = true
python-versions = ">=3.8"

[package.dependencies]
appnope = {version = "*", markers = "sys_platform == \"darwin\""}
backcall = "*"
colorama = {version = "*", markers = "sys_platform == \"win32\""}
decorator = "*"
jedi = ">=0.16"
matplotlib-inline = "*"
pexpect = {version = ">4.3", markers = "sys_platform != \"win32\""}
pickleshare = "*"
prompt-toolkit = ">=2.0.0,<3.0.0 || >3.0.0,<3.0.1 || >3.0.1,<3.1.0"
pygments = ">=2.4.0"
stack-data = "*"
traitlets = ">=5"

[package.extras]
all = ["black", "Sphinx (>=1.3)", "ipykernel", "nbconvert", "nbformat", "ipywidgets", "notebook", "ipyparallel", "qtconsole", "pytest (<7.1)", "pytest-asyncio", "testpath", "curio", "matplotlib (!=3.2.0)", "numpy (>=1.19)", "pandas", "trio"]
black = ["black"]
doc = ["Sphinx (>=1.3)"]
kernel = ["ipykernel"]
nbconvert = ["nbconvert"]
nbformat = ["nbformat"]
notebook = ["ipywidgets", "notebook"]
parallel = ["ipyparallel"]
qtconsole = ["qtconsole"]
test = ["pytest (<7.1)", "pytest-asyncio", "testpath"]
test_extra = ["pytest (<7.1)", "pytest-asyncio", "testpath", "curio", "matplotlib (!=3.2.0)", "nbformat", "numpy (>=1.19)", "pandas", "trio"]

[[package]]
name = "ipython-genutils"
version = "0.2.0"
description = "Vestigial utilities from IPython"
category = "main"
optional = true
python-versions = "*"

[[package]]
name = "iso8601"
version = "1.0.2"
description = "Simple module to parse ISO 8601 dates"
category = "main"
optional = false
python-versions = ">=3.6.2,<4.0"

[[package]]
name = "isort"
version = "5.10.1"
description = "A Python utility / library to sort Python imports."
category = "main"
optional = false
python-versions = ">=3.6.1,<4.0"

[package.extras]
pipfile_deprecated_finder = ["pipreqs", "requirementslib"]
requirements_deprecated_finder = ["pipreqs", "pip-api"]
colors = ["colorama (>=0.4.3,<0.5.0)"]
plugins = ["setuptools"]

[[package]]
name = "jedi"
version = "0.18.1"
description = "An autocompletion tool for Python that can be used for text editors."
category = "main"
optional = true
python-versions = ">=3.6"

[package.dependencies]
parso = ">=0.8.0,<0.9.0"

[package.extras]
qa = ["flake8 (==3.8.3)", "mypy (==0.782)"]
testing = ["Django (<3.1)", "colorama", "docopt", "pytest (<7.0.0)"]

[[package]]
name = "jinja2"
version = "3.1.2"
description = "A very fast and expressive template engine."
category = "main"
optional = false
python-versions = ">=3.7"

[package.dependencies]
MarkupSafe = ">=2.0"

[package.extras]
i18n = ["Babel (>=2.7)"]

[[package]]
name = "jsonschema"
version = "4.8.0"
description = "An implementation of JSON Schema validation for Python"
category = "main"
optional = false
python-versions = ">=3.7"

[package.dependencies]
attrs = ">=17.4.0"
pyrsistent = ">=0.14.0,<0.17.0 || >0.17.0,<0.17.1 || >0.17.1,<0.17.2 || >0.17.2"

[package.extras]
format = ["fqdn", "idna", "isoduration", "jsonpointer (>1.13)", "rfc3339-validator", "rfc3987", "uri-template", "webcolors (>=1.11)"]
format-nongpl = ["fqdn", "idna", "isoduration", "jsonpointer (>1.13)", "rfc3339-validator", "rfc3986-validator (>0.1.0)", "uri-template", "webcolors (>=1.11)"]

[[package]]
name = "jupyter-client"
version = "7.3.4"
description = "Jupyter protocol implementation and client libraries"
category = "main"
optional = true
python-versions = ">=3.7"

[package.dependencies]
entrypoints = "*"
jupyter-core = ">=4.9.2"
nest-asyncio = ">=1.5.4"
python-dateutil = ">=2.8.2"
pyzmq = ">=23.0"
tornado = ">=6.0"
traitlets = "*"

[package.extras]
doc = ["ipykernel", "myst-parser", "sphinx-rtd-theme", "sphinx (>=1.3.6)", "sphinxcontrib-github-alt"]
test = ["codecov", "coverage", "ipykernel (>=6.5)", "ipython", "mypy", "pre-commit", "pytest", "pytest-asyncio (>=0.18)", "pytest-cov", "pytest-timeout"]

[[package]]
name = "jupyter-core"
version = "4.11.1"
description = "Jupyter core package. A base package on which Jupyter projects rely."
category = "main"
optional = true
python-versions = ">=3.7"

[package.dependencies]
pywin32 = {version = ">=1.0", markers = "sys_platform == \"win32\" and platform_python_implementation != \"PyPy\""}
traitlets = "*"

[package.extras]
test = ["ipykernel", "pre-commit", "pytest", "pytest-cov", "pytest-timeout"]

[[package]]
name = "jupyterlab-pygments"
version = "0.2.2"
description = "Pygments theme using JupyterLab CSS variables"
category = "main"
optional = true
python-versions = ">=3.7"

[[package]]
name = "markupsafe"
version = "2.1.1"
description = "Safely add untrusted strings to HTML/XML markup."
category = "main"
optional = false
python-versions = ">=3.7"

[[package]]
name = "matplotlib-inline"
version = "0.1.3"
description = "Inline Matplotlib backend for Jupyter"
category = "main"
optional = true
python-versions = ">=3.5"

[package.dependencies]
traitlets = "*"

[[package]]
name = "mccabe"
version = "0.6.1"
description = "McCabe checker, plugin for flake8"
category = "dev"
optional = false
python-versions = "*"

[[package]]
name = "mistune"
version = "0.8.4"
description = "The fastest markdown parser in pure Python"
category = "main"
optional = true
python-versions = "*"

[[package]]
name = "mnemonic"
version = "0.20"
description = "Implementation of Bitcoin BIP-0039"
category = "main"
optional = true
python-versions = ">=3.5"

[[package]]
name = "msgpack"
version = "1.0.4"
description = "MessagePack serializer"
category = "main"
optional = false
python-versions = "*"

[[package]]
name = "multidict"
version = "6.0.2"
description = "multidict implementation"
category = "main"
optional = false
python-versions = ">=3.7"

[[package]]
name = "mypy"
version = "0.971"
description = "Optional static typing for Python"
category = "dev"
optional = false
python-versions = ">=3.6"

[package.dependencies]
mypy-extensions = ">=0.4.3"
tomli = {version = ">=1.1.0", markers = "python_version < \"3.11\""}
typing-extensions = ">=3.10"

[package.extras]
dmypy = ["psutil (>=4.0)"]
python2 = ["typed-ast (>=1.4.0,<2)"]
reports = ["lxml"]

[[package]]
name = "mypy-extensions"
version = "0.4.3"
description = "Experimental type system extensions for programs checked with the mypy typechecker."
category = "main"
optional = false
python-versions = "*"

[[package]]
name = "nbclient"
version = "0.6.6"
description = "A client library for executing notebooks. Formerly nbconvert's ExecutePreprocessor."
category = "main"
optional = true
python-versions = ">=3.7.0"

[package.dependencies]
jupyter-client = ">=6.1.5"
nbformat = ">=5.0"
nest-asyncio = "*"
traitlets = ">=5.2.2"

[package.extras]
sphinx = ["autodoc-traits", "mock", "moto", "myst-parser", "Sphinx (>=1.7)", "sphinx-book-theme"]
test = ["black", "check-manifest", "flake8", "ipykernel", "ipython (<8.0.0)", "ipywidgets (<8.0.0)", "mypy", "pip (>=18.1)", "pre-commit", "pytest (>=4.1)", "pytest-asyncio", "pytest-cov (>=2.6.1)", "setuptools (>=60.0)", "testpath", "twine (>=1.11.0)", "xmltodict"]

[[package]]
name = "nbconvert"
version = "6.5.0"
description = "Converting Jupyter Notebooks"
category = "main"
optional = true
python-versions = ">=3.7"

[package.dependencies]
beautifulsoup4 = "*"
bleach = "*"
defusedxml = "*"
entrypoints = ">=0.2.2"
jinja2 = ">=3.0"
jupyter-core = ">=4.7"
jupyterlab-pygments = "*"
MarkupSafe = ">=2.0"
mistune = ">=0.8.1,<2"
nbclient = ">=0.5.0"
nbformat = ">=5.1"
packaging = "*"
pandocfilters = ">=1.4.1"
pygments = ">=2.4.1"
tinycss2 = "*"
traitlets = ">=5.0"

[package.extras]
all = ["pytest", "pytest-cov", "pytest-dependency", "ipykernel", "ipywidgets (>=7)", "pre-commit", "pyppeteer (>=1,<1.1)", "tornado (>=6.1)", "sphinx (>=1.5.1)", "sphinx-rtd-theme", "nbsphinx (>=0.2.12)", "ipython"]
docs = ["sphinx (>=1.5.1)", "sphinx-rtd-theme", "nbsphinx (>=0.2.12)", "ipython"]
serve = ["tornado (>=6.1)"]
test = ["pytest", "pytest-cov", "pytest-dependency", "ipykernel", "ipywidgets (>=7)", "pre-commit", "pyppeteer (>=1,<1.1)"]
webpdf = ["pyppeteer (>=1,<1.1)"]

[[package]]
name = "nbformat"
version = "5.4.0"
description = "The Jupyter Notebook format"
category = "main"
optional = true
python-versions = ">=3.7"

[package.dependencies]
fastjsonschema = "*"
jsonschema = ">=2.6"
jupyter-core = "*"
traitlets = ">=5.1"

[package.extras]
test = ["check-manifest", "testpath", "pytest", "pre-commit"]

[[package]]
name = "nest-asyncio"
version = "1.5.5"
description = "Patch asyncio to allow nested event loops"
category = "main"
optional = true
python-versions = ">=3.5"

[[package]]
name = "netstruct"
version = "1.1.2"
description = "Packed binary data for networking."
category = "main"
optional = true
python-versions = "*"

[[package]]
name = "notebook"
version = "6.4.12"
description = "A web-based notebook environment for interactive computing"
category = "main"
optional = true
python-versions = ">=3.7"

[package.dependencies]
argon2-cffi = "*"
ipykernel = "*"
ipython-genutils = "*"
jinja2 = "*"
jupyter-client = ">=5.3.4"
jupyter-core = ">=4.6.1"
nbconvert = ">=5"
nbformat = "*"
nest-asyncio = ">=1.5"
prometheus-client = "*"
pyzmq = ">=17"
Send2Trash = ">=1.8.0"
terminado = ">=0.8.3"
tornado = ">=6.1"
traitlets = ">=4.2.1"

[package.extras]
docs = ["sphinx", "nbsphinx", "sphinxcontrib-github-alt", "sphinx-rtd-theme", "myst-parser"]
json-logging = ["json-logging"]
test = ["pytest", "coverage", "requests", "testpath", "nbval", "selenium", "pytest-cov", "requests-unixsocket"]

[[package]]
name = "openapi-schema-validator"
version = "0.3.0"
description = "OpenAPI schema validation for Python"
category = "main"
optional = false
python-versions = ">=3.7.0,<4.0.0"

[package.dependencies]
attrs = ">=19.2.0"
jsonschema = ">=4.0.0,<5.0.0"

[package.extras]
isodate = ["isodate"]
strict-rfc3339 = ["strict-rfc3339"]
rfc3339-validator = ["rfc3339-validator"]

[[package]]
name = "openapi-spec-validator"
version = "0.3.1"
description = "OpenAPI 2.0 (aka Swagger) and OpenAPI 3.0 spec validator"
category = "main"
optional = false
python-versions = ">= 2.7, != 3.0.*, != 3.1.*, != 3.2.*, != 3.3.*, != 3.4.*"

[package.dependencies]
jsonschema = "*"
openapi-schema-validator = "*"
PyYAML = ">=5.1"
six = "*"

[package.extras]
requests = ["requests"]
dev = ["pre-commit"]

[[package]]
name = "orjson"
version = "3.7.9"
description = "Fast, correct Python JSON library supporting dataclasses, datetimes, and numpy"
category = "main"
optional = false
python-versions = ">=3.7"

[[package]]
name = "packaging"
version = "21.3"
description = "Core utilities for Python packages"
category = "main"
optional = false
python-versions = ">=3.6"

[package.dependencies]
pyparsing = ">=2.0.2,<3.0.5 || >3.0.5"

[[package]]
name = "pandocfilters"
version = "1.5.0"
description = "Utilities for writing pandoc filters in python"
category = "main"
optional = true
python-versions = ">=2.7, !=3.0.*, !=3.1.*, !=3.2.*, !=3.3.*"

[[package]]
name = "parso"
version = "0.8.3"
description = "A Python Parser"
category = "main"
optional = true
python-versions = ">=3.6"

[package.extras]
qa = ["flake8 (==3.8.3)", "mypy (==0.782)"]
testing = ["docopt", "pytest (<6.0.0)"]

[[package]]
name = "pathspec"
version = "0.9.0"
description = "Utility library for gitignore style pattern matching of file paths."
category = "main"
optional = false
python-versions = "!=3.0.*,!=3.1.*,!=3.2.*,!=3.3.*,!=3.4.*,>=2.7"

[[package]]
name = "pendulum"
version = "2.1.2"
description = "Python datetimes made easy"
category = "main"
optional = true
python-versions = ">=2.7, !=3.0.*, !=3.1.*, !=3.2.*, !=3.3.*, !=3.4.*"

[package.dependencies]
python-dateutil = ">=2.6,<3.0"
pytzdata = ">=2020.1"

[[package]]
name = "pexpect"
version = "4.8.0"
description = "Pexpect allows easy control of interactive console applications."
category = "main"
optional = true
python-versions = "*"

[package.dependencies]
ptyprocess = ">=0.5"

[[package]]
name = "pickleshare"
version = "0.7.5"
description = "Tiny 'shelve'-like database with concurrency support"
category = "main"
optional = true
python-versions = "*"

[[package]]
name = "platformdirs"
version = "2.5.2"
description = "A small Python module for determining appropriate platform-specific dirs, e.g. a \"user data dir\"."
category = "main"
optional = false
python-versions = ">=3.7"

[package.extras]
docs = ["furo (>=2021.7.5b38)", "proselint (>=0.10.2)", "sphinx-autodoc-typehints (>=1.12)", "sphinx (>=4)"]
test = ["appdirs (==1.4.4)", "pytest-cov (>=2.7)", "pytest-mock (>=3.6)", "pytest (>=6)"]

[[package]]
name = "pluggy"
version = "1.0.0"
description = "plugin and hook calling mechanisms for python"
category = "dev"
optional = false
python-versions = ">=3.6"

[package.extras]
dev = ["pre-commit", "tox"]
testing = ["pytest", "pytest-benchmark"]

[[package]]
name = "ply"
version = "3.11"
description = "Python Lex & Yacc"
category = "main"
optional = true
python-versions = "*"

[[package]]
name = "prance"
version = "0.21.8.0"
description = "Resolving Swagger/OpenAPI 2.0 and 3.0.0 Parser"
category = "main"
optional = false
python-versions = ">=3.6"

[package.dependencies]
chardet = ">=3.0,<5.0"
requests = ">=2.25,<3.0"
"ruamel.yaml" = ">=0.17.10,<0.18.0"
semver = ">=2.13,<3.0"
six = ">=1.15,<2.0"

[package.extras]
cli = ["click (>=7.0,<8.0)"]
dev = ["tox (>=3.4)", "bumpversion (>=0.6)", "pytest (>=6.1)", "pytest-cov (>=2.11)", "sphinx (>=3.4)", "towncrier (>=19.2)"]
flex = ["flex (>=6.13,<7.0)"]
icu = ["PyICU (>=2.4,<3.0)"]
osv = ["openapi-spec-validator (>=0.2.1)"]
ssv = ["swagger-spec-validator (>=2.4,<3.0)"]

[[package]]
name = "prometheus-client"
version = "0.14.1"
description = "Python client for the Prometheus monitoring system."
category = "main"
optional = false
python-versions = ">=3.6"

[package.extras]
twisted = ["twisted"]

[[package]]
name = "prompt-toolkit"
version = "3.0.30"
description = "Library for building powerful interactive command lines in Python"
category = "main"
optional = true
python-versions = ">=3.6.2"

[package.dependencies]
wcwidth = "*"

[[package]]
name = "psutil"
version = "5.9.1"
description = "Cross-platform lib for process and system monitoring in Python."
category = "main"
optional = true
python-versions = ">=2.7, !=3.0.*, !=3.1.*, !=3.2.*, !=3.3.*"

[package.extras]
test = ["ipaddress", "mock", "enum34", "pywin32", "wmi"]

[[package]]
name = "ptyprocess"
version = "0.7.0"
description = "Run a subprocess in a pseudo terminal"
category = "main"
optional = true
python-versions = "*"

[[package]]
name = "pure-eval"
version = "0.2.2"
description = "Safely evaluate AST nodes without side effects"
category = "main"
optional = true
python-versions = "*"

[package.extras]
tests = ["pytest"]

[[package]]
name = "py"
version = "1.11.0"
description = "library with cross-python path, ini-parsing, io, code, log facilities"
category = "main"
optional = false
python-versions = ">=2.7, !=3.0.*, !=3.1.*, !=3.2.*, !=3.3.*, !=3.4.*"

[[package]]
name = "py-ecc"
version = "6.0.0"
description = "Elliptic curve crypto in python including secp256k1 and alt_bn128"
category = "main"
optional = true
python-versions = ">=3.6, <4"

[package.dependencies]
cached-property = ">=1.5.1,<2"
eth-typing = ">=3.0.0,<4"
eth-utils = ">=2.0.0,<3"
mypy-extensions = ">=0.4.1"

[package.extras]
dev = ["bumpversion (>=0.5.3,<1)", "twine", "pytest (==6.2.5)", "pytest-xdist (==1.26.0)", "flake8 (==3.5.0)", "mypy (==0.641)", "mypy-extensions (>=0.4.1)"]
lint = ["flake8 (==3.5.0)", "mypy (==0.641)", "mypy-extensions (>=0.4.1)"]
test = ["pytest (==6.2.5)", "pytest-xdist (==1.26.0)"]

[[package]]
name = "pyblake2"
version = "1.1.2"
description = "BLAKE2 hash function extension module"
category = "main"
optional = true
python-versions = "*"

[[package]]
name = "pycodestyle"
version = "2.8.0"
description = "Python style guide checker"
category = "dev"
optional = false
python-versions = ">=2.7, !=3.0.*, !=3.1.*, !=3.2.*, !=3.3.*, !=3.4.*"

[[package]]
name = "pycparser"
version = "2.21"
description = "C parser in Python"
category = "main"
optional = true
python-versions = ">=2.7, !=3.0.*, !=3.1.*, !=3.2.*, !=3.3.*"

[[package]]
name = "pydantic"
version = "1.9.1"
description = "Data validation and settings management using python type hints"
category = "main"
optional = false
python-versions = ">=3.6.1"

[package.dependencies]
email-validator = {version = ">=1.0.3", optional = true, markers = "extra == \"email\""}
typing-extensions = ">=3.7.4.3"

[package.extras]
dotenv = ["python-dotenv (>=0.10.4)"]
email = ["email-validator (>=1.0.3)"]

[[package]]
name = "pydash"
version = "5.1.0"
description = "The kitchen sink of Python utility libraries for doing \"stuff\" in a functional way. Based on the Lo-Dash Javascript library."
category = "dev"
optional = false
python-versions = ">=3.6"

[package.extras]
dev = ["black", "coverage", "docformatter", "flake8", "flake8-black", "flake8-bugbear", "flake8-isort", "invoke", "isort", "pylint", "pytest", "pytest-cov", "pytest-flake8", "pytest-pylint", "sphinx", "sphinx-rtd-theme", "tox", "twine", "wheel"]

[[package]]
name = "pyflakes"
version = "2.4.0"
description = "passive checker of Python programs"
category = "dev"
optional = false
python-versions = ">=2.7, !=3.0.*, !=3.1.*, !=3.2.*, !=3.3.*"

[[package]]
name = "pygments"
version = "2.12.0"
description = "Pygments is a syntax highlighting package written in Python."
category = "main"
optional = false
python-versions = ">=3.6"

[[package]]
name = "pyhumps"
version = "3.7.2"
description = "🐫  Convert strings (and dictionary keys) between snake case, camel case and pascal case in Python. Inspired by Humps for Node"
category = "main"
optional = false
python-versions = "*"

[[package]]
name = "pyparsing"
version = "3.0.9"
description = "pyparsing module - Classes and methods to define and execute parsing grammars"
category = "main"
optional = false
python-versions = ">=3.6.8"

[package.extras]
diagrams = ["railroad-diagrams", "jinja2"]

[[package]]
name = "pypika-tortoise"
version = "0.1.6"
description = "Forked from pypika and streamline just for tortoise-orm"
category = "main"
optional = false
python-versions = ">=3.7,<4.0"

[[package]]
name = "pyrsistent"
version = "0.18.1"
description = "Persistent/Functional/Immutable data structures"
category = "main"
optional = false
python-versions = ">=3.7"

[[package]]
name = "pysha3"
version = "1.0.2"
description = "SHA-3 (Keccak) for Python 2.7 - 3.5"
category = "main"
optional = true
python-versions = "*"

[[package]]
name = "pysignalr"
version = "0.1.2"
description = "Modern, reliable and async-ready client for SignalR protocol"
category = "main"
optional = false
python-versions = ">=3.8,<4.0"

[package.dependencies]
aiohttp = ">=3.7.4,<4.0.0"
msgpack = ">=1.0.2,<2.0.0"
websockets = "10.3"

[[package]]
name = "pysnooper"
version = "1.1.1"
description = "A poor man's debugger for Python."
category = "main"
optional = false
python-versions = "*"

[package.extras]
tests = ["pytest"]

[[package]]
name = "pysodium"
version = "0.7.12"
description = "python libsodium wrapper"
category = "main"
optional = true
python-versions = "*"

[[package]]
name = "pytest"
version = "7.1.2"
description = "pytest: simple powerful testing with Python"
category = "dev"
optional = false
python-versions = ">=3.7"

[package.dependencies]
atomicwrites = {version = ">=1.0", markers = "sys_platform == \"win32\""}
attrs = ">=19.2.0"
colorama = {version = "*", markers = "sys_platform == \"win32\""}
iniconfig = "*"
packaging = "*"
pluggy = ">=0.12,<2.0"
py = ">=1.8.2"
tomli = ">=1.0.0"

[package.extras]
testing = ["argcomplete", "hypothesis (>=3.56)", "mock", "nose", "pygments (>=2.7.2)", "requests", "xmlschema"]

[[package]]
name = "pytest-asyncio"
version = "0.19.0"
description = "Pytest support for asyncio"
category = "dev"
optional = false
python-versions = ">=3.7"

[package.dependencies]
pytest = ">=6.1.0"

[package.extras]
testing = ["coverage (>=6.2)", "hypothesis (>=5.7.1)", "flaky (>=3.5.0)", "mypy (>=0.931)", "pytest-trio (>=0.7.0)"]

[[package]]
name = "pytest-cov"
version = "3.0.0"
description = "Pytest plugin for measuring coverage."
category = "dev"
optional = false
python-versions = ">=3.6"

[package.dependencies]
coverage = {version = ">=5.2.1", extras = ["toml"]}
pytest = ">=4.6"

[package.extras]
testing = ["fields", "hunter", "process-tests", "six", "pytest-xdist", "virtualenv"]

[[package]]
name = "pytest-forked"
version = "1.4.0"
description = "run tests in isolated forked subprocesses"
category = "dev"
optional = false
python-versions = ">=3.6"

[package.dependencies]
py = "*"
pytest = ">=3.10"

[[package]]
name = "pytest-xdist"
version = "2.5.0"
description = "pytest xdist plugin for distributed testing and loop-on-failing modes"
category = "dev"
optional = false
python-versions = ">=3.6"

[package.dependencies]
execnet = ">=1.1"
pytest = ">=6.2.0"
pytest-forked = "*"

[package.extras]
psutil = ["psutil (>=3.0)"]
setproctitle = ["setproctitle"]
testing = ["filelock"]

[[package]]
name = "pytezos"
version = "3.6.0"
description = "Python toolkit for Tezos"
category = "main"
optional = true
python-versions = ">=3.8,<3.11"

[package.dependencies]
attrs = ">=21.4.0,<22.0.0"
base58 = ">=2.1.1,<3.0.0"
bson = ">=0.5.10,<0.6.0"
cached-property = ">=1.5.2,<2.0.0"
cattrs = ">=22.1.0,<23.0.0"
click = ">=8.0.3,<=8.0.4"
deprecation = ">=2.1.0,<3.0.0"
docker = ">=5.0.3,<6.0.0"
exceptiongroup = ">=1.0.0-rc.8,<2.0.0"
fastecdsa = ">=2.2.3,<3.0.0"
ipykernel = ">=6.6.0,<7.0.0"
jsonschema = ">=4.3.2,<5.0.0"
jupyter-client = ">=7.1.0,<8.0.0"
mnemonic = ">=0.20,<0.21"
netstruct = ">=1.1.2,<2.0.0"
notebook = ">=6.4.6,<7.0.0"
pendulum = ">=2.1.2,<3.0.0"
ply = ">=3.11,<4.0"
py-ecc = ">=6.0.0,<7.0.0"
pyblake2 = ">=1.1.2,<2.0.0"
pysha3 = ">=1.0.2,<2.0.0"
pysodium = ">=0.7.10,<0.8.0"
python-dateutil = ">=2.8.2,<3.0.0"
requests = ">=2.26.0,<3.0.0"
secp256k1 = ">=0.14.0,<0.15.0"
simplejson = ">=3.17.6,<4.0.0"
strict-rfc3339 = ">=0.7,<0.8"
tabulate = ">=0.8.9,<0.9.0"
testcontainers = ">=3.4.2,<4.0.0"
tqdm = ">=4.62.3,<5.0.0"
typing-extensions = ">=4.0.1,<5.0.0"

[[package]]
name = "python-dateutil"
version = "2.8.2"
description = "Extensions to the standard Python datetime module"
category = "main"
optional = true
python-versions = "!=3.0.*,!=3.1.*,!=3.2.*,>=2.7"

[package.dependencies]
six = ">=1.5"

[[package]]
name = "python-dotenv"
version = "0.19.2"
description = "Read key-value pairs from a .env file and set them as environment variables"
category = "main"
optional = false
python-versions = ">=3.5"

[package.extras]
cli = ["click (>=5.0)"]

[[package]]
name = "pytz"
version = "2022.1"
description = "World timezone definitions, modern and historical"
category = "main"
optional = false
python-versions = "*"

[[package]]
name = "pytz-deprecation-shim"
version = "0.1.0.post0"
description = "Shims to make deprecation of pytz easier"
category = "main"
optional = false
python-versions = "!=3.0.*,!=3.1.*,!=3.2.*,!=3.3.*,!=3.4.*,!=3.5.*,>=2.7"

[package.dependencies]
tzdata = {version = "*", markers = "python_version >= \"3.6\""}

[[package]]
name = "pytzdata"
version = "2020.1"
description = "The Olson timezone database for Python."
category = "main"
optional = true
python-versions = ">=2.7, !=3.0.*, !=3.1.*, !=3.2.*, !=3.3.*"

[[package]]
name = "pywin32"
version = "227"
description = "Python for Window Extensions"
category = "main"
optional = false
python-versions = "*"

[[package]]
name = "pywinpty"
version = "2.0.6"
description = "Pseudo terminal support for Windows from Python."
category = "main"
optional = true
python-versions = ">=3.7"

[[package]]
name = "pyyaml"
version = "6.0"
description = "YAML parser and emitter for Python"
category = "main"
optional = false
python-versions = ">=3.6"

[[package]]
name = "pyzmq"
version = "23.2.0"
description = "Python bindings for 0MQ"
category = "main"
optional = true
python-versions = ">=3.6"

[package.dependencies]
cffi = {version = "*", markers = "implementation_name == \"pypy\""}
py = {version = "*", markers = "implementation_name == \"pypy\""}

[[package]]
name = "requests"
version = "2.28.1"
description = "Python HTTP for Humans."
category = "main"
optional = false
python-versions = ">=3.7, <4"

[package.dependencies]
certifi = ">=2017.4.17"
charset-normalizer = ">=2,<3"
idna = ">=2.5,<4"
urllib3 = ">=1.21.1,<1.27"

[package.extras]
socks = ["PySocks (>=1.5.6,!=1.5.7)"]
use_chardet_on_py3 = ["chardet (>=3.0.2,<6)"]

[[package]]
name = "ruamel.yaml"
version = "0.17.21"
description = "ruamel.yaml is a YAML parser/emitter that supports roundtrip preservation of comments, seq/map flow style, and map key order"
category = "main"
optional = false
python-versions = ">=3"

[package.dependencies]
"ruamel.yaml.clib" = {version = ">=0.2.6", markers = "platform_python_implementation == \"CPython\" and python_version < \"3.11\""}

[package.extras]
docs = ["ryd"]
jinja2 = ["ruamel.yaml.jinja2 (>=0.2)"]

[[package]]
name = "ruamel.yaml.clib"
version = "0.2.6"
description = "C version of reader, parser and emitter for ruamel.yaml derived from libyaml"
category = "main"
optional = false
python-versions = ">=3.5"

[[package]]
name = "secp256k1"
version = "0.14.0"
description = "FFI bindings to libsecp256k1"
category = "main"
optional = true
python-versions = "*"

[package.dependencies]
cffi = ">=1.3.0"

[[package]]
name = "semver"
version = "2.13.0"
description = "Python helper for Semantic Versioning (http://semver.org/)"
category = "main"
optional = false
python-versions = ">=2.7, !=3.0.*, !=3.1.*, !=3.2.*, !=3.3.*"

[[package]]
name = "send2trash"
version = "1.8.0"
description = "Send file to trash natively under Mac OS X, Windows and Linux."
category = "main"
optional = true
python-versions = "*"

[package.extras]
win32 = ["pywin32"]
objc = ["pyobjc-framework-cocoa"]
nativelib = ["pywin32", "pyobjc-framework-cocoa"]

[[package]]
name = "sentry-sdk"
version = "1.9.0"
description = "Python client for Sentry (https://sentry.io)"
category = "main"
optional = false
python-versions = "*"

[package.dependencies]
certifi = "*"
urllib3 = ">=1.10.0"

[package.extras]
aiohttp = ["aiohttp (>=3.5)"]
beam = ["apache-beam (>=2.12)"]
bottle = ["bottle (>=0.12.13)"]
celery = ["celery (>=3)"]
chalice = ["chalice (>=1.16.0)"]
django = ["django (>=1.8)"]
falcon = ["falcon (>=1.4)"]
fastapi = ["fastapi (>=0.79.0)"]
flask = ["flask (>=0.11)", "blinker (>=1.1)"]
httpx = ["httpx (>=0.16.0)"]
pure_eval = ["pure-eval", "executing", "asttokens"]
pyspark = ["pyspark (>=2.4.4)"]
quart = ["quart (>=0.16.1)", "blinker (>=1.1)"]
rq = ["rq (>=0.6)"]
sanic = ["sanic (>=0.8)"]
sqlalchemy = ["sqlalchemy (>=1.2)"]
starlette = ["starlette (>=0.19.1)"]
tornado = ["tornado (>=5)"]

[[package]]
name = "simplejson"
version = "3.17.6"
description = "Simple, fast, extensible JSON encoder/decoder for Python"
category = "main"
optional = true
python-versions = ">=2.5, !=3.0.*, !=3.1.*, !=3.2.*"

[[package]]
name = "six"
version = "1.16.0"
description = "Python 2 and 3 compatibility utilities"
category = "main"
optional = false
python-versions = ">=2.7, !=3.0.*, !=3.1.*, !=3.2.*"

[[package]]
name = "sniffio"
version = "1.2.0"
description = "Sniff out which async library your code is running under"
category = "main"
optional = false
python-versions = ">=3.5"

[[package]]
name = "snowballstemmer"
version = "2.2.0"
description = "This package provides 29 stemmers for 28 languages generated from Snowball algorithms."
category = "dev"
optional = false
python-versions = "*"

[[package]]
name = "soupsieve"
version = "2.3.2.post1"
description = "A modern CSS selector implementation for Beautiful Soup."
category = "main"
optional = true
python-versions = ">=3.6"

[[package]]
name = "sphinx"
version = "5.1.1"
description = "Python documentation generator"
category = "dev"
optional = false
python-versions = ">=3.6"

[package.dependencies]
alabaster = ">=0.7,<0.8"
babel = ">=1.3"
colorama = {version = ">=0.3.5", markers = "sys_platform == \"win32\""}
docutils = ">=0.14,<0.20"
imagesize = "*"
Jinja2 = ">=2.3"
packaging = "*"
Pygments = ">=2.0"
requests = ">=2.5.0"
snowballstemmer = ">=1.1"
sphinxcontrib-applehelp = "*"
sphinxcontrib-devhelp = "*"
sphinxcontrib-htmlhelp = ">=2.0.0"
sphinxcontrib-jsmath = "*"
sphinxcontrib-qthelp = "*"
sphinxcontrib-serializinghtml = ">=1.1.5"

[package.extras]
docs = ["sphinxcontrib-websupport"]
lint = ["flake8 (>=3.5.0)", "flake8-comprehensions", "flake8-bugbear", "isort", "mypy (>=0.971)", "sphinx-lint", "docutils-stubs", "types-typed-ast", "types-requests"]
test = ["pytest (>=4.6)", "html5lib", "cython", "typed-ast"]

[[package]]
name = "sphinx-click"
version = "4.3.0"
description = "Sphinx extension that automatically documents click applications"
category = "dev"
optional = false
python-versions = ">=3.7"

[package.dependencies]
click = ">=7.0"
docutils = "*"
sphinx = ">=2.0"

[[package]]
name = "sphinx-markdown-builder"
version = "0.5.5"
description = "sphinx builder that outputs markdown files"
category = "dev"
optional = false
python-versions = "*"

[package.dependencies]
html2text = "*"
pydash = "*"
sphinx = "*"
unify = "*"
yapf = "*"

[[package]]
name = "sphinxcontrib-applehelp"
version = "1.0.2"
description = "sphinxcontrib-applehelp is a sphinx extension which outputs Apple help books"
category = "dev"
optional = false
python-versions = ">=3.5"

[package.extras]
test = ["pytest"]
lint = ["docutils-stubs", "mypy", "flake8"]

[[package]]
name = "sphinxcontrib-devhelp"
version = "1.0.2"
description = "sphinxcontrib-devhelp is a sphinx extension which outputs Devhelp document."
category = "dev"
optional = false
python-versions = ">=3.5"

[package.extras]
test = ["pytest"]
lint = ["docutils-stubs", "mypy", "flake8"]

[[package]]
name = "sphinxcontrib-htmlhelp"
version = "2.0.0"
description = "sphinxcontrib-htmlhelp is a sphinx extension which renders HTML help files"
category = "dev"
optional = false
python-versions = ">=3.6"

[package.extras]
test = ["html5lib", "pytest"]
lint = ["docutils-stubs", "mypy", "flake8"]

[[package]]
name = "sphinxcontrib-jsmath"
version = "1.0.1"
description = "A sphinx extension which renders display math in HTML via JavaScript"
category = "dev"
optional = false
python-versions = ">=3.5"

[package.extras]
test = ["mypy", "flake8", "pytest"]

[[package]]
name = "sphinxcontrib-qthelp"
version = "1.0.3"
description = "sphinxcontrib-qthelp is a sphinx extension which outputs QtHelp document."
category = "dev"
optional = false
python-versions = ">=3.5"

[package.extras]
test = ["pytest"]
lint = ["docutils-stubs", "mypy", "flake8"]

[[package]]
name = "sphinxcontrib-serializinghtml"
version = "1.1.5"
description = "sphinxcontrib-serializinghtml is a sphinx extension which outputs \"serialized\" HTML files (json and pickle)."
category = "dev"
optional = false
python-versions = ">=3.5"

[package.extras]
lint = ["flake8", "mypy", "docutils-stubs"]
test = ["pytest"]

[[package]]
name = "sqlparse"
version = "0.4.2"
description = "A non-validating SQL parser."
category = "main"
optional = false
python-versions = ">=3.5"

[[package]]
name = "stack-data"
version = "0.3.0"
description = "Extract data from python stack frames and tracebacks for informative displays"
category = "main"
optional = true
python-versions = "*"

[package.dependencies]
asttokens = "*"
executing = "*"
pure-eval = "*"

[package.extras]
tests = ["cython", "littleutils", "pygments", "typeguard", "pytest"]

[[package]]
name = "strict-rfc3339"
version = "0.7"
description = "Strict, simple, lightweight RFC3339 functions"
category = "main"
optional = true
python-versions = "*"

[[package]]
name = "tabulate"
version = "0.8.10"
description = "Pretty-print tabular data"
category = "main"
optional = false
python-versions = ">=2.7, !=3.0.*, !=3.1.*, !=3.2.*, !=3.3.*, !=3.4.*"

[package.extras]
widechars = ["wcwidth"]

[[package]]
name = "terminado"
version = "0.15.0"
description = "Tornado websocket backend for the Xterm.js Javascript terminal emulator library."
category = "main"
optional = true
python-versions = ">=3.7"

[package.dependencies]
ptyprocess = {version = "*", markers = "os_name != \"nt\""}
pywinpty = {version = ">=1.1.0", markers = "os_name == \"nt\""}
tornado = ">=6.1.0"

[package.extras]
test = ["pre-commit", "pytest-timeout", "pytest (>=6.0)"]

[[package]]
name = "testcontainers"
version = "3.6.0"
description = "Library provides lightweight, throwaway instances of common databases, Selenium web browsers, or anything else that can run in a Docker container"
category = "main"
optional = false
python-versions = ">=3.6"

[package.dependencies]
deprecation = "*"
docker = ">=4.0.0"
wrapt = "*"

[package.extras]
arangodb = ["python-arango"]
clickhouse = ["clickhouse-driver"]
docker-compose = ["docker-compose"]
google-cloud-pubsub = ["google-cloud-pubsub (<2)"]
kafka = ["kafka-python"]
keycloak = ["python-keycloak"]
mongo = ["pymongo"]
mssqlserver = ["pymssql"]
mysql = ["sqlalchemy", "pymysql"]
neo4j = ["neo4j"]
oracle = ["sqlalchemy", "cx-oracle"]
postgresql = ["sqlalchemy", "psycopg2-binary"]
rabbitmq = ["pika"]
redis = ["redis"]
selenium = ["selenium"]

[[package]]
name = "tinycss2"
version = "1.1.1"
description = "A tiny CSS parser"
category = "main"
optional = true
python-versions = ">=3.6"

[package.dependencies]
webencodings = ">=0.4"

[package.extras]
test = ["coverage", "pytest-isort", "pytest-flake8", "pytest-cov", "pytest"]
doc = ["sphinx-rtd-theme", "sphinx"]

[[package]]
name = "toml"
version = "0.10.2"
description = "Python Library for Tom's Obvious, Minimal Language"
category = "main"
optional = false
python-versions = ">=2.6, !=3.0.*, !=3.1.*, !=3.2.*"

[[package]]
name = "tomli"
version = "2.0.1"
description = "A lil' TOML parser"
category = "main"
optional = false
python-versions = ">=3.7"

[[package]]
name = "toolz"
version = "0.12.0"
description = "List processing tools and functional utilities"
category = "main"
optional = true
python-versions = ">=3.5"

[[package]]
name = "tornado"
version = "6.2"
description = "Tornado is a Python web framework and asynchronous networking library, originally developed at FriendFeed."
category = "main"
optional = true
python-versions = ">= 3.7"

[[package]]
name = "tortoise-orm"
version = "0.19.2"
description = "Easy async ORM for python, built with relations in mind"
category = "main"
optional = false
python-versions = ">=3.7,<4.0"

[package.dependencies]
aiosqlite = ">=0.16.0,<0.18.0"
iso8601 = ">=1.0.2,<2.0.0"
pypika-tortoise = ">=0.1.6,<0.2.0"
pytz = "*"

[package.extras]
aiomysql = ["aiomysql"]
asyncmy = ["asyncmy (>=0.2.5,<0.3.0)"]
asyncodbc = ["asyncodbc (>=0.1.1,<0.2.0)"]
asyncpg = ["asyncpg"]
accel = ["ciso8601", "orjson", "uvloop"]
psycopg = ["psycopg"]

[[package]]
name = "tqdm"
version = "4.64.0"
description = "Fast, Extensible Progress Meter"
category = "main"
optional = true
python-versions = "!=3.0.*,!=3.1.*,!=3.2.*,!=3.3.*,>=2.7"

[package.dependencies]
colorama = {version = "*", markers = "platform_system == \"Windows\""}

[package.extras]
dev = ["py-make (>=0.1.0)", "twine", "wheel"]
notebook = ["ipywidgets (>=6)"]
slack = ["slack-sdk"]
telegram = ["requests"]

[[package]]
name = "traitlets"
version = "5.3.0"
description = ""
category = "main"
optional = true
python-versions = ">=3.7"

[package.extras]
test = ["pre-commit", "pytest"]

[[package]]
name = "typed-ast"
version = "1.5.4"
description = "a fork of Python 2 and 3 ast modules with type comment support"
category = "main"
optional = false
python-versions = ">=3.6"

[[package]]
name = "types-pytz"
version = "2022.1.2"
description = "Typing stubs for pytz"
category = "dev"
optional = false
python-versions = "*"

[[package]]
name = "types-tabulate"
version = "0.8.11"
description = "Typing stubs for tabulate"
category = "dev"
optional = false
python-versions = "*"

[[package]]
name = "typing-extensions"
version = "4.3.0"
description = "Backported and Experimental Type Hints for Python 3.7+"
category = "main"
optional = false
python-versions = ">=3.7"

[[package]]
name = "typing-inspect"
version = "0.7.1"
description = "Runtime inspection utilities for typing module."
category = "main"
optional = false
python-versions = "*"

[package.dependencies]
mypy-extensions = ">=0.3.0"
typing-extensions = ">=3.7.4"

[[package]]
name = "tzdata"
version = "2022.1"
description = "Provider of IANA time zone data"
category = "main"
optional = false
python-versions = ">=2"

[[package]]
name = "tzlocal"
version = "4.2"
description = "tzinfo object for the local timezone"
category = "main"
optional = false
python-versions = ">=3.6"

[package.dependencies]
pytz-deprecation-shim = "*"
tzdata = {version = "*", markers = "platform_system == \"Windows\""}

[package.extras]
devenv = ["black", "pyroma", "pytest-cov", "zest.releaser"]
test = ["pytest-mock (>=3.3)", "pytest (>=4.3)"]

[[package]]
name = "unify"
version = "0.5"
description = "Modifies strings to all use the same (single/double) quote where possible."
category = "dev"
optional = false
python-versions = "*"

[package.dependencies]
untokenize = "*"

[[package]]
name = "untokenize"
version = "0.1.1"
description = "Transforms tokens into original source code (while preserving whitespace)."
category = "dev"
optional = false
python-versions = "*"

[[package]]
name = "urllib3"
version = "1.26.11"
description = "HTTP library with thread-safe connection pooling, file post, and more."
category = "main"
optional = false
python-versions = ">=2.7, !=3.0.*, !=3.1.*, !=3.2.*, !=3.3.*, !=3.4.*, !=3.5.*, <4"

[package.extras]
brotli = ["brotlicffi (>=0.8.0)", "brotli (>=1.0.9)", "brotlipy (>=0.6.0)"]
secure = ["pyOpenSSL (>=0.14)", "cryptography (>=1.3.4)", "idna (>=2.0.0)", "certifi", "ipaddress"]
socks = ["PySocks (>=1.5.6,!=1.5.7,<2.0)"]

[[package]]
name = "wcwidth"
version = "0.2.5"
description = "Measures the displayed width of unicode strings in a terminal"
category = "main"
optional = true
python-versions = "*"

[[package]]
name = "webencodings"
version = "0.5.1"
description = "Character encoding aliases for legacy web content"
category = "main"
optional = true
python-versions = "*"

[[package]]
name = "websocket-client"
version = "1.3.3"
description = "WebSocket client for Python with low level API options"
category = "main"
optional = false
python-versions = ">=3.7"

[package.extras]
docs = ["Sphinx (>=3.4)", "sphinx-rtd-theme (>=0.5)"]
optional = ["python-socks", "wsaccel"]
test = ["websockets"]

[[package]]
name = "websockets"
version = "10.3"
description = "An implementation of the WebSocket Protocol (RFC 6455 & 7692)"
category = "main"
optional = false
python-versions = ">=3.7"

[[package]]
name = "wrapt"
version = "1.14.1"
description = "Module for decorators, wrappers and monkey patching."
category = "main"
optional = false
python-versions = "!=3.0.*,!=3.1.*,!=3.2.*,!=3.3.*,!=3.4.*,>=2.7"

[[package]]
name = "yapf"
version = "0.32.0"
description = "A formatter for Python code."
category = "dev"
optional = false
python-versions = "*"

[[package]]
name = "yarl"
version = "1.7.2"
description = "Yet another URL library"
category = "main"
optional = false
python-versions = ">=3.6"

[package.dependencies]
idna = ">=2.0"
multidict = ">=4.0"

[extras]
pytezos = ["pytezos"]

[metadata]
lock-version = "1.1"
python-versions = ">=3.10,<3.11"
<<<<<<< HEAD
content-hash = "60f641a631104fc4e5d27d114f89cedc70ae20a4d35f7f6f633f4722258a4ed6"
=======
content-hash = "7634670ad857f304b3030350defc24444e8938cf11cec53ff930f71a82ca9181"
>>>>>>> dad580c8

[metadata.files]
aiohttp = []
aiolimiter = []
aiosignal = []
aiosqlite = []
alabaster = []
anyio = []
<<<<<<< HEAD
appdirs = []
=======
>>>>>>> dad580c8
appnope = []
apscheduler = []
argcomplete = []
argon2-cffi = []
argon2-cffi-bindings = []
astor = []
asttokens = []
async-timeout = []
asyncclick = []
asyncpg = []
atomicwrites = []
attrs = []
babel = []
backcall = []
base58 = []
beautifulsoup4 = []
black = []
bleach = []
bson = []
bump2version = []
cached-property = []
cattrs = []
certifi = []
cffi = []
chardet = []
charset-normalizer = []
click = []
colorama = []
coverage = []
cytoolz = []
datamodel-code-generator = []
debugpy = []
decorator = []
defusedxml = []
deprecation = []
diff-cover = []
dnspython = []
docker = []
docutils = []
email-validator = []
entrypoints = []
eth-hash = []
eth-typing = []
eth-utils = []
exceptiongroup = []
execnet = []
executing = []
fastecdsa = []
fastjsonschema = []
<<<<<<< HEAD
fcache = []
=======
>>>>>>> dad580c8
flake8 = []
flake8-bugbear = []
flake8-comprehensions = []
flake8-plugin-utils = []
flake8-return = []
flake8-simplify = []
flakeheaven = []
frozenlist = []
genson = []
html2text = []
idna = []
imagesize = []
inflect = []
iniconfig = []
ipykernel = []
ipython = []
ipython-genutils = []
iso8601 = []
isort = []
jedi = []
jinja2 = []
jsonschema = []
jupyter-client = []
jupyter-core = []
jupyterlab-pygments = []
markupsafe = []
matplotlib-inline = []
mccabe = []
mistune = []
mnemonic = []
msgpack = []
multidict = []
mypy = []
mypy-extensions = []
nbclient = []
nbconvert = []
nbformat = []
nest-asyncio = []
netstruct = []
notebook = []
openapi-schema-validator = []
openapi-spec-validator = []
orjson = []
packaging = []
pandocfilters = []
parso = []
pathspec = []
pendulum = []
pexpect = []
pickleshare = []
platformdirs = []
pluggy = []
ply = []
prance = []
prometheus-client = []
prompt-toolkit = []
psutil = []
ptyprocess = []
pure-eval = []
py = []
py-ecc = []
pyblake2 = []
pycodestyle = []
pycparser = []
pydantic = []
pydash = []
pyflakes = []
pygments = []
pyhumps = []
pyparsing = []
pypika-tortoise = []
pyrsistent = []
pysha3 = []
pysignalr = []
pysnooper = []
pysodium = []
pytest = []
pytest-asyncio = []
pytest-cov = []
pytest-forked = []
pytest-xdist = []
pytezos = []
python-dateutil = []
python-dotenv = []
pytz = []
pytz-deprecation-shim = []
pytzdata = []
pywin32 = []
pywinpty = []
pyyaml = []
pyzmq = []
requests = []
"ruamel.yaml" = []
"ruamel.yaml.clib" = []
secp256k1 = []
semver = []
send2trash = []
sentry-sdk = []
simplejson = []
six = []
sniffio = []
snowballstemmer = []
soupsieve = []
sphinx = []
sphinx-click = []
sphinx-markdown-builder = []
sphinxcontrib-applehelp = []
sphinxcontrib-devhelp = []
sphinxcontrib-htmlhelp = []
sphinxcontrib-jsmath = []
sphinxcontrib-qthelp = []
sphinxcontrib-serializinghtml = []
sqlparse = []
stack-data = []
strict-rfc3339 = []
tabulate = []
terminado = []
testcontainers = []
tinycss2 = []
toml = []
tomli = []
toolz = []
tornado = []
tortoise-orm = []
tqdm = []
traitlets = []
typed-ast = []
types-pytz = []
types-tabulate = []
typing-extensions = []
typing-inspect = []
tzdata = []
tzlocal = []
unify = []
untokenize = []
urllib3 = []
wcwidth = []
webencodings = []
websocket-client = []
websockets = []
wrapt = []
yapf = []
yarl = []<|MERGE_RESOLUTION|>--- conflicted
+++ resolved
@@ -759,7 +759,7 @@
 urllib3 = "*"
 
 [package.extras]
-docs = ["myst-parser (>=0.18.0,<0.19.0)", "sphinx", "pygments-github-lexers", "alabaster"]
+docs = ["alabaster", "pygments-github-lexers", "sphinx", "myst-parser (>=0.18.0,<0.19.0)"]
 
 [[package]]
 name = "frozenlist"
@@ -941,7 +941,7 @@
 
 [[package]]
 name = "jsonschema"
-version = "4.8.0"
+version = "4.9.0"
 description = "An implementation of JSON Schema validation for Python"
 category = "main"
 optional = false
@@ -1235,7 +1235,7 @@
 
 [[package]]
 name = "orjson"
-version = "3.7.9"
+version = "3.7.11"
 description = "Fast, correct Python JSON library supporting dataclasses, datetimes, and numpy"
 category = "main"
 optional = false
@@ -2409,11 +2409,11 @@
 
 [[package]]
 name = "yarl"
-version = "1.7.2"
+version = "1.8.1"
 description = "Yet another URL library"
 category = "main"
 optional = false
-python-versions = ">=3.6"
+python-versions = ">=3.7"
 
 [package.dependencies]
 idna = ">=2.0"
@@ -2425,11 +2425,7 @@
 [metadata]
 lock-version = "1.1"
 python-versions = ">=3.10,<3.11"
-<<<<<<< HEAD
-content-hash = "60f641a631104fc4e5d27d114f89cedc70ae20a4d35f7f6f633f4722258a4ed6"
-=======
-content-hash = "7634670ad857f304b3030350defc24444e8938cf11cec53ff930f71a82ca9181"
->>>>>>> dad580c8
+content-hash = "1c065b06f440c3490914a8e895981c73b4c2c0f23300a1e78f2fa43fa8b5b5e0"
 
 [metadata.files]
 aiohttp = []
@@ -2438,10 +2434,6 @@
 aiosqlite = []
 alabaster = []
 anyio = []
-<<<<<<< HEAD
-appdirs = []
-=======
->>>>>>> dad580c8
 appnope = []
 apscheduler = []
 argcomplete = []
@@ -2491,10 +2483,6 @@
 executing = []
 fastecdsa = []
 fastjsonschema = []
-<<<<<<< HEAD
-fcache = []
-=======
->>>>>>> dad580c8
 flake8 = []
 flake8-bugbear = []
 flake8-comprehensions = []
