[[package]]
name = "aiohttp"
version = "3.8.1"
description = "Async http client/server framework (asyncio)"
category = "main"
optional = false
python-versions = ">=3.6"

[package.dependencies]
aiosignal = ">=1.1.2"
async-timeout = ">=4.0.0a3,<5.0"
attrs = ">=17.3.0"
charset-normalizer = ">=2.0,<3.0"
frozenlist = ">=1.1.1"
multidict = ">=4.5,<7.0"
yarl = ">=1.0,<2.0"

[package.extras]
speedups = ["aiodns", "brotli", "cchardet"]

[[package]]
name = "aiolimiter"
version = "1.0.0"
description = "asyncio rate limiter, a leaky bucket implementation"
category = "main"
optional = false
python-versions = ">=3.6.1,<4.0.0"

[package.extras]
docs = ["toml (>=0.10.0,<0.11.0)", "sphinxcontrib-spelling (>=4.3,<8.0)", "sphinx-autodoc-typehints (>=1.10.3,<2.0.0)", "sphinx (>=2.2.1,<5.0.0)", "aiohttp-theme (>=0.1.6,<0.2.0)"]

[[package]]
name = "aiosignal"
version = "1.2.0"
description = "aiosignal: a list of registered asynchronous callbacks"
category = "main"
optional = false
python-versions = ">=3.6"

[package.dependencies]
frozenlist = ">=1.1.0"

[[package]]
name = "aiosqlite"
version = "0.17.0"
description = "asyncio bridge to the standard sqlite3 module"
category = "main"
optional = false
python-versions = ">=3.6"

[package.dependencies]
typing_extensions = ">=3.7.2"

[[package]]
name = "alabaster"
version = "0.7.12"
description = "A configurable sidebar-enabled Sphinx theme"
category = "dev"
optional = false
python-versions = "*"

[[package]]
name = "anyio"
version = "3.6.1"
description = "High level compatibility layer for multiple asynchronous event loop implementations"
category = "main"
optional = false
python-versions = ">=3.6.2"

[package.dependencies]
idna = ">=2.8"
sniffio = ">=1.1"

[package.extras]
doc = ["packaging", "sphinx-rtd-theme", "sphinx-autodoc-typehints (>=1.2.0)"]
test = ["coverage[toml] (>=4.5)", "hypothesis (>=4.0)", "pytest (>=7.0)", "pytest-mock (>=3.6.1)", "trustme", "contextlib2", "uvloop (<0.15)", "mock (>=4)", "uvloop (>=0.15)"]
trio = ["trio (>=0.16)"]

[[package]]
name = "appnope"
version = "0.1.3"
description = "Disable App Nap on macOS >= 10.9"
category = "main"
optional = true
python-versions = "*"

[[package]]
name = "apscheduler"
version = "3.9.1"
description = "In-process task scheduler with Cron-like capabilities"
category = "main"
optional = false
python-versions = ">=2.7, !=3.0.*, !=3.1.*, !=3.2.*, !=3.3.*, !=3.4.*, <4"

[package.dependencies]
pytz = "*"
six = ">=1.4.0"
tzlocal = ">=2.0,<3.0.0 || >=4.0.0"

[package.extras]
asyncio = ["trollius"]
doc = ["sphinx", "sphinx-rtd-theme"]
gevent = ["gevent"]
mongodb = ["pymongo (>=3.0)"]
redis = ["redis (>=3.0)"]
rethinkdb = ["rethinkdb (>=2.4.0)"]
sqlalchemy = ["sqlalchemy (>=0.8)"]
testing = ["pytest", "pytest-cov", "pytest-tornado5", "mock", "pytest-asyncio (<0.6)", "pytest-asyncio"]
tornado = ["tornado (>=4.3)"]
twisted = ["twisted"]
zookeeper = ["kazoo"]

[[package]]
name = "argcomplete"
version = "2.0.0"
description = "Bash tab completion for argparse"
category = "main"
optional = false
python-versions = ">=3.6"

[package.extras]
test = ["wheel", "pexpect", "flake8", "coverage"]

[[package]]
name = "argon2-cffi"
version = "21.3.0"
description = "The secure Argon2 password hashing algorithm."
category = "main"
optional = true
python-versions = ">=3.6"

[package.dependencies]
argon2-cffi-bindings = "*"

[package.extras]
dev = ["pre-commit", "cogapp", "tomli", "coverage[toml] (>=5.0.2)", "hypothesis", "pytest", "sphinx", "sphinx-notfound-page", "furo"]
docs = ["sphinx", "sphinx-notfound-page", "furo"]
tests = ["coverage[toml] (>=5.0.2)", "hypothesis", "pytest"]

[[package]]
name = "argon2-cffi-bindings"
version = "21.2.0"
description = "Low-level CFFI bindings for Argon2"
category = "main"
optional = true
python-versions = ">=3.6"

[package.dependencies]
cffi = ">=1.0.1"

[package.extras]
dev = ["pytest", "cogapp", "pre-commit", "wheel"]
tests = ["pytest"]

[[package]]
name = "astor"
version = "0.8.1"
description = "Read/rewrite/write Python ASTs"
category = "dev"
optional = false
python-versions = "!=3.0.*,!=3.1.*,!=3.2.*,!=3.3.*,>=2.7"

[[package]]
name = "asttokens"
<<<<<<< HEAD
version = "2.0.7"
=======
version = "2.0.8"
>>>>>>> 3f187d7f
description = "Annotate AST trees with source code positions"
category = "main"
optional = true
python-versions = "*"

[package.dependencies]
six = "*"

[package.extras]
test = ["pytest", "astroid (<=2.5.3)"]

[[package]]
name = "async-timeout"
version = "4.0.2"
description = "Timeout context manager for asyncio programs"
category = "main"
optional = false
python-versions = ">=3.6"

[[package]]
name = "asyncclick"
version = "8.1.3.2"
description = "Composable command line interface toolkit, async version"
category = "main"
optional = false
python-versions = ">=3.7"

[package.dependencies]
colorama = {version = "*", markers = "platform_system == \"Windows\""}

[[package]]
name = "asyncpg"
version = "0.26.0"
description = "An asyncio PostgreSQL driver"
category = "main"
optional = false
python-versions = ">=3.6.0"

[package.extras]
dev = ["Cython (>=0.29.24,<0.30.0)", "pytest (>=6.0)", "Sphinx (>=4.1.2,<4.2.0)", "sphinxcontrib-asyncio (>=0.3.0,<0.4.0)", "sphinx-rtd-theme (>=0.5.2,<0.6.0)", "pycodestyle (>=2.7.0,<2.8.0)", "flake8 (>=3.9.2,<3.10.0)", "uvloop (>=0.15.3)"]
docs = ["Sphinx (>=4.1.2,<4.2.0)", "sphinxcontrib-asyncio (>=0.3.0,<0.4.0)", "sphinx-rtd-theme (>=0.5.2,<0.6.0)"]
test = ["pycodestyle (>=2.7.0,<2.8.0)", "flake8 (>=3.9.2,<3.10.0)", "uvloop (>=0.15.3)"]

[[package]]
name = "atomicwrites"
version = "1.4.1"
description = "Atomic file writes."
category = "dev"
optional = false
python-versions = ">=2.7, !=3.0.*, !=3.1.*, !=3.2.*, !=3.3.*"

[[package]]
name = "attrs"
version = "21.4.0"
description = "Classes Without Boilerplate"
category = "main"
optional = false
python-versions = ">=2.7, !=3.0.*, !=3.1.*, !=3.2.*, !=3.3.*, !=3.4.*"

[package.extras]
dev = ["coverage[toml] (>=5.0.2)", "hypothesis", "pympler", "pytest (>=4.3.0)", "six", "mypy", "pytest-mypy-plugins", "zope.interface", "furo", "sphinx", "sphinx-notfound-page", "pre-commit", "cloudpickle"]
docs = ["furo", "sphinx", "zope.interface", "sphinx-notfound-page"]
tests = ["coverage[toml] (>=5.0.2)", "hypothesis", "pympler", "pytest (>=4.3.0)", "six", "mypy", "pytest-mypy-plugins", "zope.interface", "cloudpickle"]
tests_no_zope = ["coverage[toml] (>=5.0.2)", "hypothesis", "pympler", "pytest (>=4.3.0)", "six", "mypy", "pytest-mypy-plugins", "cloudpickle"]

[[package]]
name = "babel"
version = "2.10.3"
description = "Internationalization utilities"
category = "dev"
optional = false
python-versions = ">=3.6"

[package.dependencies]
pytz = ">=2015.7"

[[package]]
name = "backcall"
version = "0.2.0"
description = "Specifications for callback functions passed in to an API"
category = "main"
optional = true
python-versions = "*"

[[package]]
name = "base58"
version = "2.1.1"
description = "Base58 and Base58Check implementation."
category = "main"
optional = true
python-versions = ">=3.5"

[package.extras]
tests = ["mypy", "PyHamcrest (>=2.0.2)", "pytest (>=4.6)", "pytest-benchmark", "pytest-cov", "pytest-flake8"]

[[package]]
name = "beautifulsoup4"
version = "4.11.1"
description = "Screen-scraping library"
category = "main"
optional = true
python-versions = ">=3.6.0"

[package.dependencies]
soupsieve = ">1.2"

[package.extras]
html5lib = ["html5lib"]
lxml = ["lxml"]

[[package]]
name = "black"
version = "22.6.0"
description = "The uncompromising code formatter."
category = "main"
optional = false
python-versions = ">=3.6.2"

[package.dependencies]
click = ">=8.0.0"
mypy-extensions = ">=0.4.3"
pathspec = ">=0.9.0"
platformdirs = ">=2"
tomli = {version = ">=1.1.0", markers = "python_full_version < \"3.11.0a7\""}

[package.extras]
colorama = ["colorama (>=0.4.3)"]
d = ["aiohttp (>=3.7.4)"]
jupyter = ["ipython (>=7.8.0)", "tokenize-rt (>=3.2.0)"]
uvloop = ["uvloop (>=0.15.2)"]

[[package]]
name = "bleach"
version = "5.0.1"
description = "An easy safelist-based HTML-sanitizing tool."
category = "main"
optional = true
python-versions = ">=3.7"

[package.dependencies]
six = ">=1.9.0"
webencodings = "*"

[package.extras]
css = ["tinycss2 (>=1.1.0,<1.2)"]
dev = ["build (==0.8.0)", "flake8 (==4.0.1)", "hashin (==0.17.0)", "pip-tools (==6.6.2)", "pytest (==7.1.2)", "Sphinx (==4.3.2)", "tox (==3.25.0)", "twine (==4.0.1)", "wheel (==0.37.1)", "black (==22.3.0)", "mypy (==0.961)"]

[[package]]
name = "bson"
version = "0.5.10"
description = "BSON codec for Python"
category = "main"
optional = true
python-versions = "*"

[package.dependencies]
python-dateutil = ">=2.4.0"
six = ">=1.9.0"

[[package]]
name = "bump2version"
version = "1.0.1"
description = "Version-bump your software with a single command!"
category = "dev"
optional = false
python-versions = ">=3.5"

[[package]]
name = "cached-property"
version = "1.5.2"
description = "A decorator for caching properties in classes."
category = "main"
optional = true
python-versions = "*"

[[package]]
name = "cattrs"
version = "22.1.0"
description = "Composable complex class support for attrs and dataclasses."
category = "main"
optional = true
python-versions = ">=3.7,<4.0"

[package.dependencies]
attrs = ">=20"
exceptiongroup = {version = "*", markers = "python_version <= \"3.10\""}

[[package]]
name = "certifi"
version = "2022.6.15"
description = "Python package for providing Mozilla's CA Bundle."
category = "main"
optional = false
python-versions = ">=3.6"

[[package]]
name = "cffi"
version = "1.15.1"
description = "Foreign Function Interface for Python calling C code."
category = "main"
optional = true
python-versions = "*"

[package.dependencies]
pycparser = "*"

[[package]]
name = "chardet"
version = "4.0.0"
description = "Universal encoding detector for Python 2 and 3"
category = "main"
optional = false
python-versions = ">=2.7, !=3.0.*, !=3.1.*, !=3.2.*, !=3.3.*, !=3.4.*"

[[package]]
name = "charset-normalizer"
version = "2.1.0"
description = "The Real First Universal Charset Detector. Open, modern and actively maintained alternative to Chardet."
category = "main"
optional = false
python-versions = ">=3.6.0"

[package.extras]
unicode_backport = ["unicodedata2"]

[[package]]
name = "click"
version = "8.0.4"
description = "Composable command line interface toolkit"
category = "main"
optional = false
python-versions = ">=3.6"

[package.dependencies]
colorama = {version = "*", markers = "platform_system == \"Windows\""}

[[package]]
name = "colorama"
version = "0.4.5"
description = "Cross-platform colored terminal text."
category = "main"
optional = false
python-versions = ">=2.7, !=3.0.*, !=3.1.*, !=3.2.*, !=3.3.*, !=3.4.*"

[[package]]
name = "coverage"
<<<<<<< HEAD
version = "6.4.3"
=======
version = "6.4.4"
>>>>>>> 3f187d7f
description = "Code coverage measurement for Python"
category = "dev"
optional = false
python-versions = ">=3.7"

[package.dependencies]
tomli = {version = "*", optional = true, markers = "python_full_version <= \"3.11.0a6\" and extra == \"toml\""}

[package.extras]
toml = ["tomli"]

[[package]]
name = "cytoolz"
version = "0.12.0"
description = "Cython implementation of Toolz: High performance functional utilities"
category = "main"
optional = true
python-versions = ">=3.5"

[package.dependencies]
toolz = ">=0.8.0"

[package.extras]
cython = ["cython"]

[[package]]
name = "datamodel-code-generator"
version = "0.13.1"
description = "Datamodel Code Generator"
category = "main"
optional = false
python-versions = ">=3.6.1,<4.0.0"

[package.dependencies]
argcomplete = ">=1.10,<3.0"
black = ">=19.10b0"
genson = ">=1.2.1,<2.0"
inflect = ">=4.1.0,<6.0"
isort = ">=4.3.21,<6.0"
jinja2 = ">=2.10.1,<4.0"
openapi-spec-validator = ">=0.2.8,<0.4"
prance = ">=0.18.2,<1.0"
pydantic = {version = ">=1.9.0,<2.0", extras = ["email"], markers = "python_version >= \"3.10\""}
PySnooper = ">=0.4.1,<2.0.0"
toml = ">=0.10.0,<1.0.0"
typed-ast = {version = ">=1.5.0", markers = "python_full_version >= \"3.9.8\""}

[package.extras]
http = ["httpx"]

[[package]]
name = "debugpy"
version = "1.6.3"
description = "An implementation of the Debug Adapter Protocol for Python"
category = "main"
optional = true
python-versions = ">=3.7"

[[package]]
name = "decorator"
version = "5.1.1"
description = "Decorators for Humans"
category = "main"
optional = true
python-versions = ">=3.5"

[[package]]
name = "defusedxml"
version = "0.7.1"
description = "XML bomb protection for Python stdlib modules"
category = "main"
optional = true
python-versions = ">=2.7, !=3.0.*, !=3.1.*, !=3.2.*, !=3.3.*, !=3.4.*"

[[package]]
name = "deprecation"
version = "2.1.0"
description = "A library to handle automated deprecations"
category = "main"
optional = false
python-versions = "*"

[package.dependencies]
packaging = "*"

[[package]]
name = "diff-cover"
version = "6.5.1"
description = "Run coverage and linting reports on diffs"
category = "dev"
optional = false
python-versions = ">=3.6.2,<4.0.0"

[package.dependencies]
chardet = ">=3.0.0"
Jinja2 = ">=2.7.1"
pluggy = ">=0.13.1,<2"
Pygments = ">=2.9.0,<3.0.0"

[package.extras]
toml = ["tomli (>=1.2.1)"]

[[package]]
name = "dnspython"
version = "2.2.1"
description = "DNS toolkit"
category = "main"
optional = false
python-versions = ">=3.6,<4.0"

[package.extras]
dnssec = ["cryptography (>=2.6,<37.0)"]
curio = ["curio (>=1.2,<2.0)", "sniffio (>=1.1,<2.0)"]
doh = ["h2 (>=4.1.0)", "httpx (>=0.21.1)", "requests (>=2.23.0,<3.0.0)", "requests-toolbelt (>=0.9.1,<0.10.0)"]
idna = ["idna (>=2.1,<4.0)"]
trio = ["trio (>=0.14,<0.20)"]
wmi = ["wmi (>=1.5.1,<2.0.0)"]

[[package]]
name = "docker"
version = "5.0.3"
description = "A Python library for the Docker Engine API."
category = "main"
optional = false
python-versions = ">=3.6"

[package.dependencies]
pywin32 = {version = "227", markers = "sys_platform == \"win32\""}
requests = ">=2.14.2,<2.18.0 || >2.18.0"
websocket-client = ">=0.32.0"

[package.extras]
ssh = ["paramiko (>=2.4.2)"]
tls = ["pyOpenSSL (>=17.5.0)", "cryptography (>=3.4.7)", "idna (>=2.0.0)"]

[[package]]
name = "docutils"
version = "0.19"
description = "Docutils -- Python Documentation Utilities"
category = "dev"
optional = false
python-versions = ">=3.7"

[[package]]
name = "email-validator"
version = "1.2.1"
description = "A robust email syntax and deliverability validation library."
category = "main"
optional = false
python-versions = "!=3.0.*,!=3.1.*,!=3.2.*,!=3.3.*,!=3.4.*,>=2.7"

[package.dependencies]
dnspython = ">=1.15.0"
idna = ">=2.0.0"

[[package]]
name = "entrypoints"
version = "0.4"
description = "Discover and load entry points from installed packages."
category = "main"
optional = false
python-versions = ">=3.6"

[[package]]
name = "eth-hash"
version = "0.3.3"
description = "eth-hash: The Ethereum hashing function, keccak256, sometimes (erroneously) called sha3"
category = "main"
optional = true
python-versions = ">=3.5, <4"

[package.extras]
test = ["tox (==3.14.6)", "pytest-xdist", "pytest (==5.4.1)"]
pysha3 = ["pysha3 (>=1.0.0,<2.0.0)"]
pycryptodome = ["pycryptodome (>=3.6.6,<4)"]
lint = ["pydocstyle (>=5.0.0,<6)", "mypy (==0.770)", "isort (>=4.2.15,<5)", "flake8 (==3.7.9)"]
doc = ["towncrier (>=19.2.0,<20)", "sphinx-rtd-theme (>=0.1.9,<1)", "Sphinx (>=1.6.5,<2)"]
dev = ["towncrier (>=19.2.0,<20)", "sphinx-rtd-theme (>=0.1.9,<1)", "Sphinx (>=1.6.5,<2)", "pydocstyle (>=5.0.0,<6)", "mypy (==0.770)", "isort (>=4.2.15,<5)", "flake8 (==3.7.9)", "tox (==3.14.6)", "pytest-xdist", "pytest (==5.4.1)", "ipython", "twine", "wheel", "pytest-watch (>=4.1.0,<5)", "bumpversion (>=0.5.3,<1)"]

[[package]]
name = "eth-typing"
version = "3.1.0"
description = "eth-typing: Common type annotations for ethereum python packages"
category = "main"
optional = true
python-versions = ">=3.6, <3.11"

[package.extras]
test = ["tox (>=2.9.1,<3)", "pytest-xdist", "pytest (>=6.2.5,<7)"]
lint = ["pydocstyle (>=3.0.0,<4)", "mypy (==0.782)", "isort (>=4.2.15,<5)", "flake8 (==3.8.3)"]
doc = ["towncrier (>=21,<22)", "sphinx-rtd-theme (>=0.1.9)", "sphinx (>=4.2.0,<5)"]
dev = ["towncrier (>=21,<22)", "sphinx-rtd-theme (>=0.1.9)", "sphinx (>=4.2.0,<5)", "pydocstyle (>=3.0.0,<4)", "mypy (==0.782)", "isort (>=4.2.15,<5)", "flake8 (==3.8.3)", "tox (>=2.9.1,<3)", "pytest-xdist", "pytest (>=6.2.5,<7)", "ipython", "twine", "wheel", "pytest-watch (>=4.1.0,<5)", "bumpversion (>=0.5.3,<1)"]

[[package]]
name = "eth-utils"
version = "2.0.0"
description = "eth-utils: Common utility functions for python code that interacts with Ethereum"
category = "main"
optional = true
python-versions = ">=3.6,<4"

[package.dependencies]
cytoolz = {version = ">=0.10.1,<1.0.0", markers = "implementation_name == \"cpython\""}
eth-hash = ">=0.3.1,<0.4.0"
eth-typing = ">=3.0.0,<4.0.0"
toolz = {version = ">0.8.2,<1", markers = "implementation_name == \"pypy\""}

[package.extras]
test = ["tox (==3.14.6)", "pytest-xdist", "pytest (>=6.2.5,<7)", "hypothesis (>=4.43.0,<5.0.0)"]
lint = ["pytest (>=3.4.1,<4.0.0)", "pydocstyle (>=5.0.0,<6)", "mypy (==0.720)", "isort (>=4.2.15,<5)", "flake8 (==3.7.9)", "black (>=18.6b4,<19)"]
doc = ["towncrier (>=19.2.0,<20)", "sphinx-rtd-theme (>=0.1.9,<2)", "Sphinx (>=1.6.5,<2)"]
dev = ["towncrier (>=19.2.0,<20)", "sphinx-rtd-theme (>=0.1.9,<2)", "Sphinx (>=1.6.5,<2)", "pytest (>=3.4.1,<4.0.0)", "pydocstyle (>=5.0.0,<6)", "mypy (==0.720)", "isort (>=4.2.15,<5)", "flake8 (==3.7.9)", "black (>=18.6b4,<19)", "tox (==3.14.6)", "pytest-xdist", "pytest (>=6.2.5,<7)", "hypothesis (>=4.43.0,<5.0.0)", "ipython", "twine (>=1.13,<2)", "wheel (>=0.30.0,<1.0.0)", "pytest-watch (>=4.1.0,<5)", "bumpversion (>=0.5.3,<1)"]

[[package]]
name = "exceptiongroup"
version = "1.0.0rc8"
description = "Backport of PEP 654 (exception groups)"
category = "main"
optional = true
python-versions = ">=3.7"

[package.extras]
test = ["pytest (>=6)"]

[[package]]
name = "execnet"
version = "1.9.0"
description = "execnet: rapid multi-Python deployment"
category = "dev"
optional = false
python-versions = ">=2.7, !=3.0.*, !=3.1.*, !=3.2.*, !=3.3.*, !=3.4.*"

[package.extras]
testing = ["pre-commit"]

[[package]]
name = "executing"
version = "0.10.0"
description = "Get the currently executing AST node of a frame, and other information"
category = "main"
optional = true
python-versions = "*"

[[package]]
name = "fastecdsa"
version = "2.2.3"
description = "Fast elliptic curve digital signatures"
category = "main"
optional = true
python-versions = "*"

[[package]]
name = "fastjsonschema"
version = "2.16.1"
description = "Fastest Python implementation of JSON schema"
category = "main"
optional = true
python-versions = "*"

[package.extras]
devel = ["colorama", "jsonschema", "json-spec", "pylint", "pytest", "pytest-benchmark", "pytest-cache", "validictory"]

[[package]]
name = "flake8"
version = "4.0.1"
description = "the modular source code checker: pep8 pyflakes and co"
category = "dev"
optional = false
python-versions = ">=3.6"

[package.dependencies]
mccabe = ">=0.6.0,<0.7.0"
pycodestyle = ">=2.8.0,<2.9.0"
pyflakes = ">=2.4.0,<2.5.0"

[[package]]
name = "flake8-bugbear"
version = "22.7.1"
description = "A plugin for flake8 finding likely bugs and design problems in your program. Contains warnings that don't belong in pyflakes and pycodestyle."
category = "dev"
optional = false
python-versions = ">=3.6"

[package.dependencies]
attrs = ">=19.2.0"
flake8 = ">=3.0.0"

[package.extras]
dev = ["coverage", "hypothesis", "hypothesmith (>=0.2)", "pre-commit"]

[[package]]
name = "flake8-comprehensions"
version = "3.10.0"
description = "A flake8 plugin to help you write better list/set/dict comprehensions."
category = "dev"
optional = false
python-versions = ">=3.7"

[package.dependencies]
flake8 = ">=3.0,<3.2.0 || >3.2.0"

[[package]]
name = "flake8-plugin-utils"
version = "1.3.2"
description = "The package provides base classes and utils for flake8 plugin writing"
category = "dev"
optional = false
python-versions = ">=3.6,<4.0"

[[package]]
name = "flake8-return"
version = "1.1.3"
description = "Flake8 plugin that checks return values"
category = "dev"
optional = false
python-versions = ">=3.6,<4.0"

[package.dependencies]
flake8-plugin-utils = ">=1.0,<2.0"

[[package]]
name = "flake8-simplify"
version = "0.19.3"
description = "flake8 plugin which checks for code that can be simplified"
category = "dev"
optional = false
python-versions = ">=3.6.1"

[package.dependencies]
astor = ">=0.1"
flake8 = ">=3.7"

[[package]]
name = "flakeheaven"
version = "2.1.3"
description = "FlakeHeaven is a [Flake8](https://gitlab.com/pycqa/flake8) wrapper to make it cool."
category = "dev"
optional = false
python-versions = ">=3.7,<4.0"

[package.dependencies]
colorama = "*"
entrypoints = "*"
flake8 = ">=4.0.1,<5.0.0"
pygments = "*"
toml = "*"
urllib3 = "*"

[package.extras]
docs = ["alabaster", "pygments-github-lexers", "sphinx", "myst-parser (>=0.18.0,<0.19.0)"]

[[package]]
name = "frozenlist"
version = "1.3.1"
description = "A list-like structure which implements collections.abc.MutableSequence"
category = "main"
optional = false
python-versions = ">=3.7"

[[package]]
name = "genson"
version = "1.2.2"
description = "GenSON is a powerful, user-friendly JSON Schema generator."
category = "main"
optional = false
python-versions = "*"

[[package]]
name = "html2text"
version = "2020.1.16"
description = "Turn HTML into equivalent Markdown-structured text."
category = "dev"
optional = false
python-versions = ">=3.5"

[[package]]
name = "idna"
version = "3.3"
description = "Internationalized Domain Names in Applications (IDNA)"
category = "main"
optional = false
python-versions = ">=3.5"

[[package]]
name = "imagesize"
version = "1.4.1"
description = "Getting image size from png/jpeg/jpeg2000/gif file"
category = "dev"
optional = false
python-versions = ">=2.7, !=3.0.*, !=3.1.*, !=3.2.*, !=3.3.*"

[[package]]
name = "inflect"
version = "5.6.2"
description = "Correctly generate plurals, singular nouns, ordinals, indefinite articles; convert numbers to words"
category = "main"
optional = false
python-versions = ">=3.7"

[package.extras]
docs = ["sphinx", "jaraco.packaging (>=9)", "rst.linker (>=1.9)", "jaraco.tidelift (>=1.4)"]
testing = ["pytest (>=6)", "pytest-checkdocs (>=2.4)", "pytest-flake8", "pytest-cov", "pytest-enabler (>=1.3)", "pygments", "pytest-black (>=0.3.7)", "pytest-mypy (>=0.9.1)"]

[[package]]
name = "iniconfig"
version = "1.1.1"
description = "iniconfig: brain-dead simple config-ini parsing"
category = "dev"
optional = false
python-versions = "*"

[[package]]
name = "ipykernel"
version = "6.15.1"
description = "IPython Kernel for Jupyter"
category = "main"
optional = true
python-versions = ">=3.7"

[package.dependencies]
appnope = {version = "*", markers = "platform_system == \"Darwin\""}
debugpy = ">=1.0"
ipython = ">=7.23.1"
jupyter-client = ">=6.1.12"
matplotlib-inline = ">=0.1"
nest-asyncio = "*"
packaging = "*"
psutil = "*"
pyzmq = ">=17"
tornado = ">=6.1"
traitlets = ">=5.1.0"

[package.extras]
test = ["flaky", "ipyparallel", "pre-commit", "pytest-cov", "pytest-timeout", "pytest (>=6.0)"]

[[package]]
name = "ipython"
version = "8.4.0"
description = "IPython: Productive Interactive Computing"
category = "main"
optional = true
python-versions = ">=3.8"

[package.dependencies]
appnope = {version = "*", markers = "sys_platform == \"darwin\""}
backcall = "*"
colorama = {version = "*", markers = "sys_platform == \"win32\""}
decorator = "*"
jedi = ">=0.16"
matplotlib-inline = "*"
pexpect = {version = ">4.3", markers = "sys_platform != \"win32\""}
pickleshare = "*"
prompt-toolkit = ">=2.0.0,<3.0.0 || >3.0.0,<3.0.1 || >3.0.1,<3.1.0"
pygments = ">=2.4.0"
stack-data = "*"
traitlets = ">=5"

[package.extras]
all = ["black", "Sphinx (>=1.3)", "ipykernel", "nbconvert", "nbformat", "ipywidgets", "notebook", "ipyparallel", "qtconsole", "pytest (<7.1)", "pytest-asyncio", "testpath", "curio", "matplotlib (!=3.2.0)", "numpy (>=1.19)", "pandas", "trio"]
black = ["black"]
doc = ["Sphinx (>=1.3)"]
kernel = ["ipykernel"]
nbconvert = ["nbconvert"]
nbformat = ["nbformat"]
notebook = ["ipywidgets", "notebook"]
parallel = ["ipyparallel"]
qtconsole = ["qtconsole"]
test = ["pytest (<7.1)", "pytest-asyncio", "testpath"]
test_extra = ["pytest (<7.1)", "pytest-asyncio", "testpath", "curio", "matplotlib (!=3.2.0)", "nbformat", "numpy (>=1.19)", "pandas", "trio"]

[[package]]
name = "ipython-genutils"
version = "0.2.0"
description = "Vestigial utilities from IPython"
category = "main"
optional = true
python-versions = "*"

[[package]]
name = "iso8601"
version = "1.0.2"
description = "Simple module to parse ISO 8601 dates"
category = "main"
optional = false
python-versions = ">=3.6.2,<4.0"

[[package]]
name = "isort"
version = "5.10.1"
description = "A Python utility / library to sort Python imports."
category = "main"
optional = false
python-versions = ">=3.6.1,<4.0"

[package.extras]
pipfile_deprecated_finder = ["pipreqs", "requirementslib"]
requirements_deprecated_finder = ["pipreqs", "pip-api"]
colors = ["colorama (>=0.4.3,<0.5.0)"]
plugins = ["setuptools"]

[[package]]
name = "jedi"
version = "0.18.1"
description = "An autocompletion tool for Python that can be used for text editors."
category = "main"
optional = true
python-versions = ">=3.6"

[package.dependencies]
parso = ">=0.8.0,<0.9.0"

[package.extras]
qa = ["flake8 (==3.8.3)", "mypy (==0.782)"]
testing = ["Django (<3.1)", "colorama", "docopt", "pytest (<7.0.0)"]

[[package]]
name = "jinja2"
version = "3.1.2"
description = "A very fast and expressive template engine."
category = "main"
optional = false
python-versions = ">=3.7"

[package.dependencies]
MarkupSafe = ">=2.0"

[package.extras]
i18n = ["Babel (>=2.7)"]

[[package]]
name = "jsonschema"
<<<<<<< HEAD
version = "4.9.1"
=======
version = "4.12.1"
>>>>>>> 3f187d7f
description = "An implementation of JSON Schema validation for Python"
category = "main"
optional = false
python-versions = ">=3.7"

[package.dependencies]
attrs = ">=17.4.0"
pyrsistent = ">=0.14.0,<0.17.0 || >0.17.0,<0.17.1 || >0.17.1,<0.17.2 || >0.17.2"

[package.extras]
format = ["fqdn", "idna", "isoduration", "jsonpointer (>1.13)", "rfc3339-validator", "rfc3987", "uri-template", "webcolors (>=1.11)"]
format-nongpl = ["fqdn", "idna", "isoduration", "jsonpointer (>1.13)", "rfc3339-validator", "rfc3986-validator (>0.1.0)", "uri-template", "webcolors (>=1.11)"]

[[package]]
name = "jupyter-client"
version = "7.3.4"
description = "Jupyter protocol implementation and client libraries"
category = "main"
optional = true
python-versions = ">=3.7"

[package.dependencies]
entrypoints = "*"
jupyter-core = ">=4.9.2"
nest-asyncio = ">=1.5.4"
python-dateutil = ">=2.8.2"
pyzmq = ">=23.0"
tornado = ">=6.0"
traitlets = "*"

[package.extras]
doc = ["ipykernel", "myst-parser", "sphinx-rtd-theme", "sphinx (>=1.3.6)", "sphinxcontrib-github-alt"]
test = ["codecov", "coverage", "ipykernel (>=6.5)", "ipython", "mypy", "pre-commit", "pytest", "pytest-asyncio (>=0.18)", "pytest-cov", "pytest-timeout"]

[[package]]
name = "jupyter-core"
version = "4.11.1"
description = "Jupyter core package. A base package on which Jupyter projects rely."
category = "main"
optional = true
python-versions = ">=3.7"

[package.dependencies]
pywin32 = {version = ">=1.0", markers = "sys_platform == \"win32\" and platform_python_implementation != \"PyPy\""}
traitlets = "*"

[package.extras]
test = ["ipykernel", "pre-commit", "pytest", "pytest-cov", "pytest-timeout"]

[[package]]
name = "jupyterlab-pygments"
version = "0.2.2"
description = "Pygments theme using JupyterLab CSS variables"
category = "main"
optional = true
python-versions = ">=3.7"

[[package]]
name = "lxml"
version = "4.9.1"
description = "Powerful and Pythonic XML processing library combining libxml2/libxslt with the ElementTree API."
category = "main"
optional = true
python-versions = ">=2.7, !=3.0.*, !=3.1.*, !=3.2.*, !=3.3.*, != 3.4.*"

[package.extras]
cssselect = ["cssselect (>=0.7)"]
html5 = ["html5lib"]
htmlsoup = ["beautifulsoup4"]
source = ["Cython (>=0.29.7)"]

[[package]]
name = "markupsafe"
version = "2.1.1"
description = "Safely add untrusted strings to HTML/XML markup."
category = "main"
optional = false
python-versions = ">=3.7"

[[package]]
name = "matplotlib-inline"
version = "0.1.6"
description = "Inline Matplotlib backend for Jupyter"
category = "main"
optional = true
python-versions = ">=3.5"

[package.dependencies]
traitlets = "*"

[[package]]
name = "mccabe"
version = "0.6.1"
description = "McCabe checker, plugin for flake8"
category = "dev"
optional = false
python-versions = "*"

[[package]]
name = "mistune"
version = "0.8.4"
description = "The fastest markdown parser in pure Python"
category = "main"
optional = true
python-versions = "*"

[[package]]
name = "mnemonic"
version = "0.20"
description = "Implementation of Bitcoin BIP-0039"
category = "main"
optional = true
python-versions = ">=3.5"

[[package]]
name = "msgpack"
version = "1.0.4"
description = "MessagePack serializer"
category = "main"
optional = false
python-versions = "*"

[[package]]
name = "multidict"
version = "6.0.2"
description = "multidict implementation"
category = "main"
optional = false
python-versions = ">=3.7"

[[package]]
name = "mypy"
version = "0.971"
description = "Optional static typing for Python"
category = "dev"
optional = false
python-versions = ">=3.6"

[package.dependencies]
mypy-extensions = ">=0.4.3"
tomli = {version = ">=1.1.0", markers = "python_version < \"3.11\""}
typing-extensions = ">=3.10"

[package.extras]
dmypy = ["psutil (>=4.0)"]
python2 = ["typed-ast (>=1.4.0,<2)"]
reports = ["lxml"]

[[package]]
name = "mypy-extensions"
version = "0.4.3"
description = "Experimental type system extensions for programs checked with the mypy typechecker."
category = "main"
optional = false
python-versions = "*"

[[package]]
name = "nbclient"
version = "0.6.6"
description = "A client library for executing notebooks. Formerly nbconvert's ExecutePreprocessor."
category = "main"
optional = true
python-versions = ">=3.7.0"

[package.dependencies]
jupyter-client = ">=6.1.5"
nbformat = ">=5.0"
nest-asyncio = "*"
traitlets = ">=5.2.2"

[package.extras]
sphinx = ["autodoc-traits", "mock", "moto", "myst-parser", "Sphinx (>=1.7)", "sphinx-book-theme"]
test = ["black", "check-manifest", "flake8", "ipykernel", "ipython (<8.0.0)", "ipywidgets (<8.0.0)", "mypy", "pip (>=18.1)", "pre-commit", "pytest (>=4.1)", "pytest-asyncio", "pytest-cov (>=2.6.1)", "setuptools (>=60.0)", "testpath", "twine (>=1.11.0)", "xmltodict"]

[[package]]
name = "nbconvert"
version = "6.5.3"
description = "Converting Jupyter Notebooks"
category = "main"
optional = true
python-versions = ">=3.7"

[package.dependencies]
beautifulsoup4 = "*"
bleach = "*"
defusedxml = "*"
entrypoints = ">=0.2.2"
jinja2 = ">=3.0"
jupyter-core = ">=4.7"
jupyterlab-pygments = "*"
lxml = "*"
MarkupSafe = ">=2.0"
mistune = ">=0.8.1,<2"
nbclient = ">=0.5.0"
nbformat = ">=5.1"
packaging = "*"
pandocfilters = ">=1.4.1"
pygments = ">=2.4.1"
tinycss2 = "*"
traitlets = ">=5.0"

[package.extras]
all = ["pytest", "pytest-cov", "pytest-dependency", "ipykernel", "ipywidgets (>=7)", "pre-commit", "pyppeteer (>=1,<1.1)", "tornado (>=6.1)", "sphinx (>=1.5.1)", "sphinx-rtd-theme", "nbsphinx (>=0.2.12)", "ipython"]
docs = ["sphinx (>=1.5.1)", "sphinx-rtd-theme", "nbsphinx (>=0.2.12)", "ipython"]
serve = ["tornado (>=6.1)"]
test = ["pytest", "pytest-cov", "pytest-dependency", "ipykernel", "ipywidgets (>=7)", "pre-commit", "pyppeteer (>=1,<1.1)"]
webpdf = ["pyppeteer (>=1,<1.1)"]

[[package]]
name = "nbformat"
version = "5.4.0"
description = "The Jupyter Notebook format"
category = "main"
optional = true
python-versions = ">=3.7"

[package.dependencies]
fastjsonschema = "*"
jsonschema = ">=2.6"
jupyter-core = "*"
traitlets = ">=5.1"

[package.extras]
test = ["check-manifest", "testpath", "pytest", "pre-commit"]

[[package]]
name = "nest-asyncio"
version = "1.5.5"
description = "Patch asyncio to allow nested event loops"
category = "main"
optional = true
python-versions = ">=3.5"

[[package]]
name = "netstruct"
version = "1.1.2"
description = "Packed binary data for networking."
category = "main"
optional = true
python-versions = "*"

[[package]]
name = "notebook"
version = "6.4.12"
description = "A web-based notebook environment for interactive computing"
category = "main"
optional = true
python-versions = ">=3.7"

[package.dependencies]
argon2-cffi = "*"
ipykernel = "*"
ipython-genutils = "*"
jinja2 = "*"
jupyter-client = ">=5.3.4"
jupyter-core = ">=4.6.1"
nbconvert = ">=5"
nbformat = "*"
nest-asyncio = ">=1.5"
prometheus-client = "*"
pyzmq = ">=17"
Send2Trash = ">=1.8.0"
terminado = ">=0.8.3"
tornado = ">=6.1"
traitlets = ">=4.2.1"

[package.extras]
docs = ["sphinx", "nbsphinx", "sphinxcontrib-github-alt", "sphinx-rtd-theme", "myst-parser"]
json-logging = ["json-logging"]
test = ["pytest", "coverage", "requests", "testpath", "nbval", "selenium", "pytest-cov", "requests-unixsocket"]

[[package]]
name = "openapi-schema-validator"
version = "0.3.0"
description = "OpenAPI schema validation for Python"
category = "main"
optional = false
python-versions = ">=3.7.0,<4.0.0"

[package.dependencies]
attrs = ">=19.2.0"
jsonschema = ">=4.0.0,<5.0.0"

[package.extras]
isodate = ["isodate"]
strict-rfc3339 = ["strict-rfc3339"]
rfc3339-validator = ["rfc3339-validator"]

[[package]]
name = "openapi-spec-validator"
version = "0.3.1"
description = "OpenAPI 2.0 (aka Swagger) and OpenAPI 3.0 spec validator"
category = "main"
optional = false
python-versions = ">= 2.7, != 3.0.*, != 3.1.*, != 3.2.*, != 3.3.*, != 3.4.*"

[package.dependencies]
jsonschema = "*"
openapi-schema-validator = "*"
PyYAML = ">=5.1"
six = "*"

[package.extras]
requests = ["requests"]
dev = ["pre-commit"]

[[package]]
name = "orjson"
version = "3.7.12"
description = "Fast, correct Python JSON library supporting dataclasses, datetimes, and numpy"
category = "main"
optional = false
python-versions = ">=3.7"

[[package]]
name = "packaging"
version = "21.3"
description = "Core utilities for Python packages"
category = "main"
optional = false
python-versions = ">=3.6"

[package.dependencies]
pyparsing = ">=2.0.2,<3.0.5 || >3.0.5"

[[package]]
name = "pandocfilters"
version = "1.5.0"
description = "Utilities for writing pandoc filters in python"
category = "main"
optional = true
python-versions = ">=2.7, !=3.0.*, !=3.1.*, !=3.2.*, !=3.3.*"

[[package]]
name = "parso"
version = "0.8.3"
description = "A Python Parser"
category = "main"
optional = true
python-versions = ">=3.6"

[package.extras]
qa = ["flake8 (==3.8.3)", "mypy (==0.782)"]
testing = ["docopt", "pytest (<6.0.0)"]

[[package]]
name = "pathspec"
version = "0.9.0"
description = "Utility library for gitignore style pattern matching of file paths."
category = "main"
optional = false
python-versions = "!=3.0.*,!=3.1.*,!=3.2.*,!=3.3.*,!=3.4.*,>=2.7"

[[package]]
name = "pendulum"
version = "2.1.2"
description = "Python datetimes made easy"
category = "main"
optional = true
python-versions = ">=2.7, !=3.0.*, !=3.1.*, !=3.2.*, !=3.3.*, !=3.4.*"

[package.dependencies]
python-dateutil = ">=2.6,<3.0"
pytzdata = ">=2020.1"

[[package]]
name = "pexpect"
version = "4.8.0"
description = "Pexpect allows easy control of interactive console applications."
category = "main"
optional = true
python-versions = "*"

[package.dependencies]
ptyprocess = ">=0.5"

[[package]]
name = "pickleshare"
version = "0.7.5"
description = "Tiny 'shelve'-like database with concurrency support"
category = "main"
optional = true
python-versions = "*"

[[package]]
name = "platformdirs"
version = "2.5.2"
description = "A small Python module for determining appropriate platform-specific dirs, e.g. a \"user data dir\"."
category = "main"
optional = false
python-versions = ">=3.7"

[package.extras]
docs = ["furo (>=2021.7.5b38)", "proselint (>=0.10.2)", "sphinx-autodoc-typehints (>=1.12)", "sphinx (>=4)"]
test = ["appdirs (==1.4.4)", "pytest-cov (>=2.7)", "pytest-mock (>=3.6)", "pytest (>=6)"]

[[package]]
name = "pluggy"
version = "1.0.0"
description = "plugin and hook calling mechanisms for python"
category = "dev"
optional = false
python-versions = ">=3.6"

[package.extras]
testing = ["pytest-benchmark", "pytest"]
dev = ["tox", "pre-commit"]

[[package]]
name = "ply"
version = "3.11"
description = "Python Lex & Yacc"
category = "main"
optional = true
python-versions = "*"

[[package]]
name = "prance"
version = "0.21.8.0"
description = "Resolving Swagger/OpenAPI 2.0 and 3.0.0 Parser"
category = "main"
optional = false
python-versions = ">=3.6"

[package.dependencies]
chardet = ">=3.0,<5.0"
requests = ">=2.25,<3.0"
"ruamel.yaml" = ">=0.17.10,<0.18.0"
semver = ">=2.13,<3.0"
six = ">=1.15,<2.0"

[package.extras]
cli = ["click (>=7.0,<8.0)"]
dev = ["tox (>=3.4)", "bumpversion (>=0.6)", "pytest (>=6.1)", "pytest-cov (>=2.11)", "sphinx (>=3.4)", "towncrier (>=19.2)"]
flex = ["flex (>=6.13,<7.0)"]
icu = ["PyICU (>=2.4,<3.0)"]
osv = ["openapi-spec-validator (>=0.2.1)"]
ssv = ["swagger-spec-validator (>=2.4,<3.0)"]

[[package]]
name = "prometheus-client"
version = "0.14.1"
description = "Python client for the Prometheus monitoring system."
category = "main"
optional = false
python-versions = ">=3.6"

[package.extras]
twisted = ["twisted"]

[[package]]
name = "prompt-toolkit"
version = "3.0.30"
description = "Library for building powerful interactive command lines in Python"
category = "main"
optional = true
python-versions = ">=3.6.2"

[package.dependencies]
wcwidth = "*"

[[package]]
name = "psutil"
version = "5.9.1"
description = "Cross-platform lib for process and system monitoring in Python."
category = "main"
optional = true
python-versions = ">=2.7, !=3.0.*, !=3.1.*, !=3.2.*, !=3.3.*"

[package.extras]
test = ["ipaddress", "mock", "enum34", "pywin32", "wmi"]

[[package]]
name = "ptyprocess"
version = "0.7.0"
description = "Run a subprocess in a pseudo terminal"
category = "main"
optional = true
python-versions = "*"

[[package]]
name = "pure-eval"
version = "0.2.2"
description = "Safely evaluate AST nodes without side effects"
category = "main"
optional = true
python-versions = "*"

[package.extras]
tests = ["pytest"]

[[package]]
name = "py"
version = "1.11.0"
description = "library with cross-python path, ini-parsing, io, code, log facilities"
category = "main"
optional = false
python-versions = ">=2.7, !=3.0.*, !=3.1.*, !=3.2.*, !=3.3.*, !=3.4.*"

[[package]]
name = "py-ecc"
version = "6.0.0"
description = "Elliptic curve crypto in python including secp256k1 and alt_bn128"
category = "main"
optional = true
python-versions = ">=3.6, <4"

[package.dependencies]
cached-property = ">=1.5.1,<2"
eth-typing = ">=3.0.0,<4"
eth-utils = ">=2.0.0,<3"
mypy-extensions = ">=0.4.1"

[package.extras]
dev = ["bumpversion (>=0.5.3,<1)", "twine", "pytest (==6.2.5)", "pytest-xdist (==1.26.0)", "flake8 (==3.5.0)", "mypy (==0.641)", "mypy-extensions (>=0.4.1)"]
lint = ["flake8 (==3.5.0)", "mypy (==0.641)", "mypy-extensions (>=0.4.1)"]
test = ["pytest (==6.2.5)", "pytest-xdist (==1.26.0)"]

[[package]]
name = "pyblake2"
version = "1.1.2"
description = "BLAKE2 hash function extension module"
category = "main"
optional = true
python-versions = "*"

[[package]]
name = "pycodestyle"
version = "2.8.0"
description = "Python style guide checker"
category = "dev"
optional = false
python-versions = ">=2.7, !=3.0.*, !=3.1.*, !=3.2.*, !=3.3.*, !=3.4.*"

[[package]]
name = "pycparser"
version = "2.21"
description = "C parser in Python"
category = "main"
optional = true
python-versions = ">=2.7, !=3.0.*, !=3.1.*, !=3.2.*, !=3.3.*"

[[package]]
name = "pydantic"
version = "1.9.2"
description = "Data validation and settings management using python type hints"
category = "main"
optional = false
python-versions = ">=3.6.1"

[package.dependencies]
email-validator = {version = ">=1.0.3", optional = true, markers = "extra == \"email\""}
typing-extensions = ">=3.7.4.3"

[package.extras]
dotenv = ["python-dotenv (>=0.10.4)"]
email = ["email-validator (>=1.0.3)"]

[[package]]
name = "pydash"
version = "5.1.0"
description = "The kitchen sink of Python utility libraries for doing \"stuff\" in a functional way. Based on the Lo-Dash Javascript library."
category = "dev"
optional = false
python-versions = ">=3.6"

[package.extras]
dev = ["black", "coverage", "docformatter", "flake8", "flake8-black", "flake8-bugbear", "flake8-isort", "invoke", "isort", "pylint", "pytest", "pytest-cov", "pytest-flake8", "pytest-pylint", "sphinx", "sphinx-rtd-theme", "tox", "twine", "wheel"]

[[package]]
name = "pyflakes"
version = "2.4.0"
description = "passive checker of Python programs"
category = "dev"
optional = false
python-versions = ">=2.7, !=3.0.*, !=3.1.*, !=3.2.*, !=3.3.*"

[[package]]
name = "pygments"
version = "2.13.0"
description = "Pygments is a syntax highlighting package written in Python."
category = "main"
optional = false
python-versions = ">=3.6"

[package.extras]
plugins = ["importlib-metadata"]

[[package]]
name = "pyhumps"
version = "3.7.2"
description = "🐫  Convert strings (and dictionary keys) between snake case, camel case and pascal case in Python. Inspired by Humps for Node"
category = "main"
optional = false
python-versions = "*"

[[package]]
name = "pyparsing"
version = "3.0.9"
description = "pyparsing module - Classes and methods to define and execute parsing grammars"
category = "main"
optional = false
python-versions = ">=3.6.8"

[package.extras]
diagrams = ["railroad-diagrams", "jinja2"]

[[package]]
name = "pypika-tortoise"
version = "0.1.6"
description = "Forked from pypika and streamline just for tortoise-orm"
category = "main"
optional = false
python-versions = ">=3.7,<4.0"

[[package]]
name = "pyrsistent"
version = "0.18.1"
description = "Persistent/Functional/Immutable data structures"
category = "main"
optional = false
python-versions = ">=3.7"

[[package]]
name = "pysha3"
version = "1.0.2"
description = "SHA-3 (Keccak) for Python 2.7 - 3.5"
category = "main"
optional = true
python-versions = "*"

[[package]]
name = "pysignalr"
version = "0.1.2"
description = "Modern, reliable and async-ready client for SignalR protocol"
category = "main"
optional = false
python-versions = ">=3.8,<4.0"

[package.dependencies]
aiohttp = ">=3.7.4,<4.0.0"
msgpack = ">=1.0.2,<2.0.0"
websockets = "10.3"

[[package]]
name = "pysnooper"
version = "1.1.1"
description = "A poor man's debugger for Python."
category = "main"
optional = false
python-versions = "*"

[package.extras]
tests = ["pytest"]

[[package]]
name = "pysodium"
version = "0.7.12"
description = "python libsodium wrapper"
category = "main"
optional = true
python-versions = "*"

[[package]]
name = "pytest"
version = "7.1.2"
description = "pytest: simple powerful testing with Python"
category = "dev"
optional = false
python-versions = ">=3.7"

[package.dependencies]
atomicwrites = {version = ">=1.0", markers = "sys_platform == \"win32\""}
attrs = ">=19.2.0"
colorama = {version = "*", markers = "sys_platform == \"win32\""}
iniconfig = "*"
packaging = "*"
pluggy = ">=0.12,<2.0"
py = ">=1.8.2"
tomli = ">=1.0.0"

[package.extras]
testing = ["argcomplete", "hypothesis (>=3.56)", "mock", "nose", "pygments (>=2.7.2)", "requests", "xmlschema"]

[[package]]
name = "pytest-asyncio"
version = "0.19.0"
description = "Pytest support for asyncio"
category = "dev"
optional = false
python-versions = ">=3.7"

[package.dependencies]
pytest = ">=6.1.0"

[package.extras]
testing = ["coverage (>=6.2)", "hypothesis (>=5.7.1)", "flaky (>=3.5.0)", "mypy (>=0.931)", "pytest-trio (>=0.7.0)"]

[[package]]
name = "pytest-cov"
version = "3.0.0"
description = "Pytest plugin for measuring coverage."
category = "dev"
optional = false
python-versions = ">=3.6"

[package.dependencies]
coverage = {version = ">=5.2.1", extras = ["toml"]}
pytest = ">=4.6"

[package.extras]
testing = ["virtualenv", "pytest-xdist", "six", "process-tests", "hunter", "fields"]

[[package]]
name = "pytest-forked"
version = "1.4.0"
description = "run tests in isolated forked subprocesses"
category = "dev"
optional = false
python-versions = ">=3.6"

[package.dependencies]
py = "*"
pytest = ">=3.10"

[[package]]
name = "pytest-xdist"
version = "2.5.0"
description = "pytest xdist plugin for distributed testing and loop-on-failing modes"
category = "dev"
optional = false
python-versions = ">=3.6"

[package.dependencies]
execnet = ">=1.1"
pytest = ">=6.2.0"
pytest-forked = "*"

[package.extras]
psutil = ["psutil (>=3.0)"]
setproctitle = ["setproctitle"]
testing = ["filelock"]

[[package]]
name = "pytezos"
version = "3.6.1"
description = "Python toolkit for Tezos"
category = "main"
optional = true
python-versions = ">=3.8,<3.11"

[package.dependencies]
attrs = ">=21.4.0,<22.0.0"
base58 = ">=2.1.1,<3.0.0"
bson = ">=0.5.10,<0.6.0"
cattrs = ">=22.1.0,<23.0.0"
click = ">=8.0.3,<=8.0.4"
deprecation = ">=2.1.0,<3.0.0"
docker = ">=5.0.3,<6.0.0"
exceptiongroup = ">=1.0.0-rc.8,<2.0.0"
fastecdsa = ">=2.2.3,<3.0.0"
ipykernel = ">=6.6.0,<7.0.0"
jsonschema = ">=4.3.2,<5.0.0"
jupyter-client = ">=7.1.0,<8.0.0"
mnemonic = ">=0.20,<0.21"
netstruct = ">=1.1.2,<2.0.0"
notebook = ">=6.4.6,<7.0.0"
pendulum = ">=2.1.2,<3.0.0"
ply = ">=3.11,<4.0"
py-ecc = ">=6.0.0,<7.0.0"
pyblake2 = ">=1.1.2,<2.0.0"
pysha3 = ">=1.0.2,<2.0.0"
pysodium = ">=0.7.10,<0.8.0"
python-dateutil = ">=2.8.2,<3.0.0"
requests = ">=2.26.0,<3.0.0"
secp256k1 = ">=0.14.0,<0.15.0"
simplejson = ">=3.17.6,<4.0.0"
strict-rfc3339 = ">=0.7,<0.8"
tabulate = ">=0.8.9,<0.9.0"
testcontainers = ">=3.4.2,<4.0.0"
tqdm = ">=4.62.3,<5.0.0"

[[package]]
name = "python-dateutil"
version = "2.8.2"
description = "Extensions to the standard Python datetime module"
category = "main"
optional = true
python-versions = "!=3.0.*,!=3.1.*,!=3.2.*,>=2.7"

[package.dependencies]
six = ">=1.5"

[[package]]
name = "python-dotenv"
version = "0.19.2"
description = "Read key-value pairs from a .env file and set them as environment variables"
category = "main"
optional = false
python-versions = ">=3.5"

[package.extras]
cli = ["click (>=5.0)"]

[[package]]
name = "pytz"
version = "2022.2.1"
description = "World timezone definitions, modern and historical"
category = "main"
optional = false
python-versions = "*"

[[package]]
name = "pytz-deprecation-shim"
version = "0.1.0.post0"
description = "Shims to make deprecation of pytz easier"
category = "main"
optional = false
python-versions = "!=3.0.*,!=3.1.*,!=3.2.*,!=3.3.*,!=3.4.*,!=3.5.*,>=2.7"

[package.dependencies]
tzdata = {version = "*", markers = "python_version >= \"3.6\""}

[[package]]
name = "pytzdata"
version = "2020.1"
description = "The Olson timezone database for Python."
category = "main"
optional = true
python-versions = ">=2.7, !=3.0.*, !=3.1.*, !=3.2.*, !=3.3.*"

[[package]]
name = "pywin32"
version = "227"
description = "Python for Window Extensions"
category = "main"
optional = false
python-versions = "*"

[[package]]
name = "pywinpty"
version = "2.0.7"
description = "Pseudo terminal support for Windows from Python."
category = "main"
optional = true
python-versions = ">=3.7"

[[package]]
name = "pyyaml"
version = "6.0"
description = "YAML parser and emitter for Python"
category = "main"
optional = false
python-versions = ">=3.6"

[[package]]
name = "pyzmq"
version = "23.2.1"
description = "Python bindings for 0MQ"
category = "main"
optional = true
python-versions = ">=3.6"

[package.dependencies]
cffi = {version = "*", markers = "implementation_name == \"pypy\""}
py = {version = "*", markers = "implementation_name == \"pypy\""}

[[package]]
name = "requests"
version = "2.28.1"
description = "Python HTTP for Humans."
category = "main"
optional = false
python-versions = ">=3.7, <4"

[package.dependencies]
certifi = ">=2017.4.17"
charset-normalizer = ">=2,<3"
idna = ">=2.5,<4"
urllib3 = ">=1.21.1,<1.27"

[package.extras]
socks = ["PySocks (>=1.5.6,!=1.5.7)"]
use_chardet_on_py3 = ["chardet (>=3.0.2,<6)"]

[[package]]
name = "ruamel.yaml"
version = "0.17.21"
description = "ruamel.yaml is a YAML parser/emitter that supports roundtrip preservation of comments, seq/map flow style, and map key order"
category = "main"
optional = false
python-versions = ">=3"

[package.dependencies]
"ruamel.yaml.clib" = {version = ">=0.2.6", markers = "platform_python_implementation == \"CPython\" and python_version < \"3.11\""}

[package.extras]
docs = ["ryd"]
jinja2 = ["ruamel.yaml.jinja2 (>=0.2)"]

[[package]]
name = "ruamel.yaml.clib"
version = "0.2.6"
description = "C version of reader, parser and emitter for ruamel.yaml derived from libyaml"
category = "main"
optional = false
python-versions = ">=3.5"

[[package]]
name = "secp256k1"
version = "0.14.0"
description = "FFI bindings to libsecp256k1"
category = "main"
optional = true
python-versions = "*"

[package.dependencies]
cffi = ">=1.3.0"

[[package]]
name = "semver"
version = "2.13.0"
description = "Python helper for Semantic Versioning (http://semver.org/)"
category = "main"
optional = false
python-versions = ">=2.7, !=3.0.*, !=3.1.*, !=3.2.*, !=3.3.*"

[[package]]
name = "send2trash"
version = "1.8.0"
description = "Send file to trash natively under Mac OS X, Windows and Linux."
category = "main"
optional = true
python-versions = "*"

[package.extras]
nativelib = ["pyobjc-framework-cocoa", "pywin32"]
objc = ["pyobjc-framework-cocoa"]
win32 = ["pywin32"]

[[package]]
name = "sentry-sdk"
<<<<<<< HEAD
version = "1.9.4"
=======
version = "1.9.5"
>>>>>>> 3f187d7f
description = "Python client for Sentry (https://sentry.io)"
category = "main"
optional = false
python-versions = "*"

[package.dependencies]
certifi = "*"
urllib3 = [
<<<<<<< HEAD
    {version = ">=1.26.11", markers = "python_version >= \"3.6\""},
    {version = ">=1.26.9", markers = "python_version >= \"3.5\""},
=======
    {version = ">=1.26.9", markers = "python_version >= \"3.5\""},
    {version = ">=1.26.11", markers = "python_version >= \"3.6\""},
>>>>>>> 3f187d7f
]

[package.extras]
tornado = ["tornado (>=5)"]
starlette = ["starlette (>=0.19.1)"]
sqlalchemy = ["sqlalchemy (>=1.2)"]
sanic = ["sanic (>=0.8)"]
rq = ["rq (>=0.6)"]
quart = ["blinker (>=1.1)", "quart (>=0.16.1)"]
pyspark = ["pyspark (>=2.4.4)"]
pure_eval = ["asttokens", "executing", "pure-eval"]
httpx = ["httpx (>=0.16.0)"]
flask = ["blinker (>=1.1)", "flask (>=0.11)"]
fastapi = ["fastapi (>=0.79.0)"]
falcon = ["falcon (>=1.4)"]
django = ["django (>=1.8)"]
chalice = ["chalice (>=1.16.0)"]
celery = ["celery (>=3)"]
bottle = ["bottle (>=0.12.13)"]
beam = ["apache-beam (>=2.12)"]
aiohttp = ["aiohttp (>=3.5)"]

[[package]]
name = "simplejson"
version = "3.17.6"
description = "Simple, fast, extensible JSON encoder/decoder for Python"
category = "main"
optional = true
python-versions = ">=2.5, !=3.0.*, !=3.1.*, !=3.2.*"

[[package]]
name = "six"
version = "1.16.0"
description = "Python 2 and 3 compatibility utilities"
category = "main"
optional = false
python-versions = ">=2.7, !=3.0.*, !=3.1.*, !=3.2.*"

[[package]]
name = "sniffio"
version = "1.2.0"
description = "Sniff out which async library your code is running under"
category = "main"
optional = false
python-versions = ">=3.5"

[[package]]
name = "snowballstemmer"
version = "2.2.0"
description = "This package provides 29 stemmers for 28 languages generated from Snowball algorithms."
category = "dev"
optional = false
python-versions = "*"

[[package]]
name = "soupsieve"
version = "2.3.2.post1"
description = "A modern CSS selector implementation for Beautiful Soup."
category = "main"
optional = true
python-versions = ">=3.6"

[[package]]
name = "sphinx"
version = "5.1.1"
description = "Python documentation generator"
category = "dev"
optional = false
python-versions = ">=3.6"

[package.dependencies]
alabaster = ">=0.7,<0.8"
babel = ">=1.3"
colorama = {version = ">=0.3.5", markers = "sys_platform == \"win32\""}
docutils = ">=0.14,<0.20"
imagesize = "*"
Jinja2 = ">=2.3"
packaging = "*"
Pygments = ">=2.0"
requests = ">=2.5.0"
snowballstemmer = ">=1.1"
sphinxcontrib-applehelp = "*"
sphinxcontrib-devhelp = "*"
sphinxcontrib-htmlhelp = ">=2.0.0"
sphinxcontrib-jsmath = "*"
sphinxcontrib-qthelp = "*"
sphinxcontrib-serializinghtml = ">=1.1.5"

[package.extras]
docs = ["sphinxcontrib-websupport"]
lint = ["flake8 (>=3.5.0)", "flake8-comprehensions", "flake8-bugbear", "isort", "mypy (>=0.971)", "sphinx-lint", "docutils-stubs", "types-typed-ast", "types-requests"]
test = ["pytest (>=4.6)", "html5lib", "cython", "typed-ast"]

[[package]]
name = "sphinx-click"
version = "4.3.0"
description = "Sphinx extension that automatically documents click applications"
category = "dev"
optional = false
python-versions = ">=3.7"

[package.dependencies]
click = ">=7.0"
docutils = "*"
sphinx = ">=2.0"

[[package]]
name = "sphinx-markdown-builder"
version = "0.5.5"
description = "sphinx builder that outputs markdown files"
category = "dev"
optional = false
python-versions = "*"

[package.dependencies]
html2text = "*"
pydash = "*"
sphinx = "*"
unify = "*"
yapf = "*"

[[package]]
name = "sphinxcontrib-applehelp"
version = "1.0.2"
description = "sphinxcontrib-applehelp is a sphinx extension which outputs Apple help books"
category = "dev"
optional = false
python-versions = ">=3.5"

[package.extras]
test = ["pytest"]
lint = ["docutils-stubs", "mypy", "flake8"]

[[package]]
name = "sphinxcontrib-devhelp"
version = "1.0.2"
description = "sphinxcontrib-devhelp is a sphinx extension which outputs Devhelp document."
category = "dev"
optional = false
python-versions = ">=3.5"

[package.extras]
test = ["pytest"]
lint = ["docutils-stubs", "mypy", "flake8"]

[[package]]
name = "sphinxcontrib-htmlhelp"
version = "2.0.0"
description = "sphinxcontrib-htmlhelp is a sphinx extension which renders HTML help files"
category = "dev"
optional = false
python-versions = ">=3.6"

[package.extras]
test = ["html5lib", "pytest"]
lint = ["docutils-stubs", "mypy", "flake8"]

[[package]]
name = "sphinxcontrib-jsmath"
version = "1.0.1"
description = "A sphinx extension which renders display math in HTML via JavaScript"
category = "dev"
optional = false
python-versions = ">=3.5"

[package.extras]
test = ["mypy", "flake8", "pytest"]

[[package]]
name = "sphinxcontrib-qthelp"
version = "1.0.3"
description = "sphinxcontrib-qthelp is a sphinx extension which outputs QtHelp document."
category = "dev"
optional = false
python-versions = ">=3.5"

[package.extras]
test = ["pytest"]
lint = ["docutils-stubs", "mypy", "flake8"]

[[package]]
name = "sphinxcontrib-serializinghtml"
version = "1.1.5"
description = "sphinxcontrib-serializinghtml is a sphinx extension which outputs \"serialized\" HTML files (json and pickle)."
category = "dev"
optional = false
python-versions = ">=3.5"

[package.extras]
test = ["pytest"]
lint = ["docutils-stubs", "mypy", "flake8"]

[[package]]
name = "sqlparse"
version = "0.4.2"
description = "A non-validating SQL parser."
category = "main"
optional = false
python-versions = ">=3.5"

[[package]]
name = "stack-data"
version = "0.4.0"
description = "Extract data from python stack frames and tracebacks for informative displays"
category = "main"
optional = true
python-versions = "*"

[package.dependencies]
asttokens = "*"
executing = "*"
pure-eval = "*"

[package.extras]
tests = ["cython", "littleutils", "pygments", "typeguard", "pytest"]

[[package]]
name = "strict-rfc3339"
version = "0.7"
description = "Strict, simple, lightweight RFC3339 functions"
category = "main"
optional = true
python-versions = "*"

[[package]]
name = "tabulate"
version = "0.8.10"
description = "Pretty-print tabular data"
category = "main"
optional = false
python-versions = ">=2.7, !=3.0.*, !=3.1.*, !=3.2.*, !=3.3.*, !=3.4.*"

[package.extras]
widechars = ["wcwidth"]

[[package]]
name = "terminado"
version = "0.15.0"
description = "Tornado websocket backend for the Xterm.js Javascript terminal emulator library."
category = "main"
optional = true
python-versions = ">=3.7"

[package.dependencies]
ptyprocess = {version = "*", markers = "os_name != \"nt\""}
pywinpty = {version = ">=1.1.0", markers = "os_name == \"nt\""}
tornado = ">=6.1.0"

[package.extras]
test = ["pre-commit", "pytest-timeout", "pytest (>=6.0)"]

[[package]]
name = "testcontainers"
version = "3.6.1"
description = "Library provides lightweight, throwaway instances of common databases, Selenium web browsers, or anything else that can run in a Docker container"
category = "main"
optional = false
python-versions = ">=3.6"

[package.dependencies]
deprecation = "*"
docker = ">=4.0.0"
wrapt = "*"

[package.extras]
arangodb = ["python-arango"]
clickhouse = ["clickhouse-driver"]
docker-compose = ["docker-compose"]
google-cloud-pubsub = ["google-cloud-pubsub (<2)"]
kafka = ["kafka-python"]
keycloak = ["python-keycloak"]
mongo = ["pymongo"]
mssqlserver = ["pymssql"]
mysql = ["sqlalchemy", "pymysql"]
neo4j = ["neo4j"]
oracle = ["sqlalchemy", "cx-oracle"]
postgresql = ["sqlalchemy", "psycopg2-binary"]
rabbitmq = ["pika"]
redis = ["redis"]
selenium = ["selenium"]

[[package]]
name = "tinycss2"
version = "1.1.1"
description = "A tiny CSS parser"
category = "main"
optional = true
python-versions = ">=3.6"

[package.dependencies]
webencodings = ">=0.4"

[package.extras]
test = ["coverage", "pytest-isort", "pytest-flake8", "pytest-cov", "pytest"]
doc = ["sphinx-rtd-theme", "sphinx"]

[[package]]
name = "toml"
version = "0.10.2"
description = "Python Library for Tom's Obvious, Minimal Language"
category = "main"
optional = false
python-versions = ">=2.6, !=3.0.*, !=3.1.*, !=3.2.*"

[[package]]
name = "tomli"
version = "2.0.1"
description = "A lil' TOML parser"
category = "main"
optional = false
python-versions = ">=3.7"

[[package]]
name = "toolz"
version = "0.12.0"
description = "List processing tools and functional utilities"
category = "main"
optional = true
python-versions = ">=3.5"

[[package]]
name = "tornado"
version = "6.2"
description = "Tornado is a Python web framework and asynchronous networking library, originally developed at FriendFeed."
category = "main"
optional = true
python-versions = ">= 3.7"

[[package]]
name = "tortoise-orm"
version = "0.19.2"
description = "Easy async ORM for python, built with relations in mind"
category = "main"
optional = false
python-versions = ">=3.7,<4.0"

[package.dependencies]
aiosqlite = ">=0.16.0,<0.18.0"
iso8601 = ">=1.0.2,<2.0.0"
pypika-tortoise = ">=0.1.6,<0.2.0"
pytz = "*"

[package.extras]
aiomysql = ["aiomysql"]
asyncmy = ["asyncmy (>=0.2.5,<0.3.0)"]
asyncodbc = ["asyncodbc (>=0.1.1,<0.2.0)"]
asyncpg = ["asyncpg"]
accel = ["ciso8601", "orjson", "uvloop"]
psycopg = ["psycopg"]

[[package]]
name = "tqdm"
version = "4.64.0"
description = "Fast, Extensible Progress Meter"
category = "main"
optional = true
python-versions = "!=3.0.*,!=3.1.*,!=3.2.*,!=3.3.*,>=2.7"

[package.dependencies]
colorama = {version = "*", markers = "platform_system == \"Windows\""}

[package.extras]
dev = ["py-make (>=0.1.0)", "twine", "wheel"]
notebook = ["ipywidgets (>=6)"]
slack = ["slack-sdk"]
telegram = ["requests"]

[[package]]
name = "traitlets"
version = "5.3.0"
description = ""
category = "main"
optional = true
python-versions = ">=3.7"

[package.extras]
test = ["pre-commit", "pytest"]

[[package]]
name = "typed-ast"
version = "1.5.4"
description = "a fork of Python 2 and 3 ast modules with type comment support"
category = "main"
optional = false
python-versions = ">=3.6"

[[package]]
name = "types-pytz"
version = "2022.2.1.0"
description = "Typing stubs for pytz"
category = "dev"
optional = false
python-versions = "*"

[[package]]
name = "types-tabulate"
version = "0.8.11"
description = "Typing stubs for tabulate"
category = "dev"
optional = false
python-versions = "*"

[[package]]
name = "typing-extensions"
version = "4.3.0"
description = "Backported and Experimental Type Hints for Python 3.7+"
category = "main"
optional = false
python-versions = ">=3.7"

[[package]]
name = "typing-inspect"
version = "0.7.1"
description = "Runtime inspection utilities for typing module."
category = "main"
optional = false
python-versions = "*"

[package.dependencies]
mypy-extensions = ">=0.3.0"
typing-extensions = ">=3.7.4"

[[package]]
name = "tzdata"
version = "2022.2"
description = "Provider of IANA time zone data"
category = "main"
optional = false
python-versions = ">=2"

[[package]]
name = "tzlocal"
version = "4.2"
description = "tzinfo object for the local timezone"
category = "main"
optional = false
python-versions = ">=3.6"

[package.dependencies]
pytz-deprecation-shim = "*"
tzdata = {version = "*", markers = "platform_system == \"Windows\""}

[package.extras]
devenv = ["black", "pyroma", "pytest-cov", "zest.releaser"]
test = ["pytest-mock (>=3.3)", "pytest (>=4.3)"]

[[package]]
name = "unify"
version = "0.5"
description = "Modifies strings to all use the same (single/double) quote where possible."
category = "dev"
optional = false
python-versions = "*"

[package.dependencies]
untokenize = "*"

[[package]]
name = "untokenize"
version = "0.1.1"
description = "Transforms tokens into original source code (while preserving whitespace)."
category = "dev"
optional = false
python-versions = "*"

[[package]]
name = "urllib3"
version = "1.26.11"
description = "HTTP library with thread-safe connection pooling, file post, and more."
category = "main"
optional = false
python-versions = ">=2.7, !=3.0.*, !=3.1.*, !=3.2.*, !=3.3.*, !=3.4.*, !=3.5.*, <4"

[package.extras]
brotli = ["brotlicffi (>=0.8.0)", "brotli (>=1.0.9)", "brotlipy (>=0.6.0)"]
secure = ["pyOpenSSL (>=0.14)", "cryptography (>=1.3.4)", "idna (>=2.0.0)", "certifi", "ipaddress"]
socks = ["PySocks (>=1.5.6,!=1.5.7,<2.0)"]

[[package]]
name = "wcwidth"
version = "0.2.5"
description = "Measures the displayed width of unicode strings in a terminal"
category = "main"
optional = true
python-versions = "*"

[[package]]
name = "webencodings"
version = "0.5.1"
description = "Character encoding aliases for legacy web content"
category = "main"
optional = true
python-versions = "*"

[[package]]
name = "websocket-client"
version = "1.3.3"
description = "WebSocket client for Python with low level API options"
category = "main"
optional = false
python-versions = ">=3.7"

[package.extras]
docs = ["Sphinx (>=3.4)", "sphinx-rtd-theme (>=0.5)"]
optional = ["python-socks", "wsaccel"]
test = ["websockets"]

[[package]]
name = "websockets"
version = "10.3"
description = "An implementation of the WebSocket Protocol (RFC 6455 & 7692)"
category = "main"
optional = false
python-versions = ">=3.7"

[[package]]
name = "wrapt"
version = "1.14.1"
description = "Module for decorators, wrappers and monkey patching."
category = "main"
optional = false
python-versions = "!=3.0.*,!=3.1.*,!=3.2.*,!=3.3.*,!=3.4.*,>=2.7"

[[package]]
name = "yapf"
version = "0.32.0"
description = "A formatter for Python code."
category = "dev"
optional = false
python-versions = "*"

[[package]]
name = "yarl"
version = "1.8.1"
description = "Yet another URL library"
category = "main"
optional = false
python-versions = ">=3.7"

[package.dependencies]
idna = ">=2.0"
multidict = ">=4.0"

[extras]
pytezos = ["pytezos"]

[metadata]
lock-version = "1.1"
python-versions = ">=3.10,<3.11"
content-hash = "1c065b06f440c3490914a8e895981c73b4c2c0f23300a1e78f2fa43fa8b5b5e0"

[metadata.files]
aiohttp = []
aiolimiter = []
aiosignal = []
aiosqlite = []
alabaster = []
anyio = []
appnope = []
apscheduler = []
argcomplete = []
argon2-cffi = []
argon2-cffi-bindings = []
astor = []
asttokens = []
async-timeout = []
asyncclick = []
asyncpg = []
atomicwrites = []
attrs = []
babel = []
backcall = []
base58 = []
beautifulsoup4 = []
black = []
bleach = []
bson = []
bump2version = []
cached-property = []
cattrs = []
certifi = []
cffi = []
chardet = []
charset-normalizer = []
click = []
colorama = []
coverage = []
cytoolz = []
datamodel-code-generator = []
debugpy = []
decorator = []
defusedxml = []
deprecation = []
diff-cover = []
dnspython = []
docker = []
docutils = []
email-validator = []
entrypoints = []
eth-hash = []
eth-typing = []
eth-utils = []
exceptiongroup = []
execnet = []
executing = []
fastecdsa = []
fastjsonschema = []
flake8 = []
flake8-bugbear = []
flake8-comprehensions = []
flake8-plugin-utils = []
flake8-return = []
flake8-simplify = []
flakeheaven = []
frozenlist = []
genson = []
html2text = []
idna = []
imagesize = []
inflect = []
iniconfig = []
ipykernel = []
ipython = []
ipython-genutils = []
iso8601 = []
isort = []
jedi = []
jinja2 = []
jsonschema = []
jupyter-client = []
jupyter-core = []
jupyterlab-pygments = []
lxml = []
markupsafe = []
matplotlib-inline = []
mccabe = []
mistune = []
mnemonic = []
msgpack = []
multidict = []
mypy = []
mypy-extensions = []
nbclient = []
nbconvert = []
nbformat = []
nest-asyncio = []
netstruct = []
notebook = []
openapi-schema-validator = []
openapi-spec-validator = []
orjson = []
packaging = []
pandocfilters = []
parso = []
pathspec = []
pendulum = []
pexpect = []
pickleshare = []
platformdirs = []
pluggy = []
ply = []
prance = []
prometheus-client = []
prompt-toolkit = []
psutil = []
ptyprocess = []
pure-eval = []
py = []
py-ecc = []
pyblake2 = []
pycodestyle = []
pycparser = []
pydantic = []
pydash = []
pyflakes = []
pygments = []
pyhumps = []
pyparsing = []
pypika-tortoise = []
pyrsistent = []
pysha3 = []
pysignalr = []
pysnooper = []
pysodium = []
pytest = []
pytest-asyncio = []
pytest-cov = []
pytest-forked = []
pytest-xdist = []
pytezos = []
python-dateutil = []
python-dotenv = []
pytz = []
pytz-deprecation-shim = []
pytzdata = []
pywin32 = []
pywinpty = []
pyyaml = []
pyzmq = []
requests = []
"ruamel.yaml" = []
"ruamel.yaml.clib" = []
secp256k1 = []
semver = []
send2trash = []
sentry-sdk = []
simplejson = []
six = []
sniffio = []
snowballstemmer = []
soupsieve = []
sphinx = []
sphinx-click = []
sphinx-markdown-builder = []
sphinxcontrib-applehelp = []
sphinxcontrib-devhelp = []
sphinxcontrib-htmlhelp = []
sphinxcontrib-jsmath = []
sphinxcontrib-qthelp = []
sphinxcontrib-serializinghtml = []
sqlparse = []
stack-data = []
strict-rfc3339 = []
tabulate = []
terminado = []
testcontainers = []
tinycss2 = []
toml = []
tomli = []
toolz = []
tornado = []
tortoise-orm = []
tqdm = []
traitlets = []
typed-ast = []
types-pytz = []
types-tabulate = []
typing-extensions = []
typing-inspect = []
tzdata = []
tzlocal = []
unify = []
untokenize = []
urllib3 = []
wcwidth = []
webencodings = []
websocket-client = []
websockets = []
wrapt = []
yapf = []
yarl = []<|MERGE_RESOLUTION|>--- conflicted
+++ resolved
@@ -162,11 +162,7 @@
 
 [[package]]
 name = "asttokens"
-<<<<<<< HEAD
-version = "2.0.7"
-=======
 version = "2.0.8"
->>>>>>> 3f187d7f
 description = "Annotate AST trees with source code positions"
 category = "main"
 optional = true
@@ -383,7 +379,7 @@
 
 [[package]]
 name = "charset-normalizer"
-version = "2.1.0"
+version = "2.1.1"
 description = "The Real First Universal Charset Detector. Open, modern and actively maintained alternative to Chardet."
 category = "main"
 optional = false
@@ -413,11 +409,7 @@
 
 [[package]]
 name = "coverage"
-<<<<<<< HEAD
-version = "6.4.3"
-=======
 version = "6.4.4"
->>>>>>> 3f187d7f
 description = "Code coverage measurement for Python"
 category = "dev"
 optional = false
@@ -949,11 +941,7 @@
 
 [[package]]
 name = "jsonschema"
-<<<<<<< HEAD
-version = "4.9.1"
-=======
-version = "4.12.1"
->>>>>>> 3f187d7f
+version = "4.14.0"
 description = "An implementation of JSON Schema validation for Python"
 category = "main"
 optional = false
@@ -964,8 +952,8 @@
 pyrsistent = ">=0.14.0,<0.17.0 || >0.17.0,<0.17.1 || >0.17.1,<0.17.2 || >0.17.2"
 
 [package.extras]
-format = ["fqdn", "idna", "isoduration", "jsonpointer (>1.13)", "rfc3339-validator", "rfc3987", "uri-template", "webcolors (>=1.11)"]
-format-nongpl = ["fqdn", "idna", "isoduration", "jsonpointer (>1.13)", "rfc3339-validator", "rfc3986-validator (>0.1.0)", "uri-template", "webcolors (>=1.11)"]
+format-nongpl = ["webcolors (>=1.11)", "uri-template", "rfc3986-validator (>0.1.0)", "rfc3339-validator", "jsonpointer (>1.13)", "isoduration", "idna", "fqdn"]
+format = ["webcolors (>=1.11)", "uri-template", "rfc3987", "rfc3339-validator", "jsonpointer (>1.13)", "isoduration", "idna", "fqdn"]
 
 [[package]]
 name = "jupyter-client"
@@ -1054,8 +1042,8 @@
 
 [[package]]
 name = "mistune"
-version = "0.8.4"
-description = "The fastest markdown parser in pure Python"
+version = "2.0.4"
+description = "A sane Markdown parser with useful plugins and renderers"
 category = "main"
 optional = true
 python-versions = "*"
@@ -1130,7 +1118,7 @@
 
 [[package]]
 name = "nbconvert"
-version = "6.5.3"
+version = "7.0.0"
 description = "Converting Jupyter Notebooks"
 category = "main"
 optional = true
@@ -1140,13 +1128,12 @@
 beautifulsoup4 = "*"
 bleach = "*"
 defusedxml = "*"
-entrypoints = ">=0.2.2"
 jinja2 = ">=3.0"
 jupyter-core = ">=4.7"
 jupyterlab-pygments = "*"
 lxml = "*"
-MarkupSafe = ">=2.0"
-mistune = ">=0.8.1,<2"
+markupsafe = ">=2.0"
+mistune = ">=2.0.3,<3"
 nbclient = ">=0.5.0"
 nbformat = ">=5.1"
 packaging = "*"
@@ -1156,10 +1143,12 @@
 traitlets = ">=5.0"
 
 [package.extras]
-all = ["pytest", "pytest-cov", "pytest-dependency", "ipykernel", "ipywidgets (>=7)", "pre-commit", "pyppeteer (>=1,<1.1)", "tornado (>=6.1)", "sphinx (>=1.5.1)", "sphinx-rtd-theme", "nbsphinx (>=0.2.12)", "ipython"]
-docs = ["sphinx (>=1.5.1)", "sphinx-rtd-theme", "nbsphinx (>=0.2.12)", "ipython"]
+all = ["ipykernel", "ipython", "ipywidgets (>=7)", "nbsphinx (>=0.2.12)", "pre-commit", "pyppeteer (>=1,<1.1)", "pyqtwebengine (>=5.15)", "pytest", "pytest-cov", "pytest-dependency", "sphinx-rtd-theme", "sphinx (==5.0.2)", "tornado (>=6.1)"]
+docs = ["ipython", "nbsphinx (>=0.2.12)", "sphinx-rtd-theme", "sphinx (==5.0.2)"]
+qtpdf = ["pyqtwebengine (>=5.15)"]
+qtpng = ["pyqtwebengine (>=5.15)"]
 serve = ["tornado (>=6.1)"]
-test = ["pytest", "pytest-cov", "pytest-dependency", "ipykernel", "ipywidgets (>=7)", "pre-commit", "pyppeteer (>=1,<1.1)"]
+test = ["ipykernel", "ipywidgets (>=7)", "pre-commit", "pyppeteer (>=1,<1.1)", "pytest", "pytest-cov", "pytest-dependency"]
 webpdf = ["pyppeteer (>=1,<1.1)"]
 
 [[package]]
@@ -1896,11 +1885,7 @@
 
 [[package]]
 name = "sentry-sdk"
-<<<<<<< HEAD
-version = "1.9.4"
-=======
 version = "1.9.5"
->>>>>>> 3f187d7f
 description = "Python client for Sentry (https://sentry.io)"
 category = "main"
 optional = false
@@ -1909,34 +1894,29 @@
 [package.dependencies]
 certifi = "*"
 urllib3 = [
-<<<<<<< HEAD
-    {version = ">=1.26.11", markers = "python_version >= \"3.6\""},
-    {version = ">=1.26.9", markers = "python_version >= \"3.5\""},
-=======
     {version = ">=1.26.9", markers = "python_version >= \"3.5\""},
     {version = ">=1.26.11", markers = "python_version >= \"3.6\""},
->>>>>>> 3f187d7f
 ]
 
 [package.extras]
+aiohttp = ["aiohttp (>=3.5)"]
+beam = ["apache-beam (>=2.12)"]
+bottle = ["bottle (>=0.12.13)"]
+celery = ["celery (>=3)"]
+chalice = ["chalice (>=1.16.0)"]
+django = ["django (>=1.8)"]
+falcon = ["falcon (>=1.4)"]
+fastapi = ["fastapi (>=0.79.0)"]
+flask = ["flask (>=0.11)", "blinker (>=1.1)"]
+httpx = ["httpx (>=0.16.0)"]
+pure_eval = ["pure-eval", "executing", "asttokens"]
+pyspark = ["pyspark (>=2.4.4)"]
+quart = ["quart (>=0.16.1)", "blinker (>=1.1)"]
+rq = ["rq (>=0.6)"]
+sanic = ["sanic (>=0.8)"]
+sqlalchemy = ["sqlalchemy (>=1.2)"]
+starlette = ["starlette (>=0.19.1)"]
 tornado = ["tornado (>=5)"]
-starlette = ["starlette (>=0.19.1)"]
-sqlalchemy = ["sqlalchemy (>=1.2)"]
-sanic = ["sanic (>=0.8)"]
-rq = ["rq (>=0.6)"]
-quart = ["blinker (>=1.1)", "quart (>=0.16.1)"]
-pyspark = ["pyspark (>=2.4.4)"]
-pure_eval = ["asttokens", "executing", "pure-eval"]
-httpx = ["httpx (>=0.16.0)"]
-flask = ["blinker (>=1.1)", "flask (>=0.11)"]
-fastapi = ["fastapi (>=0.79.0)"]
-falcon = ["falcon (>=1.4)"]
-django = ["django (>=1.8)"]
-chalice = ["chalice (>=1.16.0)"]
-celery = ["celery (>=3)"]
-bottle = ["bottle (>=0.12.13)"]
-beam = ["apache-beam (>=2.12)"]
-aiohttp = ["aiohttp (>=3.5)"]
 
 [[package]]
 name = "simplejson"
@@ -2383,7 +2363,7 @@
 
 [[package]]
 name = "urllib3"
-version = "1.26.11"
+version = "1.26.12"
 description = "HTTP library with thread-safe connection pooling, file post, and more."
 category = "main"
 optional = false
@@ -2391,7 +2371,7 @@
 
 [package.extras]
 brotli = ["brotlicffi (>=0.8.0)", "brotli (>=1.0.9)", "brotlipy (>=0.6.0)"]
-secure = ["pyOpenSSL (>=0.14)", "cryptography (>=1.3.4)", "idna (>=2.0.0)", "certifi", "ipaddress"]
+secure = ["pyOpenSSL (>=0.14)", "cryptography (>=1.3.4)", "idna (>=2.0.0)", "certifi", "urllib3-secure-extra", "ipaddress"]
 socks = ["PySocks (>=1.5.6,!=1.5.7,<2.0)"]
 
 [[package]]
