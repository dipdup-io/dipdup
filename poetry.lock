--- conflicted
+++ resolved
@@ -153,27 +153,26 @@
 tests = ["pytest"]
 
 [[package]]
-<<<<<<< HEAD
-name = "asttokens"
-version = "2.0.5"
-description = "Annotate AST trees with source code positions"
-category = "main"
-optional = true
-python-versions = "*"
-
-[package.dependencies]
-six = "*"
-
-[package.extras]
-test = ["astroid", "pytest"]
-=======
 name = "astor"
 version = "0.8.1"
 description = "Read/rewrite/write Python ASTs"
 category = "dev"
 optional = false
 python-versions = "!=3.0.*,!=3.1.*,!=3.2.*,!=3.3.*,>=2.7"
->>>>>>> c8dcd867
+
+[[package]]
+name = "asttokens"
+version = "2.0.5"
+description = "Annotate AST trees with source code positions"
+category = "main"
+optional = true
+python-versions = "*"
+
+[package.dependencies]
+six = "*"
+
+[package.extras]
+test = ["astroid", "pytest"]
 
 [[package]]
 name = "async-timeout"
@@ -1154,7 +1153,7 @@
 
 [[package]]
 name = "notebook"
-version = "6.4.6"
+version = "6.4.7"
 description = "A web-based notebook environment for interactive computing"
 category = "main"
 optional = true
@@ -2337,15 +2336,13 @@
     {file = "argon2_cffi_bindings-21.2.0-pp38-pypy38_pp73-manylinux_2_5_i686.manylinux1_i686.manylinux_2_17_i686.manylinux2014_i686.whl", hash = "sha256:ed2937d286e2ad0cc79a7087d3c272832865f779430e0cc2b4f3718d3159b0cb"},
     {file = "argon2_cffi_bindings-21.2.0-pp38-pypy38_pp73-win_amd64.whl", hash = "sha256:5e00316dabdaea0b2dd82d141cc66889ced0cdcbfa599e8b471cf22c620c329a"},
 ]
-<<<<<<< HEAD
+astor = [
+    {file = "astor-0.8.1-py2.py3-none-any.whl", hash = "sha256:070a54e890cefb5b3739d19f30f5a5ec840ffc9c50ffa7d23cc9fc1a38ebbfc5"},
+    {file = "astor-0.8.1.tar.gz", hash = "sha256:6a6effda93f4e1ce9f618779b2dd1d9d84f1e32812c23a29b3fff6fd7f63fa5e"},
+]
 asttokens = [
     {file = "asttokens-2.0.5-py2.py3-none-any.whl", hash = "sha256:0844691e88552595a6f4a4281a9f7f79b8dd45ca4ccea82e5e05b4bbdb76705c"},
     {file = "asttokens-2.0.5.tar.gz", hash = "sha256:9a54c114f02c7a9480d56550932546a3f1fe71d8a02f1bc7ccd0ee3ee35cf4d5"},
-=======
-astor = [
-    {file = "astor-0.8.1-py2.py3-none-any.whl", hash = "sha256:070a54e890cefb5b3739d19f30f5a5ec840ffc9c50ffa7d23cc9fc1a38ebbfc5"},
-    {file = "astor-0.8.1.tar.gz", hash = "sha256:6a6effda93f4e1ce9f618779b2dd1d9d84f1e32812c23a29b3fff6fd7f63fa5e"},
->>>>>>> c8dcd867
 ]
 async-timeout = [
     {file = "async-timeout-4.0.2.tar.gz", hash = "sha256:2163e1640ddb52b7a8c80d0a67a08587e5d245cc9c553a74a847056bc2976b15"},
@@ -3040,8 +3037,8 @@
     {file = "netstruct-1.1.2.zip", hash = "sha256:70b6a5c73f5bbc7ab57b019369642adfb34dd8af41b948c400ce95f952b7df9a"},
 ]
 notebook = [
-    {file = "notebook-6.4.6-py3-none-any.whl", hash = "sha256:5cad068fa82cd4fb98d341c052100ed50cd69fbfb4118cb9b8ab5a346ef27551"},
-    {file = "notebook-6.4.6.tar.gz", hash = "sha256:7bcdf79bd1cda534735bd9830d2cbedab4ee34d8fe1df6e7b946b3aab0902ba3"},
+    {file = "notebook-6.4.7-py3-none-any.whl", hash = "sha256:968e9c09639fe4b9dbf4b9f028daf861b563c124d735a99d6d48c09317553f31"},
+    {file = "notebook-6.4.7.tar.gz", hash = "sha256:b01da66f11a203b3839d6afa4013674bcfff41c36552f9ad0fbcb2d93c92764a"},
 ]
 openapi-schema-validator = [
     {file = "openapi-schema-validator-0.1.6.tar.gz", hash = "sha256:230db361c71a5b08b25ec926797ac8b59a8f499bbd7316bd15b6cd0fc9aea5df"},
