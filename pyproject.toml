[project]
name = "dipdup"
description = "Modular framework for creating selective indexers and featureful backends for dapps"
version = "7.3.0"
license = { text = "MIT" }
authors = [
    { name = "Lev Gorodetskii", email = "dipdup@drsr.io" },
    { name = "Vladimir Bobrikov", email = "vladimir_bobrikov@pm.me" },
    { name = "Michael Zaikin", email = "mz@baking-bad.org" },
]
readme = "README.md"
requires-python = ">=3.12,<3.13"
keywords = [
    "api",
    "backend",
    "blockchain",
    "crypto",
    "cryptocurrencies",
    "dapp",
    "declarative",
    "ethereum",
    "evm",
    "framework",
    "indexer",
    "indexers",
    "michelson",
    "scheduler",
    "sdk",
    "smart-contracts",
    "tezos",
    "tzkt",
]
classifiers = [
    "Development Status :: 5 - Production/Stable",
    "Environment :: Console",
    "Intended Audience :: Developers",
    "License :: OSI Approved :: MIT License",
    "Operating System :: OS Independent",
    "Programming Language :: Python :: 3",
    "Programming Language :: Python :: 3.11",
    "Programming Language :: Python :: Implementation :: CPython",
    "Topic :: Software Development :: Libraries :: Application Frameworks",
    "Typing :: Typed",
]

dependencies = [
    # NOTE: Pin core dependencies to minor versions; tortoise-orm to exact one
    "asyncpg~=0.29.0",
    "datamodel-code-generator~=0.25.0",
    "pydantic~=1.10.11",
    "tortoise-orm==0.19.3",
<<<<<<< HEAD

    "aiohttp>=3.9.0b0",
=======
    #
    "aiohttp~=3.8",
>>>>>>> c926ffc5
    "aiolimiter~=1.0",
    # NOTE: Used as backend by asyncclick
    "anyio>=4.1.0",
    "APScheduler~=3.8",
    "async-lru~=2.0",
    "asyncclick~=8.0",
    "eth-abi~=4.0",
    "lru-dict~=1.3.0",
    "orjson~=3.9",
    "prometheus-client~=0.17",
    "pyarrow>=14.0.1,<15",
    "pycryptodome~=3.17",
    "pyhumps~=3.0",
    "pysignalr @ git+https://github.com/baking-bad/pysignalr.git@aux/python312",
    "python-dotenv~=1.0",
    "ruamel.yaml~=0.17",
    "sentry-sdk~=1.29",
    "setuptools>=68.1.2",
    "sqlparse~=0.4",
    "strict-rfc3339~=0.7",
    "survey~=4.4",
    "tabulate~=0.9",
    "web3~=6.2",
]

[project.urls]
Homepage = "https://dipdup.io/"
Documentation = "https://dipdup.io/docs"
Repository = "https://github.com/dipdup-io/dipdup"

[project.scripts]
dipdup = "dipdup.cli:cli"

[tool.pdm.dev-dependencies]
dev = [
    "black",
    "docker",
    "mypy",
    "pytest",
    "pytest-aiohttp",
    "pytest-asyncio",
    "pytest-cov",
    "pytest-xdist",
    "ruff",
    "Sphinx",
    "sphinx-click",
    "sphinx-markdown-builder",
    "types-pytz",
    "types-tabulate",
    "watchdog",
]

[tool.pdm.scripts]
help = { cmd = "make", help = "Show this help (default)" }
all = { cmd = "make all", help = "Run an entire CI pipeline" }
format = { cmd = "make format", help = "Format with all tools" }
lint = { cmd = "make lint", help = "Lint with all tools" }
test = { cmd = "make test", help = "Run tests" }
black = { cmd = "make black", help = "Format with black" }
ruff = { cmd = "make ruff", help = "Lint with ruff" }
mypy = { cmd = "make mypy", help = "Lint with mypy" }
image = { cmd = "make image", help = "Build Docker image" }
demos = { cmd = "make demos", help = "Recreate demo projects from templates" }
docs_build = { cmd = "make docs_build", help = "Build docs" }
docs_serve = { cmd = "make docs_serve", help = "Build docs and start frontend server" }
docs_watch = { cmd = "make docs_watch", help = "Build docs and watch for changes" }
fixme = { cmd = "make fixme", help = "Find FIXME and TODO comments" }
update = { cmd = "make update", help = "Update dependencies and dump requirements.txt" }
before_release = { cmd = "make before_release", help = "Prepare for a new release after updating version in pyproject.toml" }

[tool.pdm.build.targets.wheel]
packages = ["src/dipdup"]

[tool.black]
line-length = 120
target-version = ["py311"]
skip-string-normalization = true

[tool.ruff]
line-length = 120
ignore = [
    "E402",   # module level import not at top of file
    "E501",   # line too long
    "TCH001", # breaks our runtime Pydantic magic
]
target-version = "py311"
extend-select = ["B", "C4", "FA", "G", "I", "PTH", "Q", "RET", "RUF", "TCH", "UP"]
flake8-quotes = { inline-quotes = "single", multiline-quotes = "double" }
isort = { force-single-line = true, known-first-party = ["dipdup"] }

[tool.mypy]
python_version = "3.11"
plugins = ["pydantic.mypy"]
strict = true

[tool.pytest.ini_options]
asyncio_mode = "auto"
log_cli_level = "WARNING"

[tool.coverage.report]
precision = 2
exclude_lines = [
    "pragma: no cover",
    "def __repr__",
    "raise NotImplementedError",
    "raise FrameworkError",
    "if __name__ == .__main__.:",
    "class .*\\bProtocol\\):",
    "@(abc\\.)?abstractmethod",
    "if TYPE_CHECKING:",
]

[build-system]
requires = ["pdm-backend"]
build-backend = "pdm.backend"<|MERGE_RESOLUTION|>--- conflicted
+++ resolved
@@ -49,13 +49,8 @@
     "datamodel-code-generator~=0.25.0",
     "pydantic~=1.10.11",
     "tortoise-orm==0.19.3",
-<<<<<<< HEAD
 
     "aiohttp>=3.9.0b0",
-=======
-    #
-    "aiohttp~=3.8",
->>>>>>> c926ffc5
     "aiolimiter~=1.0",
     # NOTE: Used as backend by asyncclick
     "anyio>=4.1.0",
@@ -69,7 +64,7 @@
     "pyarrow>=14.0.1,<15",
     "pycryptodome~=3.17",
     "pyhumps~=3.0",
-    "pysignalr @ git+https://github.com/baking-bad/pysignalr.git@aux/python312",
+    "pysignalr @ git+https://github.com/baking-bad/pysignalr.git@master",
     "python-dotenv~=1.0",
     "ruamel.yaml~=0.17",
     "sentry-sdk~=1.29",
