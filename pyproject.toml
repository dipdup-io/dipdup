[tool.poetry]
name = "dipdup"
description = "Python SDK for developing indexers of Tezos smart contracts inspired by The Graph"
version = "3.0.4"
license = "MIT"
authors = [
    "Lev Gorodetskiy <github@droserasprout.space>",
    "Michael Zaikin <mz@baking-bad.org>"
]
readme = "README.md"
repository = "https://github.com/dipdup-net/dipdup-py"
homepage = "https://dipdup.net/"
keywords = ['tezos', 'blockchain', 'sdk', 'michelson', 'indexers', 'tzkt', 'cryptocurrencies', 'smart-contracts']
classifiers = [
    "Programming Language :: Python :: 3",
    "License :: OSI Approved :: MIT License",
    "Operating System :: OS Independent",
]
packages = [
    { include = "dipdup", from = "src" },
]

[tool.poetry.dependencies]
python = "^3.10"
aiohttp = "^3.7.4"
asyncpg = "0.24.0"
datamodel-code-generator = "^0.11.14"
"ruamel.yaml" = "^0.17.2"
tortoise-orm = "0.17.8"
pydantic = "^1.8.2"
aiosignalrcore = "^0.9.2"
fcache = "^0.4.7"
APScheduler = "^3.8.0"
sentry-sdk = "^1.4.3"
pyhumps = "^3.0.2"
aiolimiter = "^1.0.0-beta.1"
tabulate = "^0.8.9"
python-dotenv = "^0.19.0"
pytezos = {version = "^3.2.4", optional = true}
asyncclick = "^8.0.1"
anyio = "^3.3.2"
sqlparse = "^0.4.2"

[tool.poetry.dev-dependencies]
black = "^20.8b1"
bump2version = "^1.0.1"
diff-cover = "^5.0.1"
<<<<<<< HEAD
isort = "^5.9.3"
mypy = "^0.910"
pytest = "^6.2.5"
pytest-cov = "^3.0.0"
flake8 = "^3.9.2"
=======
isort = "^5.7.0"
mypy = "^0.900"
pytest = "^6.2.5"
pytest-cov = "^3.0.0"
flake8 = "3.9.0"
>>>>>>> 5b2ba982
flakehell = "^0.9.0"
testcontainers = "^3.4.2"
types-tabulate = "^0.8.2"
types-pytz = "^2021.1.2"
pyperf = "^2.3.0"

[tool.poetry.extras]
pytezos = ["pytezos"]

[tool.poetry.scripts]
dipdup = 'dipdup.cli:cli'

[tool.isort]
line_length = 140

[tool.black]
line-length = 140
target-version = ['py38']
skip-string-normalization = true

[tool.flakehell]
format = "colored"
max_line_length = 140
show_source = true
extended_default_ignore = []

[tool.flakehell.plugins]
pyflakes = ["+*"]
"flake8-*" = ["+*"]
flake8-docstrings = ["-*"]

[build-system]
requires = ["poetry_core>=1.0.0", "cryptography==3.3.2", "wheel"]
build-backend = "poetry.core.masonry.api"<|MERGE_RESOLUTION|>--- conflicted
+++ resolved
@@ -45,19 +45,11 @@
 black = "^20.8b1"
 bump2version = "^1.0.1"
 diff-cover = "^5.0.1"
-<<<<<<< HEAD
 isort = "^5.9.3"
 mypy = "^0.910"
 pytest = "^6.2.5"
 pytest-cov = "^3.0.0"
 flake8 = "^3.9.2"
-=======
-isort = "^5.7.0"
-mypy = "^0.900"
-pytest = "^6.2.5"
-pytest-cov = "^3.0.0"
-flake8 = "3.9.0"
->>>>>>> 5b2ba982
 flakehell = "^0.9.0"
 testcontainers = "^3.4.2"
 types-tabulate = "^0.8.2"
