[project]
name = "dipdup"
description = "Modular framework for creating selective indexers and featureful backends for dapps"
version = "7.0.1"
license = { text = "MIT" }
authors = [
    { name = "Lev Gorodetskii", email = "dipdup@drsr.io" },
    { name = "Vladimir Bobrikov", email = "vladimir_bobrikov@pm.me" },
    { name = "Michael Zaikin", email = "mz@baking-bad.org" },
]
readme = "README.md"
requires-python = ">=3.11,<3.12"
keywords = [
    "api",
    "backend",
    "blockchain",
    "crypto",
    "cryptocurrencies",
    "dapp",
    "declarative",
    "ethereum",
    "evm",
    "framework",
    "indexer",
    "indexers",
    "michelson",
    "scheduler",
    "sdk",
    "smart-contracts",
    "tezos",
    "tzkt",
]
classifiers = [
    "Development Status :: 5 - Production/Stable",
    "Environment :: Console",
    "Intended Audience :: Developers",
    "License :: OSI Approved :: MIT License",
    "Operating System :: OS Independent",
    "Programming Language :: Python :: 3",
    "Programming Language :: Python :: 3.11",
    "Programming Language :: Python :: Implementation :: CPython",
    "Topic :: Software Development :: Libraries :: Application Frameworks",
    "Typing :: Typed",
]

dependencies = [
    # NOTE: Pin core dependencies to minor versions; tortoise-orm to exact one
    "asyncpg~=0.28.0",
<<<<<<< HEAD
    "datamodel-code-generator~=0.21.1",
    "pydantic~=2.2",
    "tortoise-orm===0.20.0",
=======
    "datamodel-code-generator~=0.22.0",
    "pydantic~=1.10.11",
    "tortoise-orm==0.19.3",
>>>>>>> b3e40f45

    "aiohttp~=3.8",
    "aiolimiter~=1.0",
    "anyio~=3.3",
    "APScheduler~=3.8",
    "async-lru~=2.0",
    "asyncclick~=8.0",
    "eth-abi~=4.0",
    "lru-dict~=1.2",
    "orjson~=3.9",
    "prometheus-client~=0.17",
    "pyarrow~=12.0",
    "pycryptodome~=3.17",
    "pyhumps~=3.0",
    "pysignalr~=0.2",
    "python-dotenv~=1.0",
    "ruamel.yaml~=0.17",
    "sentry-sdk~=1.29",
    "setuptools>=68.1.2",
    "sqlparse~=0.4",
    "survey~=4.4",
    "tabulate~=0.9",
    "web3~=6.2",
]

[project.urls]
Homepage = "https://dipdup.io/"
Documentation = "https://dipdup.io/docs"
Repository = "https://github.com/dipdup-io/dipdup"

[project.scripts]
dipdup = "dipdup.cli:cli"

[tool.pdm.dev-dependencies]
dev = [
    "black",
    "docker",
    "mypy",
    "pprofile",
    "pytest",
    "pytest-aiohttp",
    "pytest-asyncio",
    "pytest-cov",
    "pytest-xdist",
    "ruff",
    "Sphinx",
    "sphinx-click",
    "sphinx-markdown-builder",
    "types-pytz",
    "types-tabulate",
    "watchdog",
]

[tool.pdm.scripts]
_black = "black src tests scripts"
_ruff = "ruff check --fix src tests scripts"
_mypy = "mypy src tests scripts"
all = { composite = ["fmt", "lint", "test"] }
fmt = { composite = ["_black"] }
lint = { composite = ["_ruff", "_mypy"] }
test = "pytest --cov-report=term-missing --cov=dipdup --cov-report=xml -n auto -s -v tests"
update = { shell = """
    pdm update
    pdm export --without-hashes -f requirements --prod -o requirements.txt
    pdm export --without-hashes -f requirements --dev -o requirements.dev.txt
""" }
image = "docker buildx build . --load --progress plain -t dipdup:latest"
clean = "git clean -xdf --exclude=.venv"
demos = { shell = """
	python scripts/update_demos.py
	python scripts/init_demos.py
    pdm run fmt
    # FIXME: Run isort once to fix import sorting (bug in ruff)
    isort . --force-single-line -l 120
    pdm run lint
""" }
docs_build = "python scripts/docs.py --source docs --destination {args:../interface}/content/docs"
docs_serve = "python scripts/docs.py --source docs --destination {args:../interface}/content/docs --watch --serve"
docs_watch = "python scripts/docs.py --source docs --destination {args:../interface}/content/docs --watch"
docs_references = "python scripts/dump_references.py"
fixme = "grep -r -e 'FIXME: ' -e 'TODO: ' -e 'type: ignore' -n src/dipdup --color"

[tool.pdm.build.targets.wheel]
packages = ["src/dipdup"]

[tool.black]
line-length = 120
target-version = ["py311"]
skip-string-normalization = true

[tool.ruff]
line-length = 120
ignore = [
    "E402",  # module level import not at top of file
    "E501",  # line too long
    "TCH001", # breaks our runtime Pydantic magic
]
target-version = "py311"
extend-select = ["B", "C4", "FA", "G", "I", "PTH", "Q", "RET", "RUF", "TCH", "UP"]
flake8-quotes = { inline-quotes = "single", multiline-quotes = "double" }
isort = { force-single-line = true, known-first-party = ["dipdup"] }

[tool.mypy]
python_version = "3.11"
plugins = ["pydantic.mypy"]
strict = true

[[tool.mypy.overrides]]
module = "*.types.*"
ignore_errors = true

[tool.pytest.ini_options]
asyncio_mode = "auto"
log_cli_level = "WARNING"

[tool.coverage.report]
precision = 2
exclude_lines = [
    "pragma: no cover",
    "def __repr__",
    "raise NotImplementedError",
    "if __name__ == .__main__.:",
    "class .*\\bProtocol\\):",
    "@(abc\\.)?abstractmethod",
    "if TYPE_CHECKING:",
]

[build-system]
requires = ["pdm-backend"]
build-backend = "pdm.backend"<|MERGE_RESOLUTION|>--- conflicted
+++ resolved
@@ -46,15 +46,9 @@
 dependencies = [
     # NOTE: Pin core dependencies to minor versions; tortoise-orm to exact one
     "asyncpg~=0.28.0",
-<<<<<<< HEAD
-    "datamodel-code-generator~=0.21.1",
+    "datamodel-code-generator~=0.22.0",
     "pydantic~=2.2",
     "tortoise-orm===0.20.0",
-=======
-    "datamodel-code-generator~=0.22.0",
-    "pydantic~=1.10.11",
-    "tortoise-orm==0.19.3",
->>>>>>> b3e40f45
 
     "aiohttp~=3.8",
     "aiolimiter~=1.0",
