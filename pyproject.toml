[tool.poetry]
name = "dipdup"
description = "Modular framework for creating selective indexers and featureful backends for dapps"
version = "6.5.5"
license = "MIT"
authors = [
    "Lev Gorodetskiy <dipdup@drsr.io>",
    "Michael Zaikin <mz@baking-bad.org>"
]
readme = "README.md"
repository = "https://github.com/dipdup-io/dipdup"
homepage = "https://dipdup.io/"
keywords = ["tezos", "blockchain", "sdk", "michelson", "indexers", "tzkt", "cryptocurrencies", "smart-contracts"]
classifiers = [
    "Development Status :: 5 - Production/Stable",
    "Environment :: Console",
    "Intended Audience :: Developers",
    "License :: OSI Approved :: MIT License",
    "Operating System :: OS Independent",
    "Programming Language :: Python :: 3",
    "Programming Language :: Python :: 3.10",
    "Programming Language :: Python :: Implementation :: CPython",
    "Topic :: Software Development :: Libraries :: Application Frameworks",
    "Typing :: Typed",
]
packages = [
    { include = "dipdup", from = "src" },
]

[tool.poetry.dependencies]
python = ">=3.10,<3.11"

# NOTE: Core dependencies are pinned to exact versions to avoid breaking changes
asyncpg = "0.27.0"
<<<<<<< HEAD
datamodel-code-generator = "0.17.1"
pydantic = "1.10.6"
=======
datamodel-code-generator = "0.18.0"
pydantic = "1.10.7"
>>>>>>> 29ad4ff3
tortoise-orm = "0.19.3"

aiohttp = "^3.8.1"
aiolimiter = "^1.0.0"
anyio = "^3.3.2"
APScheduler = "^3.8.0"
asyncclick = "^8.0.1"
eth-abi = "^3.0.1"
orjson = "^3.6.6"
prometheus-client = "^0.14.1"
pyarrow = "^11.0.0"
pycryptodome = "^3.17"
pyhumps = "^3.0.2"
<<<<<<< HEAD
pysignalr = "^0.2.0"
=======
pysignalr = "0.2.0"
>>>>>>> 29ad4ff3
python-dotenv = "^0.19.0"
"ruamel.yaml" = "^0.17.2"
sentry-sdk = "^1.4.3"
sqlparse = "^0.4.2"
tabulate = "^0.9.0"

<<<<<<< HEAD
=======
pytezos = {version = "3.9.0", optional = true}

>>>>>>> 29ad4ff3
[tool.poetry.group.dev.dependencies]
black = "*"
diff-cover = "*"
docker = "*"
ruff = "*"
isort = "*"
mypy = "*"
pytest = "*"
pytest-aiohttp = "*"
pytest-asyncio = "*"
pytest-cov = "*"
pytest-xdist = "*"
Sphinx = "*"
sphinx-click = "*"
sphinx-markdown-builder = "*"
types-pytz = "*"
types-tabulate = "*"

[tool.poetry.scripts]
dipdup = "dipdup.cli:cli"
dipdup-install = "dipdup.install:cli"

[tool.isort]
line_length = 120
force_single_line = true

[tool.black]
line-length = 120
target-version = ["py310"]
skip-string-normalization = true

[tool.ruff]
line-length = 120
ignore = ["E402", "E501", "B905"]
target-version = "py310"
extend-select = ["B", "C4", "Q"]  # todo: G, PTH, RET, RUF, S, TCH
flake8-quotes = {inline-quotes = "single", multiline-quotes = "double"}

[tool.mypy]
python_version = "3.10"
plugins = ["pydantic.mypy"]

[tool.pytest.ini_options]
asyncio_mode = "auto"

[tool.coverage.report]
exclude_lines = [
    "pragma: no cover",
    "def __repr__",
    "raise FrameworkError",
    "raise NotImplementedError",
    "if __name__ == .__main__.:",
    "class .*\\bProtocol\\):",
    "@(abc\\.)?abstractmethod",
]

[build-system]
requires = ["poetry-core>=1.0.0"]
build-backend = "poetry.core.masonry.api"<|MERGE_RESOLUTION|>--- conflicted
+++ resolved
@@ -32,13 +32,8 @@
 
 # NOTE: Core dependencies are pinned to exact versions to avoid breaking changes
 asyncpg = "0.27.0"
-<<<<<<< HEAD
-datamodel-code-generator = "0.17.1"
-pydantic = "1.10.6"
-=======
 datamodel-code-generator = "0.18.0"
 pydantic = "1.10.7"
->>>>>>> 29ad4ff3
 tortoise-orm = "0.19.3"
 
 aiohttp = "^3.8.1"
@@ -52,22 +47,13 @@
 pyarrow = "^11.0.0"
 pycryptodome = "^3.17"
 pyhumps = "^3.0.2"
-<<<<<<< HEAD
 pysignalr = "^0.2.0"
-=======
-pysignalr = "0.2.0"
->>>>>>> 29ad4ff3
 python-dotenv = "^0.19.0"
 "ruamel.yaml" = "^0.17.2"
 sentry-sdk = "^1.4.3"
 sqlparse = "^0.4.2"
 tabulate = "^0.9.0"
 
-<<<<<<< HEAD
-=======
-pytezos = {version = "3.9.0", optional = true}
-
->>>>>>> 29ad4ff3
 [tool.poetry.group.dev.dependencies]
 black = "*"
 diff-cover = "*"
