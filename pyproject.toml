[project]
name = "dipdup"
description = "Modular framework for creating selective indexers and featureful backends for dapps"
version = "6.5.5"
license = { text = "MIT" }
authors = [
    { name = "Lev Gorodetskii", email = "dipdup@drsr.io" },
    { name = "Michael Zaikin", email = "mz@baking-bad.org" },
]
readme = "README.md"
requires-python = ">=3.11,<3.12"
keywords = [
    "tezos",
    "blockchain",
    "sdk",
    "michelson",
    "indexers",
    "tzkt",
    "cryptocurrencies",
    "smart-contracts",
]
classifiers = [
    "Development Status :: 5 - Production/Stable",
    "Environment :: Console",
    "Intended Audience :: Developers",
    "License :: OSI Approved :: MIT License",
    "Operating System :: OS Independent",
    "Programming Language :: Python :: 3",
    "Programming Language :: Python :: 3.11",
    "Programming Language :: Python :: Implementation :: CPython",
    "Topic :: Software Development :: Libraries :: Application Frameworks",
    "Typing :: Typed",
]

dependencies = [
    # NOTE: Core dependencies are pinned to exact versions to avoid breaking changes
    "asyncpg===0.27.0",
    "datamodel-code-generator===0.21.1",
    "pydantic===1.10.11",
    "tortoise-orm===0.19.3",

    "aiohttp~=3.8",
    "aiolimiter~=1.0",
    "anyio~=3.3",
    "APScheduler~=3.8",
    "async-lru~=2.0",
    "asyncclick~=8.0",
    "eth-abi~=4.0",
    "orjson~=3.9",
    "prometheus-client~=0.17",
    "pyarrow~=12.0",
    "pycryptodome~=3.17",
    "pyhumps~=3.0",
    "pysignalr~=0.2",
    "python-dotenv~=1.0",
    "ruamel.yaml~=0.17",
    "sentry-sdk~=1.4",
    "sqlparse~=0.4",
    "survey~=4.4",
    "tabulate~=0.9",
    "web3~=6.2",
]

[project.urls]
Homepage = "https://dipdup.io/"
Documentation = "https://docs.dipdup.io"
Repository = "https://github.com/dipdup-io/dipdup"

<<<<<<< HEAD
# NOTE: Core dependencies are pinned to exact versions to avoid breaking changes
asyncpg = "0.27.0"
datamodel-code-generator = "0.21.0"
pydantic = "2.0.0"
tortoise-orm = "0.19.3"
=======
[project.scripts]
dipdup = "dipdup.cli:cli"
>>>>>>> 17f5d959

[tool.pdm.dev-dependencies]
dev = [
    "black",
    "docker",
    "isort",
    "mypy",
    "pprofile",
    "pytest",
    "pytest-aiohttp",
    "pytest-asyncio",
    "pytest-cov",
    "pytest-xdist",
    "ruff",
    "Sphinx",
    "sphinx-click",
    "sphinx-markdown-builder",
    "types-pytz",
    "types-tabulate",
    "watchdog",
]

[tool.pdm.scripts]
_isort = "isort src tests scripts"
_black = "black src tests scripts"
_ruff = "ruff check --fix src tests scripts"
_mypy = "mypy src tests scripts"
all = { composite = ["fmt", "lint", "test"] }
fmt = { composite = ["_isort", "_black"] }
lint = { composite = ["_ruff", "_mypy"] }
test = "pytest --cov-report=term-missing --cov=dipdup --cov-report=xml -n auto -s -v tests"
update = { shell = """
    pdm update
    pdm export --without-hashes -f requirements --prod -o requirements.txt
    pdm export --without-hashes -f requirements --dev -o requirements.dev.txt
""" }
image = "docker buildx build . --load --progress plain -t dipdup:latest"
clean = "git clean -xdf --exclude=.venv"
demos = { shell = """
	python scripts/update_demos.py
	python scripts/init_demos.py
    pdm run fmt
    pdm run lint
""" }
docs_build = "python scripts/docs.py --source docs --destination {args:../interface}/content/docs"
docs_serve = "python scripts/docs.py --source docs --destination {args:../interface}/content/docs --watch --serve"
docs_watch = "python scripts/docs.py --source docs --destination {args:../interface}/content/docs --watch"

[tool.pdm.build.targets.wheel]
packages = ["src/dipdup"]

[tool.isort]
line_length = 120
force_single_line = true

[tool.black]
line-length = 120
target-version = ["py311"]
skip-string-normalization = true

[tool.ruff]
line-length = 120
ignore = ["E402", "E501", "B905"]
target-version = "py311"
extend-select = ["B", "C4", "PTH", "Q"]                                   # todo: G, RET, RUF, S, TCH
flake8-quotes = { inline-quotes = "single", multiline-quotes = "double" }

[tool.mypy]
python_version = "3.11"
plugins = ["pydantic.mypy"]
strict = true

[tool.pytest.ini_options]
asyncio_mode = "auto"

[tool.coverage.report]
exclude_lines = [
    "pragma: no cover",
    "def __repr__",
    "raise FrameworkError",
    "raise NotImplementedError",
    "if __name__ == .__main__.:",
    "class .*\\bProtocol\\):",
    "@(abc\\.)?abstractmethod",
]

[build-system]
requires = ["pdm-backend"]
build-backend = "pdm.backend"<|MERGE_RESOLUTION|>--- conflicted
+++ resolved
@@ -36,7 +36,7 @@
     # NOTE: Core dependencies are pinned to exact versions to avoid breaking changes
     "asyncpg===0.27.0",
     "datamodel-code-generator===0.21.1",
-    "pydantic===1.10.11",
+    "pydantic~=2.0",
     "tortoise-orm===0.19.3",
 
     "aiohttp~=3.8",
@@ -66,16 +66,8 @@
 Documentation = "https://docs.dipdup.io"
 Repository = "https://github.com/dipdup-io/dipdup"
 
-<<<<<<< HEAD
-# NOTE: Core dependencies are pinned to exact versions to avoid breaking changes
-asyncpg = "0.27.0"
-datamodel-code-generator = "0.21.0"
-pydantic = "2.0.0"
-tortoise-orm = "0.19.3"
-=======
 [project.scripts]
 dipdup = "dipdup.cli:cli"
->>>>>>> 17f5d959
 
 [tool.pdm.dev-dependencies]
 dev = [
