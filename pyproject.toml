[tool.poetry]
name = "dipdup"
description = "Python SDK for developing indexers of Tezos smart contracts inspired by The Graph"
version = "1.1.2"
license = "MIT"
authors = [
    "Lev Gorodetskiy <github@droserasprout.space>",
    "Michael Zaikin <mz@baking-bad.org>"
]
readme = "README.md"
repository = "https://github.com/dipdup-net/dipdup-py"
homepage = "https://dipdup.net/"
keywords = ['tezos', 'blockchain', 'sdk', 'michelson', 'indexers', 'tzkt', 'cryptocurrencies', 'smart-contracts']
classifiers = [
    "Programming Language :: Python :: 3",
    "License :: OSI Approved :: MIT License",
    "Operating System :: OS Independent",
]
packages = [
    { include = "dipdup", from = "src" },
]

[tool.poetry.dependencies]
python = "^3.8"
aiohttp = "^3.7.4"
asyncpg = "0.23.0"
datamodel-code-generator = "^0.11.1"
"ruamel.yaml" = "^0.17.2"
tortoise-orm = "0.17.5"
pydantic = "^1.8.1"
aiosignalrcore = "^0.9.2"
fcache = "^0.4.7"
click = "^8.0.1"
pyee = "^8.1.0"
APScheduler = "^3.7.0"
sentry-sdk = "^1.1.0"
pyhumps = "^3.0.2"
aiolimiter = "^1.0.0-beta.1"
tabulate = "^0.8.9"
<<<<<<< HEAD
python-dotenv = "^0.18.0"
=======
pytezos = {version = "^3.2.4", optional = true}
>>>>>>> cdf8dbb2

[tool.poetry.dev-dependencies]
black = "^20.8b1"
bump2version = "^1.0.1"
diff-cover = "^5.0.1"
isort = "^5.7.0"
mypy = "^0.812"
pytest = "^3.0"
pytest-cov = "^2.4"
flake8 = "3.9.0"
flakehell = "^0.9.0"

[tool.poetry.extras]
pytezos = ["pytezos"]

[tool.poetry.scripts]
dipdup = 'dipdup.cli:cli'

[tool.isort]
line_length = 140

[tool.black]
line-length = 140
target-version = ['py38']
skip-string-normalization = true

[tool.flakehell]
format = "colored"
max_line_length = 140
show_source = true

[tool.flakehell.plugins]
pyflakes = ["+*"]
"flake8-*" = ["+*"]
flake8-docstrings = ["-*"]

[build-system]
requires = ["poetry_core>=1.0.0", "cryptography==3.3.2", "wheel"]
build-backend = "poetry.core.masonry.api"<|MERGE_RESOLUTION|>--- conflicted
+++ resolved
@@ -37,11 +37,8 @@
 pyhumps = "^3.0.2"
 aiolimiter = "^1.0.0-beta.1"
 tabulate = "^0.8.9"
-<<<<<<< HEAD
 python-dotenv = "^0.18.0"
-=======
 pytezos = {version = "^3.2.4", optional = true}
->>>>>>> cdf8dbb2
 
 [tool.poetry.dev-dependencies]
 black = "^20.8b1"
