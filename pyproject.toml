--- conflicted
+++ resolved
@@ -34,11 +34,8 @@
 pyee = "^8.1.0"
 APScheduler = "^3.7.0"
 sentry-sdk = "^1.1.0"
-<<<<<<< HEAD
 pyhumps = "^3.0.2"
-=======
 aiolimiter = "^1.0.0-beta.1"
->>>>>>> fb518278
 
 [tool.poetry.dev-dependencies]
 black = "^20.8b1"
