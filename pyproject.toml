--- conflicted
+++ resolved
@@ -45,19 +45,11 @@
 
 dependencies = [
     # NOTE: Pin core dependencies to minor versions; tortoise-orm to exact one
-<<<<<<< HEAD
-    "asyncpg~=0.28.0",
-    "datamodel-code-generator~=0.22.0",
-    "pydantic~=2.2",
-    "tortoise-orm===0.20.0",
-
-=======
     "asyncpg~=0.29.0",
     "datamodel-code-generator~=0.25.0",
-    "pydantic~=1.10.11",
-    "tortoise-orm==0.19.3",
+    "pydantic~=2.2",
+    "tortoise-orm==0.20.0",
     #
->>>>>>> c926ffc5
     "aiohttp~=3.8",
     "aiolimiter~=1.0",
     # NOTE: Used as backend by asyncclick
