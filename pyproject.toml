[tool.poetry]
name = "dipdup"
description = "Python SDK for developing indexers of Tezos smart contracts inspired by The Graph"
version = "4.0.3"
license = "MIT"
authors = [
    "Lev Gorodetskiy <github@droserasprout.space>",
    "Michael Zaikin <mz@baking-bad.org>"
]
readme = "README.md"
repository = "https://github.com/dipdup-net/dipdup-py"
homepage = "https://dipdup.net/"
keywords = ['tezos', 'blockchain', 'sdk', 'michelson', 'indexers', 'tzkt', 'cryptocurrencies', 'smart-contracts']
classifiers = [
    "Programming Language :: Python :: 3",
    "License :: OSI Approved :: MIT License",
    "Operating System :: OS Independent",
]
packages = [
    { include = "dipdup", from = "src" },
]

[tool.poetry.dependencies]
python = "^3.10"
aiohttp = "^3.8.0"
aiolimiter = "^1.0.0-beta.1"
anyio = "^3.3.2"
APScheduler = "^3.8.0"
asyncclick = "^8.0.1"
asyncpg = "^0.24.0"
datamodel-code-generator = "^0.11.14"
fcache = "^0.4.7"
pydantic = "^1.8.2"
pyhumps = "^3.0.2"
pysignalr = "^0.1.1"
pytezos = {version = "^3.2.4", optional = true}
python-dotenv = "^0.19.0"
"ruamel.yaml" = "^0.17.2"
sentry-sdk = "^1.4.3"
sqlparse = "^0.4.2"
tabulate = "^0.8.9"
tortoise-orm = "0.17.8"
typing-inspect = "^0.6.0"

[tool.poetry.dev-dependencies]
black = "^20.8b1"
bump2version = "^1.0.1"
diff-cover = "^5.0.1"
<<<<<<< HEAD
flake8 = "^3.9.2"
=======
flake8 = "3.9.0"
flake8-return = "^1.1.3"
flake8-comprehensions = "^3.8.0"
flake8-bugbear = "^22.1.11"
flake8-simplify = "^0.14.5"
>>>>>>> 90d33554
flakehell = "^0.9.0"
isort = "^5.9.3"
mypy = "^0.910"
pprofile = "^2.1.0"
pyperf = "^2.3.0"
pytest = "^6.2.5"
pytest-cov = "^3.0.0"
<<<<<<< HEAD
testcontainers = "^3.4.2"
=======
pytest-xdist = "^2.5.0"
testcontainers = "^3.4.1"
>>>>>>> 90d33554
types-pytz = "^2021.1.2"
types-tabulate = "^0.8.2"

[tool.poetry.extras]
pytezos = ["pytezos"]

[tool.poetry.scripts]
dipdup = 'dipdup.cli:cli'

[tool.isort]
line_length = 140
force_single_line = true

[tool.black]
line-length = 140
target-version = ['py38']
skip-string-normalization = true

[tool.flakehell]
format = "colored"
max_line_length = 140
show_source = true
extended_default_ignore = []

[tool.flakehell.plugins]
pyflakes = ["+*"]
"flake8-*" = ["+*"]
flake8-docstrings = ["-*"]
flake8-simplify = ["-SIM106"]

[build-system]
requires = ["poetry_core>=1.0.0", "cryptography==3.3.2", "wheel"]
build-backend = "poetry.core.masonry.api"<|MERGE_RESOLUTION|>--- conflicted
+++ resolved
@@ -46,15 +46,11 @@
 black = "^20.8b1"
 bump2version = "^1.0.1"
 diff-cover = "^5.0.1"
-<<<<<<< HEAD
 flake8 = "^3.9.2"
-=======
-flake8 = "3.9.0"
 flake8-return = "^1.1.3"
 flake8-comprehensions = "^3.8.0"
 flake8-bugbear = "^22.1.11"
 flake8-simplify = "^0.14.5"
->>>>>>> 90d33554
 flakehell = "^0.9.0"
 isort = "^5.9.3"
 mypy = "^0.910"
@@ -62,12 +58,8 @@
 pyperf = "^2.3.0"
 pytest = "^6.2.5"
 pytest-cov = "^3.0.0"
-<<<<<<< HEAD
+pytest-xdist = "^2.5.0"
 testcontainers = "^3.4.2"
-=======
-pytest-xdist = "^2.5.0"
-testcontainers = "^3.4.1"
->>>>>>> 90d33554
 types-pytz = "^2021.1.2"
 types-tabulate = "^0.8.2"
 
