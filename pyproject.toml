--- conflicted
+++ resolved
@@ -33,11 +33,7 @@
 # NOTE: Core dependencies are pinned to exact versions to avoid breaking changes
 asyncpg = "0.27.0"
 datamodel-code-generator = "0.18.0"
-<<<<<<< HEAD
-pydantic = "1.10.6"
-=======
 pydantic = "1.10.7"
->>>>>>> 8f2f7555
 tortoise-orm = "0.19.3"
 
 aiohttp = "^3.8.1"
