[tool.poetry]
name = "dipdup"
description = "Python SDK for developing indexers of Tezos smart contracts inspired by The Graph"
version = "0.1.1"
license = "MIT"
authors = [
    "Lev Gorodetskiy <github@droserasprout.space>",
    "Michael Zaikin <mz@baking-bad.org>"
]
readme = "README.md"
repository = "https://github.com/dipdup-net/dipdup-py"
homepage = "https://pytezos.org"
keywords = ['tezos', 'blockchain', 'sdk', 'michelson', 'indexers', 'tzkt', 'cryptocurrencies', 'smart-contracts']
classifiers = [
    "Programming Language :: Python :: 3",
    "License :: OSI Approved :: MIT License",
    "Operating System :: OS Independent",
]
packages = [
    { include = "dipdup", from = "src" },
]

[tool.poetry.dependencies]
python = "^3.8"
aiohttp = "^3.7.4"
aiomysql = "^0.0.21"
asyncpg = "^0.22.0"
<<<<<<< HEAD
=======
datamodel-code-generator = "^0.11.1"
>>>>>>> 624720e5
"ruamel.yaml" = "^0.17.2"
tortoise-orm = "^0.17.1"
pydantic = "^1.8.1"
aiosignalrcore = "^0.9.2"
typing-inspect = "^0.6.0"
datamodel-code-generator = "^0.11.0"

[tool.poetry.dev-dependencies]
black = "^20.8b1"
bump2version = "^1.0.1"
diff-cover = "^5.0.1"
isort = "^5.7.0"
mypy = "^0.812"
pylint = "^2.7.2"
pylint-exit = "^1.2.0"
pytest = "^3.0"
pytest-cov = "^2.4"

[tool.poetry.scripts]
dipdup = 'dipdup.cli:cli'

[tool.isort]
line_length = 140

[tool.black]
line-length = 140
target-version = ['py37', 'py38']
skip-string-normalization = true

[build-system]
requires = ["poetry_core>=1.0.0", "cryptography==3.3.2", "wheel"]
build-backend = "poetry.core.masonry.api"<|MERGE_RESOLUTION|>--- conflicted
+++ resolved
@@ -25,16 +25,12 @@
 aiohttp = "^3.7.4"
 aiomysql = "^0.0.21"
 asyncpg = "^0.22.0"
-<<<<<<< HEAD
-=======
 datamodel-code-generator = "^0.11.1"
->>>>>>> 624720e5
 "ruamel.yaml" = "^0.17.2"
 tortoise-orm = "^0.17.1"
 pydantic = "^1.8.1"
 aiosignalrcore = "^0.9.2"
 typing-inspect = "^0.6.0"
-datamodel-code-generator = "^0.11.0"
 
 [tool.poetry.dev-dependencies]
 black = "^20.8b1"
