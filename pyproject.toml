[tool.poetry]
name = "dipdup"
description = "Modular framework for creating selective indexers and featureful backends for dapps"
version = "6.5.1"
license = "MIT"
authors = [
    "Lev Gorodetskiy <dipdup@drsr.io>",
    "Michael Zaikin <mz@baking-bad.org>"
]
readme = "README.md"
repository = "https://github.com/dipdup-io/dipdup"
homepage = "https://dipdup.io/"
keywords = ['tezos', 'blockchain', 'sdk', 'michelson', 'indexers', 'tzkt', 'cryptocurrencies', 'smart-contracts']
classifiers = [
    "Development Status :: 5 - Production/Stable",
    "Environment :: Console",
    "Intended Audience :: Developers",
    "License :: OSI Approved :: MIT License",
    "Operating System :: OS Independent",
    "Programming Language :: Python :: 3",
    "Programming Language :: Python :: 3.10",
    "Programming Language :: Python :: Implementation :: CPython",
    "Topic :: Software Development :: Libraries :: Application Frameworks",
    "Typing :: Typed",
]
packages = [
    { include = "dipdup", from = "src" },
]

[tool.poetry.dependencies]
python = ">=3.10,<3.12"

asyncpg = "0.27.0"
<<<<<<< HEAD
datamodel-code-generator = "0.15.0"
pydantic = "1.10.4"
=======
datamodel-code-generator = "0.17.1"
pydantic = "1.10.5"
>>>>>>> 71ecdf7e
pysignalr = "0.1.2"
tortoise-orm = "0.19.3"

aiohttp = "^3.8.1"
aiolimiter = "^1.0.0"
anyio = "^3.3.2"
APScheduler = "^3.8.0"
asyncclick = "^8.0.1"
orjson = "^3.6.6"
prometheus-client = "^0.15.0"
pyhumps = "^3.0.2"
python-dotenv = "^0.21.0"
"ruamel.yaml" = "^0.17.2"
sentry-sdk = "^1.4.3"
sqlparse = "^0.4.2"
tabulate = "^0.9.0"

<<<<<<< HEAD
# pytezos = {version = "3.7.4", optional = true}
=======
pytezos = {version = "3.8.0", optional = true}
>>>>>>> 71ecdf7e

[tool.poetry.group.dev.dependencies]
blue = "*"
diff-cover = "*"
docker = "*"
flake8-comprehensions = "*"
flake8-bugbear = "*"
flakeheaven = "*"
isort = "*"
mypy = "*"
pytest = "*"
pytest-aiohttp = "*"
pytest-asyncio = "*"
pytest-cov = "*"
pytest-xdist = "*"
Sphinx = "*"
sphinx-click = "*"
sphinx-markdown-builder = "*"
types-pytz = "*"
types-tabulate = "*"

[tool.poetry.extras]
pytezos = ["pytezos"]

[tool.poetry.scripts]
dipdup = "dipdup.cli:cli"
dipdup-install = "dipdup.install:cli"

[tool.isort]
line_length = 120
force_single_line = true

[tool.blue]
line-length = 120
target-version = ["py310"]

[tool.flakeheaven]
max_line_length = 120

[tool.flakeheaven.plugins]
"*" = ["+*", "-B028"]
pycodestyle = ["-*"]

[tool.mypy]
python_version = "3.11"
plugins = ["pydantic.mypy"]

[[tool.mypy.overrides]]
module = "ruamel"
ignore_missing_imports = true

[tool.pytest.ini_options]
asyncio_mode = "auto"

[tool.coverage.report]
exclude_lines = [
    "pragma: no cover",
    "def __repr__",
    "raise FrameworkError",
    "raise NotImplementedError",
    "if __name__ == .__main__.:",
    "class .*\\bProtocol\\):",
    "@(abc\\.)?abstractmethod",
]

[build-system]
requires = ["poetry-core>=1.0.0"]
build-backend = "poetry.core.masonry.api"<|MERGE_RESOLUTION|>--- conflicted
+++ resolved
@@ -31,13 +31,8 @@
 python = ">=3.10,<3.12"
 
 asyncpg = "0.27.0"
-<<<<<<< HEAD
-datamodel-code-generator = "0.15.0"
-pydantic = "1.10.4"
-=======
 datamodel-code-generator = "0.17.1"
 pydantic = "1.10.5"
->>>>>>> 71ecdf7e
 pysignalr = "0.1.2"
 tortoise-orm = "0.19.3"
 
@@ -55,11 +50,7 @@
 sqlparse = "^0.4.2"
 tabulate = "^0.9.0"
 
-<<<<<<< HEAD
-# pytezos = {version = "3.7.4", optional = true}
-=======
 pytezos = {version = "3.8.0", optional = true}
->>>>>>> 71ecdf7e
 
 [tool.poetry.group.dev.dependencies]
 blue = "*"
