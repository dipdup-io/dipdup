--- conflicted
+++ resolved
@@ -31,13 +31,8 @@
 python = ">=3.10,<3.12"
 
 asyncpg = "0.27.0"
-<<<<<<< HEAD
 datamodel-code-generator = "0.15.0"
 pydantic = "1.10.4"
-=======
-datamodel-code-generator = "0.13.1"
-pydantic = "1.9.2"
->>>>>>> 105089c5
 pysignalr = "0.1.2"
 tortoise-orm = "0.19.2"
 
