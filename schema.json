--- conflicted
+++ resolved
@@ -394,11 +394,7 @@
     },
     "EvmNodeDatasourceConfig": {
       "additionalProperties": false,
-<<<<<<< HEAD
-      "description": "EVM node datasource config\n\n:param kind: Always 'evm.node'\n:param url: EVM node URL\n:param ws_url: EVM node WebSocket URL\n:param http: HTTP client configuration\n:param rollback_depth: A number of blocks to store in database for rollback",
-=======
-      "description": "Subsquid datasource config",
->>>>>>> c8b3e9f1
+      "description": "EVM node datasource config",
       "properties": {
         "kind": {
           "const": "evm.node",
@@ -412,7 +408,7 @@
         "url": {
           "title": "url",
           "type": "string",
-          "description": "Ethereum node URL"
+          "description": "EVM node URL"
         },
         "ws_url": {
           "anyOf": [
@@ -425,7 +421,7 @@
           ],
           "default": null,
           "title": "ws_url",
-          "description": "Ethereum node WebSocket URL"
+          "description": "EVM node WebSocket URL"
         },
         "http": {
           "anyOf": [
@@ -1475,19 +1471,21 @@
     },
     "StarknetNodeDatasourceConfig": {
       "additionalProperties": false,
-      "description": "Starknet node datasource config\n\n:param kind: Always 'starknet.node'\n:param url: Starknet node URL\n:param ws_url: Starknet node WebSocket URL\n:param http: HTTP client configuration\n:param rollback_depth: A number of blocks to store in database for rollback",
+      "description": "Starknet node datasource config",
       "properties": {
         "kind": {
           "const": "starknet.node",
           "enum": [
             "starknet.node"
           ],
-          "title": "Kind",
-          "type": "string"
+          "title": "kind",
+          "type": "string",
+          "description": "Always 'starknet.node'"
         },
         "url": {
-          "title": "Url",
-          "type": "string"
+          "title": "url",
+          "type": "string",
+          "description": "Starknet node URL"
         },
         "ws_url": {
           "anyOf": [
@@ -1499,7 +1497,8 @@
             }
           ],
           "default": null,
-          "title": "Ws Url"
+          "title": "ws_url",
+          "description": "Starknet node WebSocket URL"
         },
         "http": {
           "anyOf": [
@@ -1510,12 +1509,15 @@
               "type": "null"
             }
           ],
-          "default": null
+          "default": null,
+          "title": "http",
+          "description": "HTTP client configuration"
         },
         "rollback_depth": {
           "default": 32,
-          "title": "Rollback Depth",
-          "type": "integer"
+          "title": "rollback_depth",
+          "type": "integer",
+          "description": "A number of blocks to store in database for rollback"
         }
       },
       "required": [
@@ -2025,11 +2027,7 @@
     },
     "TezosOperationsHandlerSmartRollupCementPatternConfig": {
       "additionalProperties": false,
-<<<<<<< HEAD
-      "description": "Operation handler pattern config\n\n:param type: always 'sr_cement'\n:param source: Match operations by source contract alias\n:param destination: Match operations by destination contract alias\n:param optional: Whether can operation be missing in operation group\n:param alias: Alias for operation (helps to avoid duplicates)",
-=======
       "description": "Operation handler pattern config",
->>>>>>> c8b3e9f1
       "properties": {
         "type": {
           "const": "sr_cement",
@@ -2037,14 +2035,9 @@
           "enum": [
             "sr_cement"
           ],
-<<<<<<< HEAD
-          "title": "Type",
-          "type": "string"
-=======
           "title": "type",
           "type": "string",
           "description": "always 'sr_cement'"
->>>>>>> c8b3e9f1
         },
         "source": {
           "anyOf": [
@@ -2059,12 +2052,8 @@
             }
           ],
           "default": null,
-<<<<<<< HEAD
-          "title": "Source"
-=======
           "title": "source",
           "description": "Match operations by source contract alias"
->>>>>>> c8b3e9f1
         },
         "destination": {
           "anyOf": [
@@ -2079,14 +2068,6 @@
             }
           ],
           "default": null,
-<<<<<<< HEAD
-          "title": "Destination"
-        },
-        "optional": {
-          "default": false,
-          "title": "Optional",
-          "type": "boolean"
-=======
           "title": "destination",
           "description": "Match operations by destination contract alias"
         },
@@ -2095,7 +2076,6 @@
           "title": "optional",
           "type": "boolean",
           "description": "Whether can operation be missing in operation group"
->>>>>>> c8b3e9f1
         },
         "alias": {
           "anyOf": [
@@ -2107,12 +2087,8 @@
             }
           ],
           "default": null,
-<<<<<<< HEAD
-          "title": "Alias"
-=======
           "title": "alias",
           "description": "Alias for operation (helps to avoid duplicates)"
->>>>>>> c8b3e9f1
         }
       },
       "title": "TezosOperationsHandlerSmartRollupCementPatternConfig",
