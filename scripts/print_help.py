--- conflicted
+++ resolved
@@ -11,16 +11,6 @@
         exc.ReindexingReason.manual,
         {'[context_key]': '[context_value]'},
     ),
-<<<<<<< HEAD
-    exc.InitializationRequiredError('Missing handler'),
-    exc.ProjectImportError('demo_tzbtz.handlers.on_mint', 'on_mint'),
-    exc.ContractAlreadyExistsError(MagicMock(), 'test', 'tz1deadbeafdeadbeafdeadbeafdeadbeafdeadbeaf'),
-    exc.IndexAlreadyExistsError(MagicMock(), 'test'),
-    exc.InvalidDataError(models.BigMapData, 'foo', {'foo': 'bar'}),
-    exc.CallbackError('demo_tzbtc.handlers.on_mint', ValueError('foo')),
-    exc.CallbackTypeError('handler', 'on_mint', 'foo', int, str),
-    exc.HasuraError('Invalid query'),
-=======
     exc.InitializationRequiredError('[error_message]'),
     exc.ProjectImportError('[module_qualname]', '[name]'),
     exc.ContractAlreadyExistsError(MagicMock(), '[name]', 'tz1deadbeafdeadbeafdeadbeafdeadbeafdeadbeaf'),
@@ -30,7 +20,6 @@
     exc.CallbackTypeError('[kind]', '[name]', '[arg]', type, type),
     exc.HasuraError('[error_message]'),
     exc.ConflictingHooksError('[old_hook]', '[new_hook]'),
->>>>>>> 3d603a0c
 )
 
 print('# Common issues')
