from decimal import Decimal

import demo_quipuswap.models as models
from demo_quipuswap.types.fa2_token.parameter.transfer import TransferParameter
from demo_quipuswap.types.fa2_token.storage import Fa2TokenStorage
from demo_quipuswap.types.quipu_fa2.parameter.tez_to_token_payment import TezToTokenPaymentParameter
from demo_quipuswap.types.quipu_fa2.storage import QuipuFa2Storage
from dipdup.models import OperationHandlerContext, TransactionContext


async def on_fa2_tez_to_token(
    ctx: OperationHandlerContext,
    tez_to_token_payment: TransactionContext[TezToTokenPaymentParameter, QuipuFa2Storage],
    transfer: TransactionContext[TransferParameter, Fa2TokenStorage],
) -> None:
    if ctx.template_values is None:
        raise Exception('This index must be templated')

    decimals = int(ctx.template_values['decimals'])
    symbol = ctx.template_values['symbol']
    trader = tez_to_token_payment.data.sender_address

    min_token_quantity = Decimal(tez_to_token_payment.parameter.min_out) / (10 ** decimals)
<<<<<<< HEAD
    token_quantity = Decimal(transfer.parameter.__root__[0].txs[0].amount) / (10 ** decimals)
    assert tez_to_token_payment.data.amount is not None
=======
    token_quantity = sum(Decimal(tx.amount) for tx in transfer.parameter.__root__[0].txs) / (10 ** decimals)
>>>>>>> d1f7ad0c
    tez_quantity = Decimal(tez_to_token_payment.data.amount) / (10 ** 6)
    assert min_token_quantity <= token_quantity, tez_to_token_payment.data.hash

    trade = models.Trade(
        symbol=symbol,
        trader=trader,
        side=models.TradeSide.BUY,
        quantity=token_quantity,
        price=token_quantity / tez_quantity,
        slippage=1 - (min_token_quantity / token_quantity),
        level=transfer.data.level,
        timestamp=transfer.data.timestamp,
    )
    await trade.save()<|MERGE_RESOLUTION|>--- conflicted
+++ resolved
@@ -21,12 +21,8 @@
     trader = tez_to_token_payment.data.sender_address
 
     min_token_quantity = Decimal(tez_to_token_payment.parameter.min_out) / (10 ** decimals)
-<<<<<<< HEAD
-    token_quantity = Decimal(transfer.parameter.__root__[0].txs[0].amount) / (10 ** decimals)
     assert tez_to_token_payment.data.amount is not None
-=======
     token_quantity = sum(Decimal(tx.amount) for tx in transfer.parameter.__root__[0].txs) / (10 ** decimals)
->>>>>>> d1f7ad0c
     tez_quantity = Decimal(tez_to_token_payment.data.amount) / (10 ** 6)
     assert min_token_quantity <= token_quantity, tez_to_token_payment.data.hash
 
