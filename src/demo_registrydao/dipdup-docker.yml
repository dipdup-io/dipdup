database:
  kind: postgres
  host: db
  port: 5432
  user: ${POSTGRES_USER:-dipdup}
  password: ${POSTGRES_PASSWORD:-changeme}
  database: ${POSTGRES_DB:-dipdup}
  schema_name: registrydao

hasura:
  url: http://hasura:8080
<<<<<<< HEAD
  admin_secret: changeme

contracts:
  registry:
    address: KT1QMdCTqzmY4QKHntV1nZEinLPU1GbxUFQu
    typename: registry

datasources:
  tzkt:
    kind: tzkt
    url: ${TZKT_URL:-https://staging.api.edo2net.tzkt.io}

templates:

  registry_dao:
    kind: operation
    datasource: tzkt
    contracts:
      - <contract>
    handlers:
      - callback: on_propose
        pattern:
          - destination: <contract>
            entrypoint: propose

indexes:
  registry:
    template: registry_dao
    values:
      contract: registry
=======
  admin_secret: ${ADMIN_SECRET:-changeme}
>>>>>>> 00a5eb71
<|MERGE_RESOLUTION|>--- conflicted
+++ resolved
@@ -9,37 +9,4 @@
 
 hasura:
   url: http://hasura:8080
-<<<<<<< HEAD
-  admin_secret: changeme
-
-contracts:
-  registry:
-    address: KT1QMdCTqzmY4QKHntV1nZEinLPU1GbxUFQu
-    typename: registry
-
-datasources:
-  tzkt:
-    kind: tzkt
-    url: ${TZKT_URL:-https://staging.api.edo2net.tzkt.io}
-
-templates:
-
-  registry_dao:
-    kind: operation
-    datasource: tzkt
-    contracts:
-      - <contract>
-    handlers:
-      - callback: on_propose
-        pattern:
-          - destination: <contract>
-            entrypoint: propose
-
-indexes:
-  registry:
-    template: registry_dao
-    values:
-      contract: registry
-=======
-  admin_secret: ${ADMIN_SECRET:-changeme}
->>>>>>> 00a5eb71
+  admin_secret: ${ADMIN_SECRET:-changeme}