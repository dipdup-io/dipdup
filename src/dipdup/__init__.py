<<<<<<< HEAD
__version__ = '2.0.8'
# TODO: Bump
=======
__version__ = '2.0.9'
>>>>>>> 566848d4
__spec_version__ = '1.1'
spec_version_mapping = {
    '0.1': '<=0.4.3',
    '1.0': '>=1.0.0, <=1.1.2',
    '1.1': '>=2.0.0, <=2.0.8',
    '1.2': '>=2.1.0',
}
spec_reindex_mapping = {
    '0.1': False,
    '1.0': False,
    '1.1': True,
    '1.2': True,
}<|MERGE_RESOLUTION|>--- conflicted
+++ resolved
@@ -1,9 +1,5 @@
-<<<<<<< HEAD
-__version__ = '2.0.8'
-# TODO: Bump
-=======
 __version__ = '2.0.9'
->>>>>>> 566848d4
+# TODO: Bump to 1.2
 __spec_version__ = '1.1'
 spec_version_mapping = {
     '0.1': '<=0.4.3',
