--- conflicted
+++ resolved
@@ -1,9 +1,6 @@
 """This module contains constants related to Baking Bad hosted services.
 
 If you selfhost the whole DipDup stack (TzKT, Sentry, etc.) you don't need theese.
-<<<<<<< HEAD
-"""
-=======
 """
 SENTRY_DSN = 'https://ef33481a853b44e39187bdf2d9eef773@newsentry.baking-bad.org/6'
 METADATA_API_URL = 'https://metadata.dipdup.net'
@@ -14,5 +11,4 @@
     'https://api.limanet.tzkt.io': 'limanet',
     'https://api.mumbainet.tzkt.io': 'mumbainet',
     'https://staging.api.tzkt.io': 'staging',
-}
->>>>>>> 1cc9eed1
+}