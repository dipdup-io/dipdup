--- conflicted
+++ resolved
@@ -256,11 +256,7 @@
 
     # NOTE: Fire and forget, do not block instant commands
     if not any((_config.advanced.skip_version_check, env.TEST, env.CI)):
-<<<<<<< HEAD
-        asyncio.ensure_future(_check_version())  # noqa: RUF006
-=======
         fire_and_forget(_check_version())
->>>>>>> 51c57ff7
 
     try:
         # NOTE: Avoid early import errors if project package is incomplete.
