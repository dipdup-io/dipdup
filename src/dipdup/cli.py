import asyncio
import fileinput
import logging
import os
from dataclasses import dataclass
from functools import wraps
from os.path import dirname, join
<<<<<<< HEAD
from typing import List
=======
from typing import List, NoReturn, cast
>>>>>>> a702778d

import click
import sentry_sdk
from fcache.cache import FileCache  # type: ignore
from sentry_sdk.integrations.aiohttp import AioHttpIntegration

<<<<<<< HEAD
from dipdup import __spec_version__, __version__, spec_version_mapping
from dipdup.config import DipDupConfig, LoggingConfig
from dipdup.dipdup import DipDup
from dipdup.exceptions import ConfigurationError, DipDupError, MigrationRequiredError
=======
from dipdup import __spec_version__, __version__
from dipdup.config import DipDupConfig, LoggingConfig, PostgresDatabaseConfig
from dipdup.dipdup import DipDup
from dipdup.exceptions import ConfigurationError
from dipdup.hasura import HasuraManager
from dipdup.utils import tortoise_wrapper
>>>>>>> a702778d

_logger = logging.getLogger(__name__)


def click_command_wrapper(fn):
    @wraps(fn)
    def wrapper(*args, **kwargs):
        try:
            return asyncio.run(fn(*args, **kwargs))
        except DipDupError as e:
            _logger.critical(e.__repr__())
            _logger.info(e.format())
            quit(e.exit_code)

    return wrapper


@dataclass
class CLIContext:
    config_paths: List[str]
    config: DipDupConfig
    logging_config: LoggingConfig


@click.group()
@click.version_option(__version__)
@click.option('--config', '-c', type=str, multiple=True, help='Path to dipdup YAML config', default=['dipdup.yml'])
@click.option('--logging-config', '-l', type=str, help='Path to logging YAML config', default='logging.yml')
@click.pass_context
@click_command_wrapper
async def cli(ctx, config: List[str], logging_config: str):
    try:
        path = join(os.getcwd(), logging_config)
        _logging_config = LoggingConfig.load(path)
    except FileNotFoundError:
        path = join(dirname(__file__), 'configs', logging_config)
        _logging_config = LoggingConfig.load(path)
    _logging_config.apply()

    _config = DipDupConfig.load(config)
    if _config.spec_version not in spec_version_mapping:
        raise ConfigurationError('Unknown `spec_version`, correct ones: {}')
    if _config.spec_version != __spec_version__ and ctx.invoked_subcommand != 'migrate':
        raise MigrationRequiredError(None, _config.spec_version, __spec_version__)

    if _config.sentry:
        sentry_sdk.init(
            dsn=_config.sentry.dsn,
            integrations=[AioHttpIntegration()],
        )

    ctx.obj = CLIContext(
        config_paths=config,
        config=_config,
        logging_config=_logging_config,
    )


@cli.command(help='Run existing dipdup project')
@click.option('--reindex', is_flag=True, help='Drop database and start indexing from scratch')
@click.option('--oneshot', is_flag=True, help='Synchronize indexes wia REST and exit without starting WS connection')
@click.pass_context
@click_command_wrapper
async def run(ctx, reindex: bool, oneshot: bool) -> None:
    config: DipDupConfig = ctx.obj.config
    config.initialize()
    dipdup = DipDup(config)
    await dipdup.run(reindex, oneshot)


@cli.command(help='Initialize new dipdup project')
@click.pass_context
@click_command_wrapper
async def init(ctx):
    config: DipDupConfig = ctx.obj.config
    config.pre_initialize()
    dipdup = DipDup(config)
    await dipdup.init()


@cli.command(help='Migrate project to the new spec version')
@click.pass_context
@click_command_wrapper
async def migrate(ctx):
    def _bump_spec_version(spec_version: str):
        for config_path in ctx.obj.config_paths:
            for line in fileinput.input(config_path, inplace=True):
                if 'spec_version' in line:
                    print(f'spec_version: {spec_version}')
                else:
                    print(line.rstrip())

    config: DipDupConfig = ctx.obj.config
    config.pre_initialize()

    if config.spec_version == __spec_version__:
        _logger.error('Project is already at latest version')
    elif config.spec_version == '0.1':
        await DipDup(config).migrate_to_v10()
        _bump_spec_version('1.0')
    elif config.spec_version == '1.0':
        await DipDup(config).migrate_to_v11()
        _bump_spec_version('1.1')
    else:
        raise ConfigurationError('Unknown `spec_version`')


@cli.command(help='Clear development request cache')
@click.pass_context
@click_command_wrapper
async def clear_cache(ctx):
    FileCache('dipdup', flag='cs').clear()


@cli.command(help='Configure Hasura GraphQL Engine')
@click.option('--reset', is_flag=True, help='Reset metadata before configuring')
@click.pass_context
@click_async
async def configure_hasura(ctx, reset: bool):
    config: DipDupConfig = ctx.obj.config
    url = config.database.connection_string
    models = f'{config.package}.models'
    if not config.hasura:
        _logger.error('`hasura` config section is empty')
        return
    hasura = HasuraManager(config.package, config.hasura, cast(PostgresDatabaseConfig, config.database))

    async with tortoise_wrapper(url, models):
        try:
            await hasura.configure(reset)
        finally:
            await hasura.close_session()


@cli.command(help='Configure Hasura GraphQL Engine')
@click.option('--reset', is_flag=True, help='Reset metadata before configuring')
@click.pass_context
@click_async
async def cache(ctx, reset: bool):
    config: DipDupConfig = ctx.obj.config
    url = config.database.connection_string
    models = f'{config.package}.models'
    if not config.hasura:
        _logger.error('`hasura` config section is empty')
        return
    hasura = HasuraManager(config.package, config.hasura, cast(PostgresDatabaseConfig, config.database))

    async with tortoise_wrapper(url, models):
        try:
            await hasura.configure(reset)
        finally:
            await hasura.close_session()<|MERGE_RESOLUTION|>--- conflicted
+++ resolved
@@ -5,30 +5,24 @@
 from dataclasses import dataclass
 from functools import wraps
 from os.path import dirname, join
-<<<<<<< HEAD
 from typing import List
-=======
 from typing import List, NoReturn, cast
->>>>>>> a702778d
 
 import click
 import sentry_sdk
 from fcache.cache import FileCache  # type: ignore
 from sentry_sdk.integrations.aiohttp import AioHttpIntegration
 
-<<<<<<< HEAD
 from dipdup import __spec_version__, __version__, spec_version_mapping
 from dipdup.config import DipDupConfig, LoggingConfig
 from dipdup.dipdup import DipDup
 from dipdup.exceptions import ConfigurationError, DipDupError, MigrationRequiredError
-=======
 from dipdup import __spec_version__, __version__
 from dipdup.config import DipDupConfig, LoggingConfig, PostgresDatabaseConfig
 from dipdup.dipdup import DipDup
 from dipdup.exceptions import ConfigurationError
 from dipdup.hasura import HasuraManager
 from dipdup.utils import tortoise_wrapper
->>>>>>> a702778d
 
 _logger = logging.getLogger(__name__)
 
@@ -146,7 +140,7 @@
 @cli.command(help='Configure Hasura GraphQL Engine')
 @click.option('--reset', is_flag=True, help='Reset metadata before configuring')
 @click.pass_context
-@click_async
+@click_command_wrapper
 async def configure_hasura(ctx, reset: bool):
     config: DipDupConfig = ctx.obj.config
     url = config.database.connection_string
@@ -160,24 +154,4 @@
         try:
             await hasura.configure(reset)
         finally:
-            await hasura.close_session()
-
-
-@cli.command(help='Configure Hasura GraphQL Engine')
-@click.option('--reset', is_flag=True, help='Reset metadata before configuring')
-@click.pass_context
-@click_async
-async def cache(ctx, reset: bool):
-    config: DipDupConfig = ctx.obj.config
-    url = config.database.connection_string
-    models = f'{config.package}.models'
-    if not config.hasura:
-        _logger.error('`hasura` config section is empty')
-        return
-    hasura = HasuraManager(config.package, config.hasura, cast(PostgresDatabaseConfig, config.database))
-
-    async with tortoise_wrapper(url, models):
-        try:
-            await hasura.configure(reset)
-        finally:
             await hasura.close_session()