--- conflicted
+++ resolved
@@ -160,11 +160,6 @@
 
 @click.group(context_settings={'max_content_width': 120})
 @click.version_option(__version__)
-<<<<<<< HEAD
-@click.option('--config', '-c', type=str, multiple=True, help='Path to dipdup YAML config', default=['dipdup.yml'])
-@click.option('--env-file', '-e', type=str, multiple=True, help='Path to .env file with KEY=value strings', default=[])
-@click.option('--logging-config', '-l', type=str, help='Path to Python logging YAML config', default=None)
-=======
 @click.option(
     '--config',
     '-c',
@@ -174,8 +169,7 @@
     default=[DEFAULT_CONFIG_NAME],
 )
 @click.option('--env-file', '-e', type=str, multiple=True, help='A path to .env file containing `KEY=value` strings.', default=[])
-@click.option('--logging-config', '-l', type=str, help='A path to Python logging config in YAML format.', default='logging.yml')
->>>>>>> 026aa2d1
+@click.option('--logging-config', '-l', type=str, help='A path to Python logging config in YAML format.', default=None)
 @click.pass_context
 @cli_wrapper
 async def cli(ctx, config: List[str], env_file: List[str], logging_config: str):
