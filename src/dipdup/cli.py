import asyncio
import atexit
import logging
import os
import signal
import subprocess
import sys
from contextlib import AsyncExitStack
from contextlib import suppress
from dataclasses import dataclass
from functools import partial
from functools import wraps
from os.path import dirname
from os.path import exists
from os.path import join
from typing import List
from typing import Optional
from typing import cast

import aiohttp
import asyncclick as click
from dotenv import load_dotenv
from tortoise import Tortoise
from tortoise.utils import get_schema_sql

from dipdup import __spec_version__
from dipdup import __version__
from dipdup import spec_reindex_mapping
from dipdup import spec_version_mapping
from dipdup.codegen import DipDupCodeGenerator
from dipdup.config import DipDupConfig
from dipdup.config import LoggingConfig
from dipdup.config import PostgresDatabaseConfig
from dipdup.dipdup import DipDup
from dipdup.exceptions import ConfigurationError
from dipdup.exceptions import DipDupError
from dipdup.exceptions import InitializationRequiredError
from dipdup.exceptions import MigrationRequiredError
from dipdup.hasura import HasuraGateway
from dipdup.migrations import DipDupMigrationManager
from dipdup.models import Index
from dipdup.models import Schema
from dipdup.utils import iter_files
from dipdup.utils.database import generate_schema
from dipdup.utils.database import get_connection
from dipdup.utils.database import set_decimal_context
from dipdup.utils.database import tortoise_wrapper
from dipdup.utils.database import wipe_schema

_logger = logging.getLogger('dipdup.cli')
_is_shutting_down = False


def set_up_logging() -> None:
    root = logging.getLogger()
    handler = logging.StreamHandler()
    formatter = logging.Formatter('%(levelname)-8s %(name)-20s %(message)s')
    handler.setFormatter(formatter)
    root.addHandler(handler)

    # NOTE: Nothing useful there
    logging.getLogger('tortoise').setLevel(logging.WARNING)


def echo(message: str) -> None:
    with suppress(BrokenPipeError):
        click.echo(message)


@dataclass
class CLIContext:
    config_paths: List[str]
    config: DipDupConfig


async def _shutdown() -> None:
    global _is_shutting_down
    if _is_shutting_down:
        return
    _is_shutting_down = True

    _logger.info('Shutting down')
    tasks = filter(lambda t: t != asyncio.current_task(), asyncio.all_tasks())
    list(map(asyncio.Task.cancel, tasks))
    await asyncio.gather(*tasks, return_exceptions=True)


def cli_wrapper(fn):
    @wraps(fn)
    async def wrapper(*args, **kwargs) -> None:
        loop = asyncio.get_running_loop()
        loop.add_signal_handler(signal.SIGINT, lambda: asyncio.ensure_future(_shutdown()))
        try:
            await fn(*args, **kwargs)
        except (KeyboardInterrupt, asyncio.CancelledError):
            pass
        except Exception as e:
            help_message = e.format() if isinstance(e, DipDupError) else DipDupError().format()
            atexit.register(partial(click.echo, help_message, err=True))
            raise

    return wrapper


def _sentry_before_send(event, _):
    if _is_shutting_down:
        return None
    return event


def _init_sentry(config: DipDupConfig) -> None:
    if not config.sentry:
        return
    if config.sentry.debug:
        level, event_level, attach_stacktrace = logging.DEBUG, logging.WARNING, True
    else:
        level, event_level, attach_stacktrace = logging.INFO, logging.ERROR, False

    # NOTE: Lazy import to speed up startup
    import sentry_sdk
    from sentry_sdk.integrations.aiohttp import AioHttpIntegration
    from sentry_sdk.integrations.logging import LoggingIntegration

    integrations = [
        AioHttpIntegration(),
        LoggingIntegration(
            level=level,
            event_level=event_level,
        ),
    ]
    sentry_sdk.init(
        dsn=config.sentry.dsn,
        environment=config.sentry.environment,
        integrations=integrations,
        release=__version__,
        attach_stacktrace=attach_stacktrace,
        before_send=_sentry_before_send,
    )


async def _check_version() -> None:
    if 'rc' in __version__:
        _logger.warning('You are running a pre-release version of DipDup. Please, report any issues to the GitHub repository.')
        _logger.info('Set `skip_version_check` flag in config to hide this message.')
        return

    async with AsyncExitStack() as stack:
        stack.enter_context(suppress(Exception))
        session = await stack.enter_async_context(aiohttp.ClientSession())
        response = await session.get('https://api.github.com/repos/dipdup-net/dipdup-py/releases/latest')
        response_json = await response.json()
        latest_version = response_json['tag_name']

        if __version__ != latest_version:
            _logger.warning('You are running an outdated version of DipDup. Please update to the latest version.')
            _logger.info('Set `skip_version_check` flag in config to hide this message.')


@click.group(help='Docs: https://dipdup.net/docs', context_settings={'max_content_width': 120})
@click.version_option(__version__)
@click.option('--config', '-c', type=str, multiple=True, help='Path to dipdup YAML config', default=['dipdup.yml'])
@click.option('--env-file', '-e', type=str, multiple=True, help='Path to .env file with KEY=value strings', default=[])
@click.option('--logging-config', '-l', type=str, help='Path to Python logging YAML config', default=None)
@click.pass_context
@cli_wrapper
async def cli(ctx, config: List[str], env_file: List[str], logging_config: str):
<<<<<<< HEAD
    set_up_logging()
=======
    # NOTE: Workaround for subcommands
    if '--help' in sys.argv:
        return

    # NOTE: Search in current workdir, fallback to builtin configs
    try:
        path = join(os.getcwd(), logging_config)
        _logging_config = LoggingConfig.load(path)
    except FileNotFoundError:
        path = join(dirname(__file__), 'configs', logging_config)
        _logging_config = LoggingConfig.load(path)
    _logging_config.apply()
>>>>>>> 5ae38112

    # TODO: Deprecated, remove in 6.0
    if logging_config:
        _logger.warning('`--logging-config` option is deprecated. Use `logging` config field.')
        # NOTE: Search in the current workdir, fallback to builtin configs
        try:
            path = os.path.join(os.getcwd(), logging_config)
            _logging_config = LoggingConfig.load(path)
        except FileNotFoundError:
            path = os.path.join(os.path.dirname(__file__), 'configs', logging_config)
            _logging_config = LoggingConfig.load(path)
        _logging_config.apply()

    # NOTE: Apply env files before loading config
    for env_path in env_file:
        env_path = join(os.getcwd(), env_path)
        if not exists(env_path):
            raise ConfigurationError(f'env file `{env_path}` does not exist')
        _logger.info('Applying env_file `%s`', env_path)
        load_dotenv(env_path, override=True)

    _config = DipDupConfig.load(config)

    # TODO: Deprecated, remove in 6.0
    # NOTE: Skip if Python config is already applied
    if not logging_config:
        _config.set_up_logging()

    # NOTE: Imports will be loaded later if needed
    _config.initialize(skip_imports=True)
    _init_sentry(_config)

    # NOTE: Fire and forget, do not block instant commands
    if not _config.advanced.skip_version_check:
        asyncio.ensure_future(_check_version())

    # NOTE: Avoid import errors if project package is incomplete
    try:
        await DipDupCodeGenerator(_config, {}).create_package()
    except Exception as e:
        raise InitializationRequiredError('Failed to create a project package.') from e

    # NOTE: Ensure that `spec_version` is valid and supported
    if _config.spec_version not in spec_version_mapping:
        raise ConfigurationError(f'Unknown `spec_version`, correct ones: {", ".join(spec_version_mapping)}')
    if _config.spec_version != __spec_version__ and ctx.invoked_subcommand != 'migrate':
        reindex = spec_reindex_mapping[__spec_version__]
        raise MigrationRequiredError(_config.spec_version, __spec_version__, reindex)

    ctx.obj = CLIContext(
        config_paths=config,
        config=_config,
    )


@cli.command(help='Run indexing')
@click.option('--postpone-jobs', is_flag=True, help='Do not start job scheduler until all indexes are synchronized')
@click.option('--early-realtime', is_flag=True, help='Establish a realtime connection before all indexes are synchronized')
@click.option('--merge-subscriptions', is_flag=True, help='Subscribe to all operations/big map diffs during realtime indexing')
@click.option('--metadata-interface', is_flag=True, help='Enable metadata interface')
@click.pass_context
@cli_wrapper
async def run(
    ctx,
    postpone_jobs: bool,
    early_realtime: bool,
    merge_subscriptions: bool,
    metadata_interface: bool,
) -> None:
    config: DipDupConfig = ctx.obj.config
    config.initialize()
    config.advanced.postpone_jobs |= postpone_jobs
    config.advanced.early_realtime |= early_realtime
    config.advanced.merge_subscriptions |= merge_subscriptions
    config.advanced.metadata_interface |= metadata_interface

    set_decimal_context(config.package)

    dipdup = DipDup(config)
    await dipdup.run()


@cli.command(help='Generate project tree and missing callbacks and types')
@click.option('--overwrite-types', is_flag=True, help='Regenerate existing types')
@click.option('--keep-schemas', is_flag=True, help='Do not remove JSONSchemas after generating types')
@click.pass_context
@cli_wrapper
async def init(ctx, overwrite_types: bool, keep_schemas: bool) -> None:
    config: DipDupConfig = ctx.obj.config
    dipdup = DipDup(config)
    await dipdup.init(overwrite_types, keep_schemas)


@cli.command(help='Migrate project to the new spec version')
@click.pass_context
@cli_wrapper
async def migrate(ctx):
    config: DipDupConfig = ctx.obj.config
    migrations = DipDupMigrationManager(config, ctx.obj.config_paths)
    await migrations.migrate()


@cli.command(help='Show current status of indexes in database')
@click.pass_context
@cli_wrapper
async def status(ctx):
    config: DipDupConfig = ctx.obj.config
    url = config.database.connection_string
    models = f'{config.package}.models'

    table = [('name', 'status', 'level')]
    async with tortoise_wrapper(url, models):
        async for index in Index.filter().order_by('name'):
            table.append((index.name, index.status.value, index.level))

    # NOTE: Lazy import to speed up startup
    from tabulate import tabulate

    echo(tabulate(table, tablefmt='plain'))


@cli.group(help='Commands to manage DipDup configuration')
@click.pass_context
@cli_wrapper
async def config(ctx):
    ...


@config.command(name='export', help='Dump DipDup configuration after resolving templates')
@click.option('--unsafe', is_flag=True, help='Resolve environment variables; output may contain secrets')
@click.pass_context
@cli_wrapper
async def config_export(ctx, unsafe: bool) -> None:
    config_yaml = DipDupConfig.load(
        paths=ctx.obj.config.paths,
        environment=unsafe,
    ).dump()
    echo(config_yaml)


@config.command(name='env', help='Dump environment variables used in DipDup config')
@click.option('--file', '-f', type=str, default=None, help='Output to file instead of stdout')
@click.pass_context
@cli_wrapper
async def config_env(ctx, file: Optional[str]) -> None:
    config = DipDupConfig.load(
        paths=ctx.obj.config.paths,
        environment=True,
    )
    content = '\n'.join(f'{k}={v}' for k, v in config.environment.items())
    if file:
        with open(file, 'w') as f:
            f.write(content)
    else:
        echo(content)


@cli.group(help='Manage internal cache')
@click.pass_context
@cli_wrapper
async def cache(ctx):
    ...


@cache.command(name='clear', help='Clear cache')
@click.pass_context
@cli_wrapper
async def cache_clear(ctx) -> None:
    # NOTE: Lazy import to speed up startup
    from fcache.cache import FileCache  # type: ignore

    FileCache('dipdup', flag='cs').clear()


@cache.command(name='show', help='Show cache size information')
@click.pass_context
@cli_wrapper
async def cache_show(ctx) -> None:
    # NOTE: Lazy import to speed up startup
    from fcache.cache import FileCache  # type: ignore

    cache = FileCache('dipdup', flag='cs')
    size = subprocess.check_output(['du', '-sh', cache.cache_dir]).split()[0].decode('utf-8')
    echo(f'{cache.cache_dir}: {len(cache)} items, {size}')


@cli.group(help='Hasura integration related commands')
@click.pass_context
@cli_wrapper
async def hasura(ctx):
    ...


@hasura.command(name='configure', help='Configure Hasura GraphQL Engine')
@click.option('--force', is_flag=True, help='Proceed even if Hasura is already configured')
@click.pass_context
@cli_wrapper
async def hasura_configure(ctx, force: bool):
    config: DipDupConfig = ctx.obj.config
    url = config.database.connection_string
    models = f'{config.package}.models'
    if not config.hasura:
        raise ConfigurationError('`hasura` config section is empty')
    hasura_gateway = HasuraGateway(
        package=config.package,
        hasura_config=config.hasura,
        database_config=cast(PostgresDatabaseConfig, config.database),
    )

    async with tortoise_wrapper(url, models):
        async with hasura_gateway:
            await hasura_gateway.configure(force)


@cli.group(help='Manage database schema')
@click.pass_context
@cli_wrapper
async def schema(ctx):
    ...


@schema.command(name='approve', help='Continue to use existing schema after reindexing was triggered')
@click.pass_context
@cli_wrapper
async def schema_approve(ctx):
    config: DipDupConfig = ctx.obj.config
    url = config.database.connection_string
    models = f'{config.package}.models'

    _logger.info('Approving schema `%s`', url)

    async with tortoise_wrapper(url, models):
        # FIXME: Non-nullable fields
        await Schema.filter(name=config.schema_name).update(
            reindex=None,
            hash='',
        )
        await Index.filter().update(
            config_hash='',
        )

    _logger.info('Schema approved')


@schema.command(name='wipe', help='Drop all database tables, functions and views')
@click.option('--immune', is_flag=True, help='Drop immune tables too')
@click.option('--force', is_flag=True, help='Skip confirmation prompt')
@click.pass_context
@cli_wrapper
async def schema_wipe(ctx, immune: bool, force: bool):
    config: DipDupConfig = ctx.obj.config
    url = config.database.connection_string
    models = f'{config.package}.models'

    if not force:
        try:
            assert sys.__stdin__.isatty()
            click.confirm(f'You\'re about to wipe schema `{url}`. All indexed data will be irreversibly lost, are you sure?', abort=True)
        except AssertionError:
            click.echo('Not in a TTY, skipping confirmation')
        # FIXME: Can't catch asyncio.CancelledError here
        except click.Abort:
            click.echo('Aborted')
            return

    _logger.info('Wiping schema `%s`', url)

    async with tortoise_wrapper(url, models):
        conn = get_connection()
        if isinstance(config.database, PostgresDatabaseConfig):
            await wipe_schema(
                conn=conn,
                name=config.database.schema_name,
                # NOTE: Don't be confused by the name of `--immune` flag, we want to drop all tables if it's set.
                immune_tables=config.database.immune_tables if not immune else (),
            )
        else:
            await Tortoise._drop_databases()

    _logger.info('Schema wiped')


@schema.command(name='init', help='Initialize database schema and trigger `on_reindex`')
@click.pass_context
@cli_wrapper
async def schema_init(ctx):
    config: DipDupConfig = ctx.obj.config
    url = config.database.connection_string
    dipdup = DipDup(config)

    _logger.info('Initializing schema `%s`', url)

    async with AsyncExitStack() as stack:
        await dipdup._set_up_database(stack)
        await dipdup._set_up_hooks(set())
        await dipdup._create_datasources()
        await dipdup._initialize_schema()

        # NOTE: It's not necessary a reindex, but it's safe to execute built-in scripts to (re)create views.
        conn = get_connection()
        await generate_schema(conn, config.database.schema_name)

    _logger.info('Schema initialized')


@schema.command(name='export', help='Print schema SQL including `on_reindex` hook')
@click.pass_context
@cli_wrapper
async def schema_export(ctx):
    config: DipDupConfig = ctx.obj.config
    url = config.database.connection_string
    models = f'{config.package}.models'

    async with tortoise_wrapper(url, models):
        conn = get_connection()
        output = get_schema_sql(conn, False) + '\n'
        dipdup_sql_path = join(dirname(__file__), 'sql', 'on_reindex')
        project_sql_path = join(config.package_path, 'sql', 'on_reindex')

        for sql_path in (dipdup_sql_path, project_sql_path):
            for file in iter_files(sql_path):
                output += file.read() + '\n'

        echo(output)<|MERGE_RESOLUTION|>--- conflicted
+++ resolved
@@ -164,22 +164,11 @@
 @click.pass_context
 @cli_wrapper
 async def cli(ctx, config: List[str], env_file: List[str], logging_config: str):
-<<<<<<< HEAD
-    set_up_logging()
-=======
     # NOTE: Workaround for subcommands
     if '--help' in sys.argv:
         return
 
-    # NOTE: Search in current workdir, fallback to builtin configs
-    try:
-        path = join(os.getcwd(), logging_config)
-        _logging_config = LoggingConfig.load(path)
-    except FileNotFoundError:
-        path = join(dirname(__file__), 'configs', logging_config)
-        _logging_config = LoggingConfig.load(path)
-    _logging_config.apply()
->>>>>>> 5ae38112
+    set_up_logging()
 
     # TODO: Deprecated, remove in 6.0
     if logging_config:
