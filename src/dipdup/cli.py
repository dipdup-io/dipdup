import fileinput
import logging
import os
from dataclasses import dataclass
from functools import wraps
from os.path import dirname, exists, join
from typing import List, cast

import asyncclick as click
import sentry_sdk
from dotenv import load_dotenv
from fcache.cache import FileCache  # type: ignore
from sentry_sdk.integrations.aiohttp import AioHttpIntegration
from sentry_sdk.integrations.logging import LoggingIntegration

from dipdup import __spec_version__, __version__, spec_reindex_mapping, spec_version_mapping
from dipdup.codegen import DEFAULT_DOCKER_ENV_FILE, DEFAULT_DOCKER_IMAGE, DEFAULT_DOCKER_TAG, DipDupCodeGenerator
from dipdup.config import DipDupConfig, LoggingConfig, PostgresDatabaseConfig
from dipdup.dipdup import DipDup
from dipdup.exceptions import ConfigurationError, DipDupError, MigrationRequiredError
from dipdup.hasura import HasuraGateway
from dipdup.utils import set_decimal_context, tortoise_wrapper

_logger = logging.getLogger('dipdup.cli')


@dataclass
class CLIContext:
    config_paths: List[str]
    config: DipDupConfig
    logging_config: LoggingConfig


<<<<<<< HEAD
def cli_wrapper(fn):
    @wraps(fn)
    async def wrapper(*args, **kwargs):
        try:
            return await fn(*args, **kwargs)
        except KeyboardInterrupt:
            pass
        except DipDupError as e:
            _logger.critical(e.__repr__())
            _logger.info(e.format())
            quit(e.exit_code)

    return wrapper
=======
def init_sentry(config: DipDupConfig) -> None:
    if not config.sentry:
        return
    if config.sentry.debug:
        level, event_level = logging.DEBUG, logging.WARNING
    else:
        level, event_level = logging.INFO, logging.ERROR

    integrations = [
        AioHttpIntegration(),
        LoggingIntegration(
            level=level,
            event_level=event_level,
        ),
    ]
    sentry_sdk.init(
        dsn=config.sentry.dsn,
        environment=config.sentry.environment,
        integrations=integrations,
        release=__version__,
    )
>>>>>>> a4821866


@click.group()
@click.version_option(__version__)
@click.option('--config', '-c', type=str, multiple=True, help='Path to dipdup YAML config', default=['dipdup.yml'])
@click.option('--env-file', '-e', type=str, multiple=True, help='Path to .env file', default=[])
@click.option('--logging-config', '-l', type=str, help='Path to logging YAML config', default='logging.yml')
@click.pass_context
@cli_wrapper
async def cli(ctx, config: List[str], env_file: List[str], logging_config: str):
    try:
        path = join(os.getcwd(), logging_config)
        _logging_config = LoggingConfig.load(path)
    except FileNotFoundError:
        path = join(dirname(__file__), 'configs', logging_config)
        _logging_config = LoggingConfig.load(path)
    _logging_config.apply()

    # NOTE: Apply env files before loading config
    for env_path in env_file:
        env_path = join(os.getcwd(), env_path)
        if not exists(env_path):
            raise ConfigurationError(f'env file `{env_path}` does not exist')
        _logger.info('Applying env_file `%s`', env_path)
        load_dotenv(env_path, override=True)

    _config = DipDupConfig.load(config)
    init_sentry(_config)

    if _config.spec_version not in spec_version_mapping:
        raise ConfigurationError('Unknown `spec_version`, correct ones: {}')
    if _config.spec_version != __spec_version__ and ctx.invoked_subcommand != 'migrate':
        reindex = spec_reindex_mapping[__spec_version__]
        raise MigrationRequiredError(None, _config.spec_version, __spec_version__, reindex)

    ctx.obj = CLIContext(
        config_paths=config,
        config=_config,
        logging_config=_logging_config,
    )


@cli.command(help='Run existing dipdup project')
@click.option('--reindex', is_flag=True, help='Drop database and start indexing from scratch')
@click.option('--oneshot', is_flag=True, help='Synchronize indexes wia REST and exit without starting WS connection')
@click.pass_context
async def run(ctx, reindex: bool, oneshot: bool) -> None:
    config: DipDupConfig = ctx.obj.config
    config.initialize()
    set_decimal_context(config.package)
    dipdup = DipDup(config)
    await dipdup.run(reindex, oneshot)


@cli.command(help='Initialize new dipdup project')
@click.pass_context
async def init(ctx):
    config: DipDupConfig = ctx.obj.config
    config.pre_initialize()
    dipdup = DipDup(config)
    await dipdup.init()


@cli.command(help='Migrate project to the new spec version')
@click.pass_context
async def migrate(ctx):
    def _bump_spec_version(spec_version: str):
        for config_path in ctx.obj.config_paths:
            for line in fileinput.input(config_path, inplace=True):
                if 'spec_version' in line:
                    print(f'spec_version: {spec_version}')
                else:
                    print(line.rstrip())

    config: DipDupConfig = ctx.obj.config
    config.pre_initialize()

    if config.spec_version == __spec_version__:
        _logger.error('Project is already at latest version')
    elif config.spec_version == '0.1':
        await DipDup(config).migrate_to_v10()
        _bump_spec_version('1.0')
    elif config.spec_version == '1.0':
        await DipDup(config).migrate_to_v11()
        _bump_spec_version('1.1')
    else:
        raise ConfigurationError('Unknown `spec_version`')


@cli.command(help='Clear development request cache')
@click.pass_context
async def clear_cache(ctx):
    FileCache('dipdup', flag='cs').clear()


@cli.group()
@click.pass_context
async def docker(ctx):
    ...


@docker.command(name='init')
@click.option('--image', '-i', type=str, help='DipDup Docker image', default=DEFAULT_DOCKER_IMAGE)
@click.option('--tag', '-t', type=str, help='DipDup Docker tag', default=DEFAULT_DOCKER_TAG)
@click.option('--env-file', '-e', type=str, help='Path to env_file', default=DEFAULT_DOCKER_ENV_FILE)
@click.pass_context
async def docker_init(ctx, image: str, tag: str, env_file: str):
    config: DipDupConfig = ctx.obj.config
    await DipDupCodeGenerator(config, {}).generate_docker(image, tag, env_file)


@cli.group()
@click.pass_context
async def hasura(ctx):
    ...


@hasura.command(name='configure', help='Configure Hasura GraphQL Engine')
@click.option('--reset', is_flag=True, help='Reset metadata before configuring')
@click.pass_context
async def hasura_configure(ctx, reset: bool):
    config: DipDupConfig = ctx.obj.config
    url = config.database.connection_string
    models = f'{config.package}.models'
    if not config.hasura:
        _logger.error('`hasura` config section is empty')
        return
    hasura_gateway = HasuraGateway(config.package, config.hasura, cast(PostgresDatabaseConfig, config.database))

    async with tortoise_wrapper(url, models):
        async with hasura_gateway:
            await hasura_gateway.configure(reset)<|MERGE_RESOLUTION|>--- conflicted
+++ resolved
@@ -31,7 +31,6 @@
     logging_config: LoggingConfig
 
 
-<<<<<<< HEAD
 def cli_wrapper(fn):
     @wraps(fn)
     async def wrapper(*args, **kwargs):
@@ -45,7 +44,8 @@
             quit(e.exit_code)
 
     return wrapper
-=======
+
+
 def init_sentry(config: DipDupConfig) -> None:
     if not config.sentry:
         return
@@ -67,7 +67,6 @@
         integrations=integrations,
         release=__version__,
     )
->>>>>>> a4821866
 
 
 @click.group()
