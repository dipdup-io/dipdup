# NOTE: All imports except the basic ones are very lazy in this module. Let's keep it that way.
import asyncio
import atexit
import logging
import sys
from contextlib import AsyncExitStack
from contextlib import suppress
from copy import copy
from dataclasses import dataclass
from functools import wraps
from pathlib import Path
from typing import TYPE_CHECKING
from typing import Any
from typing import Awaitable
from typing import Callable
from typing import TypeVar
from typing import cast

import asyncclick as click

from dipdup import __version__
from dipdup.install import EPILOG
from dipdup.install import WELCOME_ASCII
from dipdup.performance import metrics
from dipdup.report import REPORTS_PATH
from dipdup.report import ReportHeader
from dipdup.report import cleanup_reports
from dipdup.report import save_report
from dipdup.sys import set_up_process

_click_wrap_text = click.formatting.wrap_text


def _wrap_text(text: str, *a: Any, **kw: Any) -> str:
    # NOTE: WELCOME_ASCII and EPILOG
    if text.startswith(('    ')):
        return text
    if text.startswith(('\0\n')):
        return text[2:]
    return _click_wrap_text(text, *a, **kw)


click.formatting.wrap_text = _wrap_text

ROOT_CONFIG = 'dipdup.yaml'
CONFIG_RE = r'dipdup.*\.ya?ml'

# NOTE: Do not try to load config for these commands as they don't need it
NO_CONFIG_CMDS = {
    'new',
    'install',
    'uninstall',
    'update',
}
# NOTE: Our signal handler conflicts with Click's one in prompt mode
NO_SIGNALS_CMDS = {
    *NO_CONFIG_CMDS,
    None,
    'schema',
    'wipe',
}

if TYPE_CHECKING:
    from dipdup.config import DipDupConfig

_logger = logging.getLogger(__name__)


def echo(message: str, err: bool = False) -> None:
    with suppress(BrokenPipeError):
        click.echo(message, err=err)


def _print_help(error: Exception, report_id: str) -> None:
    """Prints a helpful error message after the traceback"""
    from dipdup.exceptions import Error

    def _print() -> None:
        if isinstance(error, Error):
            echo(error.help(), err=True)
        else:
            echo(Error.default_help(), err=True)

        echo(f'Report saved; run `dipdup report show {report_id}` to view it', err=True)

    atexit.register(_print)


WrappedCommandT = TypeVar('WrappedCommandT', bound=Callable[..., Awaitable[None]])


@dataclass
class CLIContext:
    config_paths: list[str]
    config: 'DipDupConfig'


def _cli_wrapper(fn: WrappedCommandT) -> WrappedCommandT:
    @wraps(fn)
    async def wrapper(ctx: click.Context, *args: Any, **kwargs: Any) -> None:
        signals = ctx.invoked_subcommand not in NO_SIGNALS_CMDS
        set_up_process(signals)

        try:
            await fn(ctx, *args, **kwargs)
        except (KeyboardInterrupt, asyncio.CancelledError):
            pass
        except Exception as e:
            package = ctx.obj.config.package if ctx.obj else 'unknown'
            report_id = save_report(package, e)
            _print_help(e, report_id)

            if metrics:
                raise e
            sys.exit(1)

        if fn.__name__ == 'run':
            package = ctx.obj.config.package
            save_report(package, None)

    return cast(WrappedCommandT, wrapper)


async def _check_version() -> None:
    if 'rc' in __version__ or 'b' in __version__:
        _logger.warning(
            'You are running a pre-release version of DipDup. Please, report any issues to the GitHub repository.'
        )
        _logger.info('Set `advanced.skip_version_check` flag in config to hide this message.')
        return

    import aiohttp

    async with AsyncExitStack() as stack:
        stack.enter_context(suppress(Exception))
        session = await stack.enter_async_context(aiohttp.ClientSession())
        response = await session.get('https://api.github.com/repos/dipdup-io/dipdup/releases/latest')
        response_json = await response.json()
        latest_version = response_json['tag_name']

        if __version__ != latest_version:
            _logger.warning('You are running an outdated version of DipDup. Please run `dipdup update`.')
            _logger.info('Set `skip_version_check` flag in config to hide this message.')


@click.group(
    context_settings={'max_content_width': 120},
    help=WELCOME_ASCII,
    epilog=EPILOG,
)
@click.version_option(__version__)
@click.option(
    '--config',
    '-c',
    type=str,
    multiple=True,
    help='A path to DipDup project config.',
    default=[ROOT_CONFIG],
    metavar='PATH',
)
@click.option(
    '--env-file',
    '-e',
    type=str,
    multiple=True,
    help='A path to .env file containing `KEY=value` strings.',
    default=[],
    metavar='PATH',
)
@click.pass_context
@_cli_wrapper
async def cli(ctx: click.Context, config: list[str], env_file: list[str]) -> None:
    # NOTE: Workaround for help pages. First argument check is for the test runner.
    args = sys.argv[1:] if sys.argv else ['--help']
    if '--help' in args or args in (['config'], ['hasura'], ['schema']) or args[0] in ('self', 'report'):
        return

    # NOTE: https://github.com/python/cpython/issues/95778
    sys.set_int_max_str_digits(0)

    from dotenv import load_dotenv

    from dipdup.exceptions import ConfigurationError
    from dipdup.sys import set_up_logging

    set_up_logging()

    env_file_paths = [Path(file) for file in env_file]
    config_paths = [Path(file) for file in config]

    # NOTE: Apply env files before loading the config
    for env_path in env_file_paths:
        if not env_path.is_file():
            raise ConfigurationError(f'env file `{env_path}` does not exist')
        _logger.info('Applying env_file `%s`', env_path)
        load_dotenv(env_path, override=True)

    # NOTE: These commands need no other preparations
    if ctx.invoked_subcommand in NO_CONFIG_CMDS:
        logging.getLogger('dipdup').setLevel(logging.INFO)
        return

    from dipdup import env
    from dipdup.config import DipDupConfig
    from dipdup.exceptions import InitializationRequiredError
    from dipdup.package import DipDupPackage

    _config = DipDupConfig.load(config_paths)
    _config.set_up_logging()

    if _config.sentry:
        from dipdup.sentry import init_sentry

        init_sentry(_config.sentry, _config.package)

    # NOTE: Imports will be loaded later if needed
    _config.initialize()

    # NOTE: Fire and forget, do not block instant commands
    if not any((_config.advanced.skip_version_check, env.TEST, env.CI)):
        asyncio.ensure_future(_check_version())

    try:
        # NOTE: Avoid early import errors if project package is incomplete.
        # NOTE: `ConfigurationError` will be raised later with more details.
        DipDupPackage(_config.package_path).create()
    except Exception as e:
        if ctx.invoked_subcommand != 'init':
            raise InitializationRequiredError(f'Failed to create a project package: {e}') from e

    ctx.obj = CLIContext(
        config_paths=config,
        config=_config,
    )


@cli.command()
@click.pass_context
@_cli_wrapper
async def run(ctx: click.Context) -> None:
    """Run the indexer.

    Execution can be gracefully interrupted with `Ctrl+C` or `SIGINT` signal.
    """
    from dipdup.config import DipDupConfig
    from dipdup.dipdup import DipDup

    config: DipDupConfig = ctx.obj.config
    config.initialize()

    dipdup = DipDup(config)
    await dipdup.run()


@cli.command()
@click.option('--force', '-f', is_flag=True, help='Overwrite existing types and ABIs.')
@click.option('--base', '-b', is_flag=True, help='Include template base: pyproject.toml, Dockerfile, etc.')
@click.pass_context
@_cli_wrapper
async def init(ctx: click.Context, force: bool, base: bool) -> None:
    """Generate project tree, typeclasses and callback stubs.

    This command is idempotent, meaning it won't overwrite previously generated files unless asked explicitly.
    """
    from dipdup.dipdup import DipDup

    config: DipDupConfig = ctx.obj.config
    dipdup = DipDup(config)
    await dipdup.init(force, base)


@cli.command()
@click.pass_context
@_cli_wrapper
async def migrate(ctx: click.Context) -> None:
    """
    Migrate project to the new spec version.

    If you're getting `MigrationRequiredError` after updating DipDup, this command will fix imports and type annotations to match the current `spec_version`. Review and commit changes after running it.
    """
    _logger.info('Project is already at the latest version, no further actions required')


@cli.group()
@click.pass_context
@_cli_wrapper
async def config(ctx: click.Context) -> None:
    """Commands to manage DipDup configuration."""
    pass


@config.command(name='export')
@click.option('--unsafe', is_flag=True, help='Resolve environment variables or use default values from the config.')
@click.option('--full', is_flag=True, help='Resolve index templates.')
@click.pass_context
@_cli_wrapper
async def config_export(ctx: click.Context, unsafe: bool, full: bool) -> None:
    """
    Print config after resolving all links and, optionally, templates.

    WARNING: Avoid sharing output with 3rd-parties when `--unsafe` flag set - it may contain secrets!
    """
    from dipdup.config import DipDupConfig

    config = DipDupConfig.load(
        paths=ctx.obj.config._paths,
        environment=unsafe,
    )
    if full:
        config.initialize()
    echo(config.dump())


@config.command(name='env')
@click.option('--output', '-o', type=str, default=None, help='Output to file instead of stdout.')
@click.pass_context
@_cli_wrapper
async def config_env(ctx: click.Context, output: str | None) -> None:
    """Dump environment variables used in DipDup config.

    If variable is not set, default value will be used.
    """
    from dipdup.config import DipDupConfig

    config = DipDupConfig.load(
        paths=ctx.obj.config._paths,
        environment=True,
    )
    content = '\n'.join(f'{k}={v}' for k, v in sorted(config._environment.items()))
    if output:
        Path(output).write_text(content)
    else:
        echo(content)


@cli.group(help='Commands related to Hasura integration.')
@click.pass_context
@_cli_wrapper
async def hasura(ctx: click.Context) -> None:
    pass


@hasura.command(name='configure')
@click.option('--force', is_flag=True, help='Proceed even if Hasura is already configured.')
@click.pass_context
@_cli_wrapper
async def hasura_configure(ctx: click.Context, force: bool) -> None:
    """Configure Hasura GraphQL Engine to use with DipDup."""
    from dipdup.config import DipDupConfig
    from dipdup.config import PostgresDatabaseConfig
    from dipdup.database import tortoise_wrapper
    from dipdup.exceptions import ConfigurationError
    from dipdup.hasura import HasuraGateway

    config: DipDupConfig = ctx.obj.config
    if not config.hasura:
        raise ConfigurationError('`hasura` config section is empty')
    hasura_gateway = HasuraGateway(
        package=config.package,
        hasura_config=config.hasura,
        database_config=cast(PostgresDatabaseConfig, config.database),
    )

    async with AsyncExitStack() as stack:
        await stack.enter_async_context(
            tortoise_wrapper(
                url=config.database.connection_string,
                models=config.package,
                timeout=config.database.connection_timeout,
            )
        )
        await stack.enter_async_context(hasura_gateway)

        await hasura_gateway.configure(force)


@cli.group()
@click.pass_context
@_cli_wrapper
async def schema(ctx: click.Context) -> None:
    """Commands to manage database schema."""
    pass


@schema.command(name='approve')
@click.pass_context
@_cli_wrapper
async def schema_approve(ctx: click.Context) -> None:
    """Continue to use existing schema after reindexing was triggered."""

    from dipdup.config import DipDupConfig
    from dipdup.database import tortoise_wrapper
    from dipdup.models import Index
    from dipdup.models import Schema

    config: DipDupConfig = ctx.obj.config
    url = config.database.connection_string
    models = f'{config.package}.models'

    _logger.info('Approving schema `%s`', url)

    async with tortoise_wrapper(
        url=url,
        models=models,
        timeout=config.database.connection_timeout,
        decimal_precision=config.advanced.decimal_precision,
    ):
        await Schema.filter(name=config.schema_name).update(
            reindex=None,
            hash=None,
        )
        await Index.filter().update(
            config_hash=None,
        )

    _logger.info('Schema approved')


@schema.command(name='wipe')
@click.option('--immune', is_flag=True, help='Drop immune tables too.')
@click.option('--force', is_flag=True, help='Skip confirmation prompt.')
@click.pass_context
@_cli_wrapper
async def schema_wipe(ctx: click.Context, immune: bool, force: bool) -> None:
    """
    Drop all database tables, functions and views.

    WARNING: This action is irreversible! All indexed data will be lost!
    """
    from dipdup.config import SqliteDatabaseConfig
    from dipdup.exceptions import ConfigurationError

    config: DipDupConfig = ctx.obj.config
    url = config.database.connection_string
    models = f'{config.package}.models'

    # NOTE: Don't be confused by the name of `--immune` flag, we want to drop all tables if it's set.
    immune_tables = set() if immune else config.database.immune_tables | {'dipdup_meta'}

    if isinstance(config.database, SqliteDatabaseConfig) and immune_tables:
        message = 'Support for immune tables in SQLite is experimental and requires `advanced.unsafe_sqlite` flag set'
        if config.advanced.unsafe_sqlite:
            _logger.warning(message)
        else:
            raise ConfigurationError(message)

    if not force:
        try:
            assert sys.__stdin__.isatty()
            click.confirm(
                f"You're about to wipe schema `{url}`. All indexed data will be irreversibly lost, are you sure?",
                abort=True,
            )
        except AssertionError:
            echo('Not in a TTY, skipping confirmation')
        except click.Abort:
            echo('\nAborted')
            quit(0)

    _logger.info('Wiping schema `%s`', url)

    from dipdup.database import get_connection
    from dipdup.database import tortoise_wrapper
    from dipdup.database import wipe_schema

    async with tortoise_wrapper(
        url=url,
        models=models,
        timeout=config.database.connection_timeout,
        decimal_precision=config.advanced.decimal_precision,
    ):
        conn = get_connection()
        await wipe_schema(
            conn=conn,
            schema_name=config.database.schema_name,
            immune_tables=immune_tables,
        )

    _logger.info('Schema wiped')


@schema.command(name='init')
@click.pass_context
@_cli_wrapper
async def schema_init(ctx: click.Context) -> None:
    """
    Prepare database schema for running DipDup.

    This command creates tables based on your models, then executes `sql/on_reindex` to finish preparation - the same things DipDup does when run on a clean database.
    """
    from dipdup.database import generate_schema
    from dipdup.database import get_connection
    from dipdup.dipdup import DipDup

    config: DipDupConfig = ctx.obj.config
    url = config.database.connection_string
    dipdup = DipDup(config)

    _logger.info('Initializing schema `%s`', url)

    async with AsyncExitStack() as stack:
        await dipdup._set_up_database(stack)
        await dipdup._set_up_hooks(set())
        await dipdup._create_datasources()
        await dipdup._initialize_schema()

        # NOTE: It's not necessary a reindex, but it's safe to execute built-in scripts to (re)create views.
        conn = get_connection()
        await generate_schema(
            conn,
            config.database.schema_name,
        )

    _logger.info('Schema initialized')


@schema.command(name='export')
@click.pass_context
@_cli_wrapper
async def schema_export(ctx: click.Context) -> None:
    """Print SQL schema including scripts from `sql/on_reindex`.

    This command may help you debug inconsistency between project models and expected SQL schema.
    """

    from tortoise.utils import get_schema_sql

    from dipdup import env
    from dipdup.database import get_connection
    from dipdup.database import tortoise_wrapper
    from dipdup.utils import iter_files

    config: DipDupConfig = ctx.obj.config
    url = config.database.connection_string
    models = f'{config.package}.models'
    package_path = env.get_package_path(config.package)

    async with tortoise_wrapper(
        url=url,
        models=models,
        timeout=config.database.connection_timeout,
        decimal_precision=config.advanced.decimal_precision,
    ):
        conn = get_connection()
        output = get_schema_sql(conn, False) + '\n'
        dipdup_sql_path = Path(__file__).parent / 'sql' / 'on_reindex'
        project_sql_path = package_path / 'sql' / 'on_reindex'

        for sql_path in (dipdup_sql_path, project_sql_path):
            for file in iter_files(sql_path):
                output += file.read() + '\n'

        echo(output)


@cli.command()
@click.pass_context
@click.option('--quiet', '-q', is_flag=True, help='Use default values for all prompts.')
@click.option('--force', '-f', is_flag=True, help='Overwrite existing files.')
@click.option(
    '--replay',
    '-r',
    type=click.Path(exists=True, path_type=Path),
    default=None,
    help='Use values from a replay file.',
)
@_cli_wrapper
async def new(
    ctx: click.Context,
    quiet: bool,
    force: bool,
    replay: Path | None,
) -> None:
    """Create a new project interactively."""
    from dipdup.project import DEFAULT_ANSWERS
    from dipdup.project import answers_from_replay
    from dipdup.project import answers_from_terminal
    from dipdup.project import render_project

    if quiet:
        answers = copy(DEFAULT_ANSWERS)
    elif replay:
        answers = answers_from_replay(replay)
    else:
        answers = answers_from_terminal()
    render_project(answers, force)

    package = answers['package']
    click.secho('Project created successfully!', fg='green')
    click.secho(f'Enter `{package}` directory and see README.md for the next steps.', fg='green')


@cli.group()
@click.pass_context
@_cli_wrapper
async def self(ctx: click.Context) -> None:
    """Commands to manage local DipDup installation."""
    pass


@self.command(name='install')
@click.pass_context
@click.option('--quiet', '-q', is_flag=True, help='Use default values for all prompts.')
@click.option('--force', '-f', is_flag=True, help='Force reinstall.')
@click.option('--version', '-v', default=None, help='Install DipDup from specific version.')
@click.option('--ref', '-r', default=None, help='Install DipDup from specific git ref.')
@click.option('--path', '-p', default=None, help='Install DipDup from local path.')
@_cli_wrapper
async def self_install(
    ctx: click.Context,
    quiet: bool,
    force: bool,
    version: str | None,
    ref: str | None,
    path: str | None,
) -> None:
    """Install DipDup for the current user."""
    import dipdup.install

    dipdup.install.install(quiet, force, version, ref, path)


@self.command(name='uninstall')
@click.pass_context
@click.option('--quiet', '-q', is_flag=True, help='Use default values for all prompts.')
@_cli_wrapper
async def self_uninstall(
    ctx: click.Context,
    quiet: bool,
) -> None:
    """Uninstall DipDup for the current user."""
    import dipdup.install

    dipdup.install.uninstall(quiet)


@self.command(name='update')
@click.pass_context
@click.option('--quiet', '-q', is_flag=True, help='Use default values for all prompts.')
@click.option('--force', '-f', is_flag=True, help='Force reinstall.')
@_cli_wrapper
async def self_update(
    ctx: click.Context,
    quiet: bool,
    force: bool,
) -> None:
    """Update DipDup for the current user."""
    import dipdup.install

<<<<<<< HEAD
    dipdup.install.install(quiet, force, None, None)


@self.command(name='compile')
@click.pass_context
@click.argument('opts', nargs=-1, type=click.UNPROCESSED)
@_cli_wrapper
async def self_compile(
    ctx: click.Context,
    opts: list[str],
) -> None:
    """Compile DipDup contracts."""
    import dipdup.compile

    merged_opts: dipdup.compile.CompileOptions = {
        **dipdup.compile.DEFAULT_COMPILE_OPTIONS,  # type: ignore[misc]
        **dict(option.split('=') for option in opts),
    }

    dipdup.compile.compile_dipdup(merged_opts)


@self.command(name='compile-project')
@click.pass_context
@click.argument('name', type=str)
@click.argument('opts', nargs=-1, type=click.UNPROCESSED)
@click.option('--site-packages', is_flag=True, help='Use site-packages instead of venv.')
@_cli_wrapper
async def self_compile_project(
    ctx: click.Context,
    name: str,
    opts: list[str],
    site_packages: bool,
) -> None:
    """Compile DipDup project"""
    import dipdup.compile

    merged_opts: dipdup.compile.CompileOptions = {
        **dipdup.compile.DEFAULT_COMPILE_OPTIONS,  # type: ignore[misc]
        **dict(option.split('=') for option in opts),
    }

    dipdup.compile.compile_project(name, merged_opts, site_packages)
=======
    dipdup.install.install(quiet, force, None, None, None)


@cli.group()
@click.pass_context
@_cli_wrapper
async def report(ctx: click.Context) -> None:
    """Manage crash and performance reports."""
    cleanup_reports()


@report.command(name='ls')
@click.pass_context
@_cli_wrapper
async def report_ls(ctx: click.Context) -> None:
    """List reports."""
    from ruamel.yaml import YAML
    from tabulate import tabulate

    yaml = YAML(typ='base')
    header = tuple(ReportHeader.__annotations__.keys())
    rows = []
    for path in REPORTS_PATH.iterdir():
        event = yaml.load(path)
        row = [event.get(key, 'none')[:80] for key in header]
        rows.append(row)

    rows.sort(key=lambda row: str(row[3]))
    echo(tabulate(rows, headers=header))


@report.command(name='show')
@click.pass_context
@click.argument('id', type=str)
@_cli_wrapper
async def report_show(ctx: click.Context, id: str) -> None:
    """Show report."""
    path = REPORTS_PATH / f'{id}.yaml'
    if not path.exists():
        echo('No such report')
        return
    print(path.read_text())


@report.command(name='rm')
@click.pass_context
@click.argument('id', type=str, required=False)
@click.option('--all', '-a', is_flag=True, help='Remove all reports.')
@_cli_wrapper
async def report_rm(ctx: click.Context, id: str | None, all: bool) -> None:
    """Remove report(s)."""
    if all and id:
        echo('Please specify either name or --all')
        return
    if all:
        path = REPORTS_PATH
        for file in path.iterdir():
            file.unlink()
        return

    path = REPORTS_PATH / f'{id}.yaml'
    if not path.exists():
        echo('No such report')
        return
    path.unlink()


@cli.group()
@click.pass_context
@_cli_wrapper
async def package(ctx: click.Context) -> None:
    """Inspect and manage project package."""
    pass


@package.command(name='tree')
@click.pass_context
@_cli_wrapper
async def package_tree(ctx: click.Context) -> None:
    """Draw package tree."""
    from dipdup.package import DipDupPackage
    from dipdup.package import draw_package_tree

    config: DipDupConfig = ctx.obj.config
    package = DipDupPackage(config.package_path)
    package.create()
    tree = package.tree()
    echo(f'{package.name} [{package.root.relative_to(Path.cwd())}]')
    for line in draw_package_tree(package.root, tree):
        echo(line)
>>>>>>> ff9b6651
<|MERGE_RESOLUTION|>--- conflicted
+++ resolved
@@ -647,10 +647,9 @@
     """Update DipDup for the current user."""
     import dipdup.install
 
-<<<<<<< HEAD
-    dipdup.install.install(quiet, force, None, None)
-
-
+    dipdup.install.install(quiet, force, None, None, None)
+
+    
 @self.command(name='compile')
 @click.pass_context
 @click.argument('opts', nargs=-1, type=click.UNPROCESSED)
@@ -691,9 +690,6 @@
     }
 
     dipdup.compile.compile_project(name, merged_opts, site_packages)
-=======
-    dipdup.install.install(quiet, force, None, None, None)
-
 
 @cli.group()
 @click.pass_context
@@ -781,5 +777,4 @@
     tree = package.tree()
     echo(f'{package.name} [{package.root.relative_to(Path.cwd())}]')
     for line in draw_package_tree(package.root, tree):
-        echo(line)
->>>>>>> ff9b6651
+        echo(line)