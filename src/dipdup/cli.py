import asyncio
import logging
import os
from dataclasses import dataclass
from functools import wraps
from os.path import dirname, join
<<<<<<< HEAD
from typing import Dict, List
=======
>>>>>>> 73e90e86

import click

from dipdup import __version__
from dipdup.config import DipDupConfig, LoggingConfig
from dipdup.dipdup import DipDup

_logger = logging.getLogger(__name__)


def click_async(fn):
    @wraps(fn)
    def wrapper(*args, **kwargs):
        return asyncio.run(fn(*args, **kwargs))

    return wrapper


@dataclass
class CLIContext:
    config: DipDupConfig
    logging_config: LoggingConfig


@click.group()
@click.version_option(__version__)
@click.option('--config', '-c', type=str, multiple=True, help='Path to dipdup YAML config', default='dipdup.yml')
@click.option('--logging-config', '-l', type=str, help='Path to logging YAML config', default='logging.yml')
@click.pass_context
@click_async
async def cli(ctx, config: List[str], logging_config: str):
    try:
        path = join(os.getcwd(), logging_config)
        _logging_config = LoggingConfig.load(path)
    except FileNotFoundError:
        path = join(dirname(__file__), 'configs', logging_config)
        _logging_config = LoggingConfig.load(path)

    _logging_config.apply()

    _logger.info('Loading config')
    _config = DipDupConfig.load(config)

    ctx.obj = CLIContext(
        config=_config,
        logging_config=_logging_config,
    )


@cli.command(help='Run dipdap')
@click.pass_context
@click_async
async def run(ctx) -> None:
    config: DipDupConfig = ctx.obj.config
    dipdup = DipDup(config)
    await dipdup.run()


@cli.command(help='Initialize new dipdap')
@click.pass_context
@click_async
async def init(ctx):
    config: DipDupConfig = ctx.obj.config
    dipdup = DipDup(config)
    await dipdup.init()<|MERGE_RESOLUTION|>--- conflicted
+++ resolved
@@ -4,10 +4,7 @@
 from dataclasses import dataclass
 from functools import wraps
 from os.path import dirname, join
-<<<<<<< HEAD
-from typing import Dict, List
-=======
->>>>>>> 73e90e86
+from typing import List
 
 import click
 
