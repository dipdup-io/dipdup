import asyncio
import atexit
import logging
import os
import signal
import subprocess
import sys
from contextlib import AsyncExitStack
from contextlib import suppress
from dataclasses import dataclass
from functools import partial
from functools import wraps
from os.path import dirname
from os.path import exists
from os.path import join
from typing import List
from typing import Optional
from typing import Tuple
from typing import cast

import aiohttp
import asyncclick as click
from dotenv import load_dotenv
from tortoise import Tortoise
from tortoise.utils import get_schema_sql

from dipdup import __spec_version__
from dipdup import __version__
from dipdup import spec_reindex_mapping
from dipdup import spec_version_mapping
from dipdup.codegen import DipDupCodeGenerator
from dipdup.config import DipDupConfig
from dipdup.config import LoggingConfig
from dipdup.config import PostgresDatabaseConfig
from dipdup.dipdup import DipDup
from dipdup.exceptions import ConfigurationError
from dipdup.exceptions import DipDupError
from dipdup.exceptions import InitializationRequiredError
from dipdup.exceptions import MigrationRequiredError
from dipdup.hasura import HasuraGateway
from dipdup.models import Index
from dipdup.models import Schema
from dipdup.utils import iter_files
from dipdup.utils.database import generate_schema
from dipdup.utils.database import get_connection
from dipdup.utils.database import prepare_models
from dipdup.utils.database import tortoise_wrapper
from dipdup.utils.database import wipe_schema

DEFAULT_CONFIG_NAME = 'dipdup.yml'

_logger = logging.getLogger('dipdup.cli')
_is_shutting_down = False


def set_up_logging() -> None:
    root = logging.getLogger()
    handler = logging.StreamHandler()
    formatter = logging.Formatter('%(levelname)-8s %(name)-20s %(message)s')
    handler.setFormatter(formatter)
    root.addHandler(handler)

    # NOTE: Nothing useful there
    logging.getLogger('tortoise').setLevel(logging.WARNING)


def echo(message: str) -> None:
    with suppress(BrokenPipeError):
        click.echo(message)


@dataclass
class CLIContext:
    config_paths: List[str]
    config: DipDupConfig


async def _shutdown() -> None:
    global _is_shutting_down
    if _is_shutting_down:
        return
    _is_shutting_down = True

    _logger.info('Shutting down')
    tasks = filter(lambda t: t != asyncio.current_task(), asyncio.all_tasks())
    list(map(asyncio.Task.cancel, tasks))
    await asyncio.gather(*tasks, return_exceptions=True)


def cli_wrapper(fn):
    @wraps(fn)
    async def wrapper(*args, **kwargs) -> None:
        loop = asyncio.get_running_loop()
        loop.add_signal_handler(signal.SIGINT, lambda: asyncio.ensure_future(_shutdown()))
        try:
            await fn(*args, **kwargs)
        except (KeyboardInterrupt, asyncio.CancelledError):
            pass
        except Exception as e:
            help_message = e.format() if isinstance(e, DipDupError) else DipDupError().format()
            atexit.register(partial(click.echo, help_message, err=True))
            raise

    return wrapper


def _sentry_before_send(event, _):
    if _is_shutting_down:
        return None
    return event


def _init_sentry(config: DipDupConfig) -> None:
    if not config.sentry:
        return
    if config.sentry.debug:
        level, event_level, attach_stacktrace = logging.DEBUG, logging.WARNING, True
    else:
        level, event_level, attach_stacktrace = logging.INFO, logging.ERROR, False

    # NOTE: Lazy import to speed up startup
    import sentry_sdk
    from sentry_sdk.integrations.aiohttp import AioHttpIntegration
    from sentry_sdk.integrations.logging import LoggingIntegration

    integrations = [
        AioHttpIntegration(),
        LoggingIntegration(
            level=level,
            event_level=event_level,
        ),
    ]
    sentry_sdk.init(
        dsn=config.sentry.dsn,
        environment=config.sentry.environment,
        integrations=integrations,
        release=__version__,
        attach_stacktrace=attach_stacktrace,
        before_send=_sentry_before_send,
    )


async def _check_version() -> None:
    if 'rc' in __version__:
        _logger.warning('You are running a pre-release version of DipDup. Please, report any issues to the GitHub repository.')
        _logger.info('Set `skip_version_check` flag in config to hide this message.')
        return

    async with AsyncExitStack() as stack:
        stack.enter_context(suppress(Exception))
        session = await stack.enter_async_context(aiohttp.ClientSession())
        response = await session.get('https://api.github.com/repos/dipdup-net/dipdup-py/releases/latest')
        response_json = await response.json()
        latest_version = response_json['tag_name']

        if __version__ != latest_version:
            _logger.warning('You are running an outdated version of DipDup. Please update to the latest version.')
            _logger.info('Set `skip_version_check` flag in config to hide this message.')


@click.group(context_settings={'max_content_width': 120})
@click.version_option(__version__)
@click.option(
    '--config',
    '-c',
    type=str,
    multiple=True,
    help=f'A path to DipDup project config (default: {DEFAULT_CONFIG_NAME}).',
    default=[DEFAULT_CONFIG_NAME],
)
@click.option('--env-file', '-e', type=str, multiple=True, help='A path to .env file containing `KEY=value` strings.', default=[])
@click.option('--logging-config', '-l', type=str, help='A path to Python logging config in YAML format.', default=None)
@click.pass_context
@cli_wrapper
async def cli(ctx, config: List[str], env_file: List[str], logging_config: str):
    """Manage and run DipDup indexers.

    Full docs: https://dipdup.net/docs

    Report an issue: https://github.com/dipdup-net/dipdup-py/issues
    """
    # NOTE: Workaround for subcommands
    if '--help' in sys.argv:
        return

    set_up_logging()

    # TODO: Deprecated, remove in 6.0
    if logging_config:
        _logger.warning('`--logging-config` option is deprecated. Use `logging` config field.')
        # NOTE: Search in the current workdir, fallback to builtin configs
        try:
            path = os.path.join(os.getcwd(), logging_config)
            _logging_config = LoggingConfig.load(path)
        except FileNotFoundError:
            path = os.path.join(os.path.dirname(__file__), 'configs', logging_config)
            _logging_config = LoggingConfig.load(path)
        _logging_config.apply()

    # NOTE: Apply env files before loading config
    for env_path in env_file:
        env_path = join(os.getcwd(), env_path)
        if not exists(env_path):
            raise ConfigurationError(f'env file `{env_path}` does not exist')
        _logger.info('Applying env_file `%s`', env_path)
        load_dotenv(env_path, override=True)

    _config = DipDupConfig.load(config)

    # TODO: Deprecated, remove in 6.0
    # NOTE: Skip if Python config is already applied
    if not logging_config:
        _config.set_up_logging()

    # NOTE: Imports will be loaded later if needed
    _config.initialize(skip_imports=True)
    _init_sentry(_config)

    # NOTE: Fire and forget, do not block instant commands
    if not _config.advanced.skip_version_check:
        asyncio.ensure_future(_check_version())

    # NOTE: Avoid import errors if project package is incomplete
    try:
        await DipDupCodeGenerator(_config, {}).create_package()
    except Exception as e:
        raise InitializationRequiredError('Failed to create a project package.') from e

    # NOTE: Ensure that `spec_version` is valid and supported
    if _config.spec_version not in spec_version_mapping:
        raise ConfigurationError(f'Unknown `spec_version`, correct ones: {", ".join(spec_version_mapping)}')
    if _config.spec_version != __spec_version__:
        reindex = spec_reindex_mapping[__spec_version__]
        raise MigrationRequiredError(_config.spec_version, __spec_version__, reindex)

    ctx.obj = CLIContext(
        config_paths=config,
        config=_config,
    )


@cli.command()
@click.option('--postpone-jobs', is_flag=True, help='Do not start job scheduler until all indexes are synchronized.')
@click.option('--early-realtime', is_flag=True, help='Establish a realtime connection before all indexes are synchronized.')
@click.option('--merge-subscriptions', is_flag=True, help='Subscribe to all operations/big map diffs during realtime indexing.')
@click.option('--metadata-interface', is_flag=True, help='Enable metadata interface.')
@click.pass_context
@cli_wrapper
async def run(
    ctx,
    postpone_jobs: bool,
    early_realtime: bool,
    merge_subscriptions: bool,
    metadata_interface: bool,
) -> None:
    """Run indexer.

    Execution can be gracefully interrupted with `Ctrl+C` or `SIGTERM` signal.
    """
    config: DipDupConfig = ctx.obj.config
    config.initialize()

    # TODO: Deprecated, remove in 6.0
    warn_text = 'option is deprecated and will be removed in the next version. Use `advanced` section of the config instead.'
    if postpone_jobs:
        _logger.warning('`--postpone-jobs` %s', warn_text)
        config.advanced.postpone_jobs |= postpone_jobs
    if early_realtime:
        _logger.warning('`--early-realtime` %s', warn_text)
        config.advanced.early_realtime |= early_realtime
    if merge_subscriptions:
        _logger.warning('`--merge-subscriptions` %s', warn_text)
        config.advanced.merge_subscriptions |= merge_subscriptions
    if metadata_interface:
        _logger.warning('`--metadata-interface` %s', warn_text)
        config.advanced.metadata_interface |= metadata_interface

<<<<<<< HEAD
    with suppress(ImportError):
        prepare_models(config.package)

=======
>>>>>>> 5abbf5da
    dipdup = DipDup(config)
    await dipdup.run()


@cli.command()
@click.option('--overwrite-types', is_flag=True, help='Regenerate existing types.')
@click.option('--keep-schemas', is_flag=True, help='Do not remove JSONSchemas after generating types.')
@click.pass_context
@cli_wrapper
async def init(ctx, overwrite_types: bool, keep_schemas: bool) -> None:
    """Generate project tree, missing callbacks and types.

    This command is idempotent, meaning it won't overwrite previously generated files unless asked explicitly.
    """
    config: DipDupConfig = ctx.obj.config
    dipdup = DipDup(config)
    await dipdup.init(overwrite_types, keep_schemas)


@cli.command()
@click.pass_context
@cli_wrapper
async def migrate(ctx) -> None:
    """
    Migrate project to the new spec version.

    If you're getting `MigrationRequiredError` after updating DipDup, this command will fix imports and type annotations to match the current `spec_version`. Review and commit changes after running it.
    """
    _logger.info('Project is already at the latest version, no further actions required')


@cli.command()
@click.pass_context
@cli_wrapper
async def status(ctx) -> None:
    """Show the current status of indexes in the database."""
    config: DipDupConfig = ctx.obj.config
    url = config.database.connection_string
    models = f'{config.package}.models'

    table: List[Tuple[str, str, str | int]] = [('name', 'status', 'level')]
    async with tortoise_wrapper(url, models):
        async for index in Index.filter().order_by('name'):
            row = (index.name, index.status.value, index.level)
            table.append(row)

    # NOTE: Lazy import to speed up startup
    from tabulate import tabulate

    echo(tabulate(table, tablefmt='plain'))


@cli.group()
@click.pass_context
@cli_wrapper
async def config(ctx) -> None:
    """Commands to manage DipDup configuration."""
    ...


@config.command(name='export')
@click.option('--unsafe', is_flag=True, help='Resolve environment variables or use default values from config.')
@click.option('--full', is_flag=True, help='Resolve index templates.')
@click.pass_context
@cli_wrapper
async def config_export(ctx, unsafe: bool, full: bool) -> None:
    """
    Print config after resolving all links and, optionally, templates.

    WARNING: Avoid sharing output with 3rd-parties when `--unsafe` flag set - it may contain secrets!
    """
    config = DipDupConfig.load(
        paths=ctx.obj.config.paths,
        environment=unsafe,
    )
    if full:
        config.initialize(skip_imports=True)
    echo(config.dump())


@config.command(name='env')
@click.option('--file', '-f', type=str, default=None, help='Output to file instead of stdout.')
@click.pass_context
@cli_wrapper
async def config_env(ctx, file: Optional[str]) -> None:
    """Dump environment variables used in DipDup config.

    If variable is not set, default value will be used.
    """
    config = DipDupConfig.load(
        paths=ctx.obj.config.paths,
        environment=True,
    )
    content = '\n'.join(f'{k}={v}' for k, v in config.environment.items())
    if file:
        with open(file, 'w') as f:
            f.write(content)
    else:
        echo(content)


# TODO: Deprecated, remove in 6.0
@cli.group()
@click.pass_context
@cli_wrapper
async def cache(ctx) -> None:
    """Manage internal cache."""
    _logger.warning('`cache` command group is deprecated. Implement caching logic manually if needed.')


@cache.command(name='clear')
@click.pass_context
@cli_wrapper
async def cache_clear(ctx) -> None:
    """Clear request cache of DipDup datasources."""
    # NOTE: Lazy import to speed up startup
    from fcache.cache import FileCache  # type: ignore

    FileCache('dipdup', flag='cs').clear()


@cache.command(name='show')
@click.pass_context
@cli_wrapper
async def cache_show(ctx) -> None:
    """Show information about DipDup disk caches."""
    # NOTE: Lazy import to speed up startup
    from fcache.cache import FileCache  # type: ignore

    cache = FileCache('dipdup', flag='cs')
    size = subprocess.check_output(['du', '-sh', cache.cache_dir]).split()[0].decode('utf-8')
    echo(f'{cache.cache_dir}: {len(cache)} items, {size}')


@cli.group(help='Hasura integration related commands.')
@click.pass_context
@cli_wrapper
async def hasura(ctx) -> None:
    ...


@hasura.command(name='configure')
@click.option('--force', is_flag=True, help='Proceed even if Hasura is already configured.')
@click.pass_context
@cli_wrapper
async def hasura_configure(ctx, force: bool) -> None:
    """Configure Hasura GraphQL Engine to use with DipDup."""
    config: DipDupConfig = ctx.obj.config
    if not config.hasura:
        raise ConfigurationError('`hasura` config section is empty')
    hasura_gateway = HasuraGateway(
        package=config.package,
        hasura_config=config.hasura,
        database_config=cast(PostgresDatabaseConfig, config.database),
    )

    async with AsyncExitStack() as stack:
        await stack.enter_async_context(
            tortoise_wrapper(
                url=config.database.connection_string,
                models=config.package,
                timeout=config.database.connection_timeout,
            )
        )
        await stack.enter_async_context(hasura_gateway)

        await hasura_gateway.configure(force)


@cli.group()
@click.pass_context
@cli_wrapper
async def schema(ctx) -> None:
    """Manage database schema."""
    ...


@schema.command(name='approve')
@click.pass_context
@cli_wrapper
async def schema_approve(ctx) -> None:
    """Continue to use existing schema after reindexing was triggered."""
    config: DipDupConfig = ctx.obj.config
    url = config.database.connection_string
    models = f'{config.package}.models'

    _logger.info('Approving schema `%s`', url)

    async with tortoise_wrapper(url, models):
        # FIXME: Non-nullable fields
        await Schema.filter(name=config.schema_name).update(
            reindex=None,
            hash='',
        )
        await Index.filter().update(
            config_hash='',
        )

    _logger.info('Schema approved')


@schema.command(name='wipe')
@click.option('--immune', is_flag=True, help='Drop immune tables too.')
@click.option('--force', is_flag=True, help='Skip confirmation prompt.')
@click.pass_context
@cli_wrapper
async def schema_wipe(ctx, immune: bool, force: bool) -> None:
    """
    Drop all database tables, functions and views.

    WARNING: This action is irreversible! All indexed data will be lost!
    """
    config: DipDupConfig = ctx.obj.config
    url = config.database.connection_string
    models = f'{config.package}.models'

    if not force:
        try:
            assert sys.__stdin__.isatty()
            click.confirm(f'You\'re about to wipe schema `{url}`. All indexed data will be irreversibly lost, are you sure?', abort=True)
        except AssertionError:
            click.echo('Not in a TTY, skipping confirmation')
        # FIXME: Can't catch asyncio.CancelledError here
        except click.Abort:
            click.echo('Aborted')
            return

    _logger.info('Wiping schema `%s`', url)

    async with tortoise_wrapper(url, models):
        conn = get_connection()
        if isinstance(config.database, PostgresDatabaseConfig):
            await wipe_schema(
                conn=conn,
                name=config.database.schema_name,
                # NOTE: Don't be confused by the name of `--immune` flag, we want to drop all tables if it's set.
                immune_tables=config.database.immune_tables if not immune else set(),
            )
        else:
            await Tortoise._drop_databases()

    _logger.info('Schema wiped')


@schema.command(name='init')
@click.pass_context
@cli_wrapper
async def schema_init(ctx) -> None:
    """
    Prepare a database for running DipDip.

    This command creates tables based on your models, then executes `sql/on_reindex` to finish preparation - the same things DipDup does when run on a clean database.
    """
    config: DipDupConfig = ctx.obj.config
    url = config.database.connection_string
    dipdup = DipDup(config)

    _logger.info('Initializing schema `%s`', url)

    async with AsyncExitStack() as stack:
        await dipdup._set_up_database(stack)
        await dipdup._set_up_hooks(set())
        await dipdup._create_datasources()
        await dipdup._initialize_schema()

        # NOTE: It's not necessary a reindex, but it's safe to execute built-in scripts to (re)create views.
        conn = get_connection()
        await generate_schema(conn, config.database.schema_name)

    _logger.info('Schema initialized')


@schema.command(name='export')
@click.pass_context
@cli_wrapper
async def schema_export(ctx) -> None:
    """Print SQL schema including scripts from `sql/on_reindex`.

    This command may help you debug inconsistency between project models and expected SQL schema.
    """
    config: DipDupConfig = ctx.obj.config
    url = config.database.connection_string
    models = f'{config.package}.models'

    async with tortoise_wrapper(url, models):
        conn = get_connection()
        output = get_schema_sql(conn, False) + '\n'
        dipdup_sql_path = join(dirname(__file__), 'sql', 'on_reindex')
        project_sql_path = join(config.package_path, 'sql', 'on_reindex')

        for sql_path in (dipdup_sql_path, project_sql_path):
            for file in iter_files(sql_path):
                output += file.read() + '\n'

        echo(output)<|MERGE_RESOLUTION|>--- conflicted
+++ resolved
@@ -43,7 +43,6 @@
 from dipdup.utils import iter_files
 from dipdup.utils.database import generate_schema
 from dipdup.utils.database import get_connection
-from dipdup.utils.database import prepare_models
 from dipdup.utils.database import tortoise_wrapper
 from dipdup.utils.database import wipe_schema
 
@@ -275,12 +274,6 @@
         _logger.warning('`--metadata-interface` %s', warn_text)
         config.advanced.metadata_interface |= metadata_interface
 
-<<<<<<< HEAD
-    with suppress(ImportError):
-        prepare_models(config.package)
-
-=======
->>>>>>> 5abbf5da
     dipdup = DipDup(config)
     await dipdup.run()
 
