--- conflicted
+++ resolved
@@ -3,12 +3,8 @@
 import atexit
 import logging
 import sys
-<<<<<<< HEAD
-import time
-=======
 from collections.abc import Awaitable
 from collections.abc import Callable
->>>>>>> bbb7ebbd
 from contextlib import AsyncExitStack
 from contextlib import suppress
 from dataclasses import dataclass
@@ -123,30 +119,17 @@
         except (KeyboardInterrupt, asyncio.CancelledError):
             pass
         except Exception as e:
-<<<<<<< HEAD
-            report_id = save_report(e)
-            _print_report(report_id)
-            _print_help(e)
-            # FIXME: Temporary
-            atexit.register(partial(time.sleep, 60 * 60))
-=======
             package = ctx.obj.config.package if ctx.obj else 'unknown'
             report_id = save_report(package, e)
             _print_help(e, report_id)
->>>>>>> bbb7ebbd
 
             if metrics:
                 raise e
             sys.exit(1)
 
-<<<<<<< HEAD
-        if metrics and fn.__name__ == 'run':
-            save_report(None)
-=======
         if fn.__name__ == 'run':
             package = ctx.obj.config.package
             save_report(package, None)
->>>>>>> bbb7ebbd
 
     return cast(WrappedCommandT, wrapper)
 
