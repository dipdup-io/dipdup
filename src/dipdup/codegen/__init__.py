--- conflicted
+++ resolved
@@ -116,26 +116,6 @@
         class_name = self.get_typeclass_name(schema_path)
         self._logger.info('Generating type `%s`', class_name)
         output_path.parent.mkdir(parents=True, exist_ok=True)
-<<<<<<< HEAD
-        args = [
-            datamodel_codegen,
-            '--input',
-            str(schema_path),
-            '--output',
-            str(output_path),
-            '--class-name',
-            class_name,
-            '--disable-timestamp',
-            '--input-file-type',
-            'jsonschema',
-            '--target-python-version',
-            '3.11',
-            '--output-model-type',
-            'pydantic_v2.BaseModel',
-        ]
-        self._logger.debug(' '.join(args))
-        subprocess.run(args, check=True)
-=======
         dmcg.generate(
             input_=schema_path,
             output=output_path,
@@ -144,8 +124,8 @@
             input_file_type=dmcg.InputFileType.JsonSchema,
             target_python_version=dmcg.PythonVersion.PY_311,
             use_union_operator=True,
-        )
->>>>>>> c926ffc5
+            output_model_type=dmcg.DataModelType.PydanticV2BaseModel,
+        )
 
     async def _generate_callback(self, callback_config: CallbackMixin, kind: str, sql: bool = False) -> None:
         original_callback = callback_config.callback
