--- conflicted
+++ resolved
@@ -295,12 +295,7 @@
 class BigMapIndexConfig:
     kind: Literal['big_map']
     datasource: Union[str, TzktDatasourceConfig]
-<<<<<<< HEAD
     handlers: List[BigMapHandlerConfig]
-=======
-    contracts: List[Union[str, ContractConfig]]
-    handlers: List[BigmapdiffHandlerConfig]
->>>>>>> f40b497e
 
     @property
     def datasource_config(self) -> TzktDatasourceConfig:
