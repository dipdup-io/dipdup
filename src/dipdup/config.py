--- conflicted
+++ resolved
@@ -777,11 +777,7 @@
         ParentMixin.__post_init_post_parse__(self)
 
 
-<<<<<<< HEAD
-# FIXME: Reversed for Python 3.11. Why?
-=======
 # FIXME: Reversed for new Pydantic. Why?
->>>>>>> 71ecdf7e
 OperationHandlerPatternConfigU = OperationHandlerTransactionPatternConfig | OperationHandlerOriginationPatternConfig
 
 
