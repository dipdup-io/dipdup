import hashlib
import importlib
import json
import logging.config
import os
import re
from abc import ABC
from abc import abstractmethod
from collections import Counter
from collections import defaultdict
from contextlib import suppress
from copy import copy
from dataclasses import field
from functools import cached_property
from os import environ as env
from os.path import dirname
from pydoc import locate
from typing import Any
from typing import Callable
from typing import Dict
from typing import Generic
from typing import Iterator
from typing import List
from typing import Optional
from typing import Sequence
from typing import Set
from typing import Tuple
from typing import Type
from typing import TypeVar
from typing import Union
from typing import cast
from urllib.parse import urlparse

import ruamel.yaml as yaml
from pydantic import validator
from pydantic.dataclasses import dataclass
from pydantic.json import pydantic_encoder
from ruamel.yaml import YAML
from typing_extensions import Literal

from dipdup.datasources.metadata.enums import MetadataNetwork
from dipdup.datasources.subscription import BigMapSubscription
from dipdup.datasources.subscription import OriginationSubscription
from dipdup.datasources.subscription import Subscription
from dipdup.datasources.subscription import TransactionSubscription
from dipdup.enums import OperationType
from dipdup.enums import ReindexingAction
from dipdup.enums import ReindexingReasonC
from dipdup.enums import SkipHistory
from dipdup.exceptions import ConfigInitializationException
from dipdup.exceptions import ConfigurationError
from dipdup.utils import import_from
from dipdup.utils import pascal_to_snake
from dipdup.utils import snake_to_pascal

ENV_VARIABLE_REGEX = r'\${([\w]*):-(.*)}'
DEFAULT_RETRY_COUNT = 3
DEFAULT_RETRY_SLEEP = 1
DEFAULT_METADATA_URL = 'https://metadata.dipdup.net'
DEFAULT_IPFS_URL = 'https://ipfs.io/ipfs'

_logger = logging.getLogger('dipdup.config')


@dataclass
class SqliteDatabaseConfig:
    """
    SQLite connection config

    :param kind: always 'sqlite'
    :param path: Path to .sqlite3 file, leave default for in-memory database
    """

    kind: Literal['sqlite']
    path: str = ':memory:'

    @cached_property
    def connection_string(self) -> str:
        return f'{self.kind}://{self.path}'


@dataclass
class PostgresDatabaseConfig:
    """Postgres database connection config

    :param kind: always 'postgres'
    :param host: Host
    :param port: Port
    :param user: User
    :param password: Password
    :param database: Database name
    :param schema_name: Schema name
    :param immune_tables: List of tables to preserve during reindexing
    :param connection_timeout: Connection timeout
    """

    kind: Literal['postgres']
    host: str
    user: str = 'postgres'
    database: str = 'postgres'
    port: int = 5432
    schema_name: str = 'public'
    password: str = ''
    immune_tables: Tuple[str, ...] = field(default_factory=tuple)
    connection_timeout: int = 60

    @cached_property
    def connection_string(self) -> str:
        # NOTE: `maxsize=1` is important! Concurrency will be broken otherwise.
        # NOTE: https://github.com/tortoise/tortoise-orm/issues/792
        return f'{self.kind}://{self.user}:{self.password}@{self.host}:{self.port}/{self.database}?schema={self.schema_name}&maxsize=1'

    @validator('immune_tables')
    def valid_immune_tables(cls, v):
        for table in v:
            if table.startswith('dipdup'):
                raise ConfigurationError('Tables with `dipdup` prefix can\'t be immune')
        return v


@dataclass
class HTTPConfig:
    """Advanced configuration of HTTP client

    :param cache: Whether to cache responses
    :param retry_count: Number of retries before giving up
    :param retry_sleep: Sleep time between retries
    :param retry_multiplier: Multiplier for sleep time between retries
    :param ratelimit_rate: Number of requests per `ratelimit_period`
    :param ratelimit_period: Time period for rate limiting
    :param connection_limit: Number of simultaneous connections
    :param connection_timeout: Connection timeout
    :param batch_size: Number of items fetched in a single request
    """

    cache: Optional[bool] = None
    retry_count: Optional[int] = None
    retry_sleep: Optional[float] = None
    retry_multiplier: Optional[float] = None
    ratelimit_rate: Optional[int] = None
    ratelimit_period: Optional[int] = None
    connection_limit: Optional[int] = None  # default 100
    connection_timeout: Optional[int] = None  # default 60
    batch_size: Optional[int] = None

    def merge(self, other: Optional['HTTPConfig']) -> 'HTTPConfig':
        config = copy(self)
        if other:
            for k, v in other.__dict__.items():
                if v is not None:
                    setattr(config, k, v)
        return config


@dataclass
class NameMixin:
    def __post_init_post_parse__(self) -> None:
        self._name: Optional[str] = None

    @cached_property
    def name(self) -> str:
        if self._name is None:
            raise ConfigInitializationException
        return self._name


@dataclass
class ContractConfig(NameMixin):
    """Contract config

    :param address: Contract address
    :param typename: User-defined alias for the contract script
    """

    address: str
    typename: Optional[str] = None

    def __hash__(self):
        return hash(f'{self.address}{self.typename or ""}')

    @cached_property
    def module_name(self) -> str:
        return self.typename or self.name

    @validator('address', allow_reuse=True)
    def valid_address(cls, v):
        # NOTE: Environment substitution disabled
        if '$' in v:
            return v

        # NOTE: Wallet addresses are allowed for debugging purposes (source field). Do we need a separate section?
        if not (v.startswith('KT') or v.startswith('tz')) or len(v) != 36:
            raise ConfigurationError(f'`{v}` is not a valid contract address')
        return v


# NOTE: Don't forget `http` and `__hash__` in all datasource configs
@dataclass
class TzktDatasourceConfig(NameMixin):
    """TzKT datasource config

    :param kind: always 'tzkt'
    :param url: Base API URL, e.g. https://api.tzkt.io/
    :param http: HTTP client configuration
    """

    kind: Literal['tzkt']
    url: str
    http: Optional[HTTPConfig] = None

    def __hash__(self):
        return hash(self.kind + self.url)

    def __post_init_post_parse__(self) -> None:
        super().__post_init_post_parse__()
        if self.http and self.http.batch_size and self.http.batch_size > 10000:
            raise ConfigurationError('`batch_size` must be less than 10000')
        parsed_url = urlparse(self.url)
        # NOTE: Environment substitution disabled
        if '$' in self.url:
            return
        if not (parsed_url.scheme and parsed_url.netloc):
            raise ConfigurationError(f'`{self.url}` is not a valid datasource URL')


@dataclass
class BcdDatasourceConfig(NameMixin):
    """BCD datasource config

    :param kind: always 'bcd'
    :param url: Base API URL
    :param network: Network name, e.g. mainnet, hangzhounet, etc.
    :param http: HTTP client configuration
    """

    kind: Literal['bcd']
    url: str
    network: str
    http: Optional[HTTPConfig] = None

    def __hash__(self):
        return hash(self.kind + self.url + self.network)

    @validator('url', allow_reuse=True)
    def valid_url(cls, v):
        parsed_url = urlparse(v)
        if not (parsed_url.scheme and parsed_url.netloc):
            raise ConfigurationError(f'`{v}` is not a valid datasource URL')
        return v


@dataclass
class CoinbaseDatasourceConfig(NameMixin):
    """Coinbase datasource config

    :param kind: always 'coinbase'
    :param api_key: API key
    :param secret_key: API secret key
    :param passphrase: API passphrase
    :param http: HTTP client configuration
    """

    kind: Literal['coinbase']
    api_key: Optional[str] = None
    secret_key: Optional[str] = None
    passphrase: Optional[str] = None
    http: Optional[HTTPConfig] = None

    def __hash__(self):
        return hash(self.kind)


@dataclass
class MetadataDatasourceConfig(NameMixin):
    kind: Literal['metadata']
    network: MetadataNetwork
    url: str = DEFAULT_METADATA_URL
    http: Optional[HTTPConfig] = None

    def __hash__(self):
        return hash(self.kind + self.url + self.network.value)


@dataclass
class IpfsDatasourceConfig(NameMixin):
    kind: Literal['ipfs']
    url: str = DEFAULT_IPFS_URL
    http: Optional[HTTPConfig] = None

    def __hash__(self):
        return hash(self.kind + self.url)


DatasourceConfigT = Union[
    TzktDatasourceConfig,
    BcdDatasourceConfig,
    CoinbaseDatasourceConfig,
    MetadataDatasourceConfig,
    IpfsDatasourceConfig,
]


@dataclass
class CodegenMixin(ABC):
    """Base for pattern config classes containing methods required for codegen"""

    @abstractmethod
    def iter_imports(self, package: str) -> Iterator[Tuple[str, str]]:
        ...

    @abstractmethod
    def iter_arguments(self) -> Iterator[Tuple[str, str]]:
        ...

    def format_imports(self, package: str) -> Iterator[str]:
        for package, cls in self.iter_imports(package):
            yield f'from {package} import {cls}'

    def format_arguments(self) -> Iterator[str]:
        arguments = list(self.iter_arguments())
        i, counter = 0, Counter(name for name, _ in arguments)

        for name, cls in arguments:
            if counter[name] > 1:
                yield f'{name}_{i}: {cls}'
                i += 1
            else:
                yield f'{name}: {cls}'

    def locate_arguments(self) -> Dict[str, Optional[Type]]:
        kwargs: Dict[str, Optional[Type]] = {}
        for name, cls in self.iter_arguments():
            cls = cls.split(' as ')[0]
            kwargs[name] = cast(Optional[Type], locate(cls))
        return kwargs


class PatternConfig(CodegenMixin, ABC):
    @classmethod
    def format_storage_import(cls, package: str, module_name: str) -> Tuple[str, str]:
        storage_cls = f'{snake_to_pascal(module_name)}Storage'
        return f'{package}.types.{module_name}.storage', storage_cls

    @classmethod
    def format_parameter_import(cls, package: str, module_name: str, entrypoint: str) -> Tuple[str, str]:
        entrypoint = entrypoint.lstrip('_')
        parameter_cls = f'{snake_to_pascal(entrypoint)}Parameter'
        return f'{package}.types.{module_name}.parameter.{pascal_to_snake(entrypoint)}', parameter_cls

    @classmethod
    def format_untyped_operation_import(cls) -> Tuple[str, str]:
        return 'dipdup.models', 'OperationData'

    @classmethod
    def format_origination_argument(cls, module_name: str, optional: bool) -> Tuple[str, str]:
        storage_cls = f'{snake_to_pascal(module_name)}Storage'
        if optional:
            return f'{module_name}_origination', f'Optional[Origination[{storage_cls}]] = None'
        return f'{module_name}_origination', f'Origination[{storage_cls}]'

    @classmethod
    def format_operation_argument(cls, module_name: str, entrypoint: str, optional: bool) -> Tuple[str, str]:
        entrypoint = entrypoint.lstrip('_')
        parameter_cls = f'{snake_to_pascal(entrypoint)}Parameter'
        storage_cls = f'{snake_to_pascal(module_name)}Storage'
        if optional:
            return pascal_to_snake(entrypoint), f'Optional[Transaction[{parameter_cls}, {storage_cls}]] = None'
        return pascal_to_snake(entrypoint), f'Transaction[{parameter_cls}, {storage_cls}]'

    @classmethod
    def format_untyped_operation_argument(cls, transaction_id: int, optional: bool) -> Tuple[str, str]:
        if optional:
            return f'transaction_{transaction_id}', 'Optional[OperationData] = None'
        return f'transaction_{transaction_id}', 'OperationData'


@dataclass
class StorageTypeMixin:
    """`storage_type_cls` field"""

    def __post_init_post_parse__(self):
        self._storage_type_cls = None

    @cached_property
    def storage_type_cls(self) -> Type:
        if self._storage_type_cls is None:
            raise ConfigInitializationException
        return self._storage_type_cls

    def initialize_storage_cls(self, package: str, module_name: str) -> None:
        _logger.debug('Registering `%s` storage type', module_name)
        cls_name = snake_to_pascal(module_name) + 'Storage'
        module_name = f'{package}.types.{module_name}.storage'
        self.storage_type_cls = import_from(module_name, cls_name)


T = TypeVar('T')


@dataclass
class ParentMixin(Generic[T]):
    """`parent` field for index and template configs"""

    def __post_init_post_parse__(self: 'ParentMixin') -> None:
        self._parent: Optional[T] = None

    @cached_property
    def parent(self) -> Optional[T]:
        return self._parent


@dataclass
class ParameterTypeMixin:
    """`parameter_type_cls` field"""

    def __post_init_post_parse__(self):
        self._parameter_type_cls = None

    @cached_property
    def parameter_type_cls(self) -> Type:
        if self._parameter_type_cls is None:
            raise ConfigInitializationException
        return self._parameter_type_cls

    def initialize_parameter_cls(self, package: str, typename: str, entrypoint: str) -> None:
        _logger.debug('Registering parameter type for entrypoint `%s`', entrypoint)
        entrypoint = entrypoint.lstrip('_')
        module_name = f'{package}.types.{typename}.parameter.{pascal_to_snake(entrypoint)}'
        cls_name = snake_to_pascal(entrypoint) + 'Parameter'
        self.parameter_type_cls = import_from(module_name, cls_name)


@dataclass
class TransactionIdMixin:
    """`transaction_id` field"""

    def __post_init_post_parse__(self):
        self._transaction_id = None

    @cached_property
    def transaction_id(self) -> int:
        if self._transaction_id is None:
            raise ConfigInitializationException
        return self._transaction_id


@dataclass
class OperationHandlerTransactionPatternConfig(PatternConfig, StorageTypeMixin, ParameterTypeMixin, TransactionIdMixin):
    """Operation handler pattern config

    :param type: always 'transaction'
    :param source: Source contract alias to filter operations with
    :param destination: Destination contract alias to filter operations with
    :param entrypoint: Contract entrypoint to filter operations with
    :param optional: Whether can operation be missing in operation group
    """

    type: Literal['transaction'] = 'transaction'
    source: Optional[Union[str, ContractConfig]] = None
    destination: Optional[Union[str, ContractConfig]] = None
    entrypoint: Optional[str] = None
    optional: bool = False

    def __post_init_post_parse__(self):
        StorageTypeMixin.__post_init_post_parse__(self)
        ParameterTypeMixin.__post_init_post_parse__(self)
        TransactionIdMixin.__post_init_post_parse__(self)
        if self.entrypoint and not self.destination:
            raise ConfigurationError('Transactions with entrypoint must also have destination')

    def iter_imports(self, package: str) -> Iterator[Tuple[str, str]]:
        if self.entrypoint:
            module_name = self.destination_contract_config.module_name
            yield 'dipdup.models', 'Transaction'
            yield self.format_parameter_import(package, module_name, self.entrypoint)
            yield self.format_storage_import(package, module_name)
        else:
            yield self.format_untyped_operation_import()

    def iter_arguments(self) -> Iterator[Tuple[str, str]]:
        if self.entrypoint:
            module_name = self.destination_contract_config.module_name
            yield self.format_operation_argument(module_name, self.entrypoint, self.optional)
        else:
            yield self.format_untyped_operation_argument(self.transaction_id, self.optional)

    @cached_property
    def source_contract_config(self) -> ContractConfig:
        if not isinstance(self.source, ContractConfig):
            raise ConfigInitializationException
        return self.source

    @cached_property
    def destination_contract_config(self) -> ContractConfig:
        if not isinstance(self.destination, ContractConfig):
            raise ConfigInitializationException
        return self.destination


@dataclass
class OperationHandlerOriginationPatternConfig(PatternConfig, StorageTypeMixin):
    """Origination handler pattern config

    :param source: Source contract alias to filter operations with
    :param similar_to: Alias of contract having the same code/signature (depending on `strict` field)
    """

    type: Literal['origination'] = 'origination'
    source: Optional[Union[str, ContractConfig]] = None
    similar_to: Optional[Union[str, ContractConfig]] = None
    originated_contract: Optional[Union[str, ContractConfig]] = None
    optional: bool = False
    strict: bool = False

    def __post_init_post_parse__(self):
        super().__post_init_post_parse__()
        self._matched_originations = []

    def origination_processed(self, address: str) -> bool:
        if address in self._matched_originations:
            return True
        self._matched_originations.append(address)
        return False

    def __hash__(self) -> int:
        return hash(
            ''.join(
                [
                    self.source_contract_config.address if self.source else '',
                    self.similar_to_contract_config.address if self.similar_to else '',
                    self.originated_contract_config.address if self.originated_contract else '',
                ]
            )
        )

    def iter_imports(self, package: str) -> Iterator[Tuple[str, str]]:
        if self.source:
            module_name = self.source_contract_config.module_name
        elif self.similar_to:
            module_name = self.similar_to_contract_config.module_name
        elif self.originated_contract:
            module_name = self.originated_contract_config.module_name
        else:
            raise ConfigurationError('Origination pattern must have at least one of `source`, `similar_to`, `originated_contract` fields')
        yield 'dipdup.models', 'Origination'
        yield self.format_storage_import(package, module_name)

    def iter_arguments(self) -> Iterator[Tuple[str, str]]:
        yield self.format_origination_argument(self.module_name, self.optional)

    @cached_property
    def module_name(self) -> str:
        return self.contract_config.module_name

    @cached_property
    def contract_config(self) -> ContractConfig:
        if self.originated_contract:
            return self.originated_contract_config
        if self.similar_to:
            return self.similar_to_contract_config
        if self.source:
            return self.source_contract_config
        raise RuntimeError

    @cached_property
    def source_contract_config(self) -> ContractConfig:
        if not isinstance(self.source, ContractConfig):
            raise ConfigInitializationException
        return self.source

    @cached_property
    def similar_to_contract_config(self) -> ContractConfig:
        if not isinstance(self.similar_to, ContractConfig):
            raise ConfigInitializationException
        return self.similar_to

    @cached_property
    def originated_contract_config(self) -> ContractConfig:
        if not isinstance(self.originated_contract, ContractConfig):
            raise ConfigInitializationException
        return self.originated_contract


@dataclass
class CallbackMixin(CodegenMixin):
    callback: str

    def __init_subclass__(cls, kind: str):
        cls._kind = kind  # type: ignore

    def __post_init_post_parse__(self):
        self._callback_fn = None
        if self.callback and self.callback != pascal_to_snake(self.callback, strip_dots=False):
            raise ConfigurationError('`callback` field must be a valid Python module name')

    @cached_property
    def kind(self) -> str:
        return self._kind  # type: ignore

    @cached_property
    def callback_fn(self) -> Callable:
        if self._callback_fn is None:
            raise ConfigInitializationException
        return self._callback_fn

    def initialize_callback_fn(self, package: str):
        if self._callback_fn:
            return
        _logger.debug('Registering %s callback `%s`', self.kind, self.callback)
        module_name = f'{package}.{self.kind}s.{self.callback}'
        fn_name = self.callback
        self.callback_fn = import_from(module_name, fn_name)


@dataclass
class HandlerConfig(CallbackMixin, ParentMixin['IndexConfig'], kind='handler'):
    def __post_init_post_parse__(self) -> None:
        CallbackMixin.__post_init_post_parse__(self)
        ParentMixin.__post_init_post_parse__(self)


OperationHandlerPatternConfigT = Union[OperationHandlerOriginationPatternConfig, OperationHandlerTransactionPatternConfig]


@dataclass
class OperationHandlerConfig(HandlerConfig, kind='handler'):
    """Operation handler config

    :param callback: Name of method in `handlers` package
    :param pattern: Filters to match operations in group
    """

    pattern: Tuple[OperationHandlerPatternConfigT, ...]

    def iter_imports(self, package: str) -> Iterator[Tuple[str, str]]:
        yield 'dipdup.context', 'HandlerContext'
        for pattern in self.pattern:
            yield from pattern.iter_imports(package)

    def iter_arguments(self) -> Iterator[Tuple[str, str]]:
        yield 'ctx', 'HandlerContext'
        for pattern in self.pattern:
            yield from pattern.iter_arguments()


@dataclass
class TemplateValuesMixin:
    def __post_init_post_parse__(self) -> None:
        self._template_values: Dict[str, str] = {}

    @cached_property
    def template_values(self) -> Dict[str, str]:
        return self._template_values


@dataclass
class SubscriptionsMixin:
    def __post_init_post_parse__(self) -> None:
        self.subscriptions: Set[Subscription] = set()


@dataclass
class IndexTemplateConfig(NameMixin):
    kind = 'template'
    template: str
    values: Dict[str, str]
    first_level: int = 0
    last_level: int = 0


@dataclass
class IndexConfig(TemplateValuesMixin, NameMixin, SubscriptionsMixin, ParentMixin['ResolvedIndexConfigT']):
    datasource: Union[str, TzktDatasourceConfig]

    def __post_init_post_parse__(self) -> None:
        TemplateValuesMixin.__post_init_post_parse__(self)
        NameMixin.__post_init_post_parse__(self)
        SubscriptionsMixin.__post_init_post_parse__(self)
        ParentMixin.__post_init_post_parse__(self)

    @cached_property
    def datasource_config(self) -> TzktDatasourceConfig:
        if not isinstance(self.datasource, TzktDatasourceConfig):
            raise ConfigInitializationException
        return self.datasource

    def hash(self) -> str:
        """Calculate hash to ensure config not changed since last run."""
        config_json = json.dumps(self, default=pydantic_encoder)

        # FIXME: How to convert pydantic dataclass into dict without json.dumps? asdict is not recursive.
        config_dict = json.loads(config_json)

        # NOTE: We need to preserve datasource URL but remove it's HTTP tunables to avoid false-positives.
        config_dict['datasource'].pop('http', None)
        # NOTE: Same for BigMapIndex tunables
        config_dict.pop('skip_history', None)

        config_json = json.dumps(config_dict)
        return hashlib.sha256(config_json.encode()).hexdigest()


@dataclass
class OperationIndexConfig(IndexConfig):
    """Operation index config

    :param datasource: Alias of index datasource in `datasources` section
    :param contracts: Aliases of contracts being indexed in `contracts` section
    :param first_level: First block to process (one time sync)
    :param last_level: Last block to process (one time sync)
    :param handlers: List of indexer handlers
    """

    kind: Literal["operation"]
    handlers: Tuple[OperationHandlerConfig, ...]
    types: Tuple[OperationType, ...] = (OperationType.transaction,)
    contracts: List[Union[str, ContractConfig]] = field(default_factory=list)

    first_level: int = 0
    last_level: int = 0

    @cached_property
    def entrypoint_filter(self) -> Set[Optional[str]]:
        entrypoints = set()
        for handler_config in self.handlers:
            for pattern_config in handler_config.pattern:
                if isinstance(pattern_config, OperationHandlerTransactionPatternConfig):
                    entrypoints.add(pattern_config.entrypoint)
        return set(entrypoints)

    @cached_property
    def address_filter(self) -> Set[str]:
        addresses = set()
        for handler_config in self.handlers:
            for pattern_config in handler_config.pattern:
                if isinstance(pattern_config, OperationHandlerTransactionPatternConfig):
                    if isinstance(pattern_config.source, ContractConfig):
                        addresses.add(pattern_config.source.address)
                    elif isinstance(pattern_config.source, str):
                        raise ConfigInitializationException

                    if isinstance(pattern_config.destination, ContractConfig):
                        addresses.add(pattern_config.destination.address)
                    elif isinstance(pattern_config.destination, str):
                        raise ConfigInitializationException

        return addresses


@dataclass
class BigMapHandlerConfig(HandlerConfig, kind='handler'):
    contract: Union[str, ContractConfig]
    path: str

    def __post_init_post_parse__(self):
        super().__post_init_post_parse__()
        self._key_type_cls = None
        self._value_type_cls = None

    @classmethod
    def format_key_import(cls, package: str, module_name: str, path: str) -> Tuple[str, str]:
        key_cls = f'{snake_to_pascal(path)}Key'
        key_module = f'{pascal_to_snake(path)}_key'
        return f'{package}.types.{module_name}.big_map.{key_module}', key_cls

    @classmethod
    def format_value_import(cls, package: str, module_name: str, path: str) -> Tuple[str, str]:
        value_cls = f'{snake_to_pascal(path)}Value'
        value_module = f'{pascal_to_snake(path)}_value'
        return f'{package}.types.{module_name}.big_map.{value_module}', value_cls

    @classmethod
    def format_big_map_diff_argument(cls, path: str) -> Tuple[str, str]:
        key_cls = f'{snake_to_pascal(path)}Key'
        value_cls = f'{snake_to_pascal(path)}Value'
        return pascal_to_snake(path), f'BigMapDiff[{key_cls}, {value_cls}]'

    def iter_imports(self, package: str) -> Iterator[Tuple[str, str]]:
        yield 'dipdup.context', 'HandlerContext'
        yield 'dipdup.models', 'BigMapDiff'
        yield package, 'models as models'

        yield self.format_key_import(package, self.contract_config.module_name, self.path)
        yield self.format_value_import(package, self.contract_config.module_name, self.path)

    def iter_arguments(self) -> Iterator[Tuple[str, str]]:
        yield 'ctx', 'HandlerContext'
        yield self.format_big_map_diff_argument(self.path)

    @cached_property
    def contract_config(self) -> ContractConfig:
        if not isinstance(self.contract, ContractConfig):
            raise ConfigInitializationException
        return self.contract

    @cached_property
    def key_type_cls(self) -> Type:
        if self._key_type_cls is None:
            raise ConfigInitializationException
        return self._key_type_cls

    @cached_property
    def value_type_cls(self) -> Type:
        if self._value_type_cls is None:
            raise ConfigInitializationException
        return self._value_type_cls

    def initialize_big_map_type(self, package: str) -> None:
        _logger.debug('Registering big map types for path `%s`', self.path)
        path = pascal_to_snake(self.path.replace('.', '_'))

        module_name = f'{package}.types.{self.contract_config.module_name}.big_map.{path}_key'
        cls_name = snake_to_pascal(path + '_key')
        self.key_type_cls = import_from(module_name, cls_name)

        module_name = f'{package}.types.{self.contract_config.module_name}.big_map.{path}_value'
        cls_name = snake_to_pascal(path + '_value')
        self.value_type_cls = import_from(module_name, cls_name)


@dataclass
class BigMapIndexConfig(IndexConfig):
    kind: Literal['big_map']
    datasource: Union[str, TzktDatasourceConfig]
    handlers: Tuple[BigMapHandlerConfig, ...]

    skip_history: SkipHistory = SkipHistory.never

    first_level: int = 0
    last_level: int = 0

    @cached_property
    def contracts(self) -> Set[ContractConfig]:
        return {handler_config.contract_config for handler_config in self.handlers}


@dataclass
class HeadHandlerConfig(HandlerConfig, kind='handler'):
    def iter_imports(self, package: str) -> Iterator[Tuple[str, str]]:
        yield 'dipdup.context', 'HandlerContext'
        yield 'dipdup.models', 'HeadBlockData'
        yield package, 'models as models'

    def iter_arguments(self) -> Iterator[Tuple[str, str]]:
        yield 'ctx', 'HandlerContext'
        yield 'head', 'HeadBlockData'


@dataclass
class HeadIndexConfig(IndexConfig):
    kind: Literal['head']
    datasource: Union[str, TzktDatasourceConfig]
    handlers: Tuple[HeadHandlerConfig, ...]


IndexConfigT = Union[OperationIndexConfig, BigMapIndexConfig, HeadIndexConfig, IndexTemplateConfig]
ResolvedIndexConfigT = Union[OperationIndexConfig, BigMapIndexConfig, HeadIndexConfig]
ContractIndexConfigT = Union[OperationIndexConfig, BigMapIndexConfig]
HandlerPatternConfigT = Union[OperationHandlerOriginationPatternConfig, OperationHandlerTransactionPatternConfig]


@dataclass
class HasuraConfig:
    url: str
    admin_secret: Optional[str] = None
    source: str = 'default'
    select_limit: int = 100
    allow_aggregations: bool = True
    camel_case: bool = False
    rest: bool = True
    http: Optional[HTTPConfig] = None

    @validator('url', allow_reuse=True)
    def valid_url(cls, v):
        parsed_url = urlparse(v)
        if not (parsed_url.scheme and parsed_url.netloc):
            raise ConfigurationError(f'`{v}` is not a valid Hasura URL')
        return v.rstrip('/')

    @cached_property
    def headers(self) -> Dict[str, str]:
        if self.admin_secret:
            return {'X-Hasura-Admin-Secret': self.admin_secret}
        return {}


@dataclass
class JobConfig(NameMixin):
    hook: Union[str, 'HookConfig']
    crontab: Optional[str] = None
    interval: Optional[int] = None
    daemon: bool = False
    args: Dict[str, Any] = field(default_factory=dict)

    def __post_init_post_parse__(self):
        if self.crontab and self.interval:
            raise ConfigurationError('Only one of `crontab` and `interval` can be specified')
        elif not (self.crontab or self.interval or self.daemon):
            raise ConfigurationError('One of `crontab`, `interval` or `daemon` must be specified')

        NameMixin.__post_init_post_parse__(self)

    @cached_property
    def hook_config(self) -> 'HookConfig':
        if not isinstance(self.hook, HookConfig):
            raise ConfigInitializationException
        return self.hook


@dataclass
class SentryConfig:
    dsn: str
    environment: Optional[str] = None
    debug: bool = False


@dataclass
class HookConfig(CallbackMixin, kind='hook'):
    args: Dict[str, str] = field(default_factory=dict)
    atomic: bool = False

    def iter_arguments(self) -> Iterator[Tuple[str, str]]:
        yield 'ctx', 'HookContext'
        for name, annotation in self.args.items():
            yield name, annotation.split('.')[-1]

    def iter_imports(self, package: str) -> Iterator[Tuple[str, str]]:
        yield 'dipdup.context', 'HookContext'
        for _, annotation in self.args.items():
            with suppress(ValueError):
                package, obj = annotation.rsplit('.', 1)
                yield package, obj


default_hooks = {
    # NOTE: After schema initialization. Default: nothing.
    'on_restart': HookConfig(
        callback='on_restart',
    ),
    # NOTE: On reorg message. Default: reindex.
    'on_rollback': HookConfig(
        callback='on_rollback',
        args={
            'datasource': 'dipdup.datasources.datasource.Datasource',
            'from_level': 'int',
            'to_level': 'int',
        },
    ),
    # NOTE: After restart (important!) after ctx.reindex call. Default: nothing.
    'on_reindex': HookConfig(
        callback='on_reindex',
    ),
    # NOTE: All indexes are in REALTIME state. Default: nothing.
    'on_synchronized': HookConfig(
        callback='on_synchronized',
    ),
}


@dataclass
class AdvancedConfig:
    reindex: Dict[ReindexingReasonC, ReindexingAction] = field(default_factory=dict)
<<<<<<< HEAD
    # TODO: Drop in major version
=======
    scheduler: Optional[Dict[str, Any]] = None
>>>>>>> 0a959df8
    oneshot: bool = False
    postpone_jobs: bool = False
    early_realtime: bool = False
    merge_subscriptions: bool = False
    metadata_interface: bool = False


@dataclass
class DipDupConfig:
    """Main dapp config

    :param spec_version: Version of specification
    :param package: Name of dapp python package, existing or not
    :param contracts: Mapping of contract aliases and contract configs
    :param datasources: Mapping of datasource aliases and datasource configs
    :param indexes: Mapping of index aliases and index configs
    :param templates: Mapping of template aliases and index templates
    :param database: Database config
    :param hasura: Hasura config
    :param jobs: Mapping of job aliases and job configs
    :param sentry: Sentry integration config
    :param advanced: Advanced config
    """

    spec_version: str
    package: str
    datasources: Dict[str, DatasourceConfigT]
    database: Union[SqliteDatabaseConfig, PostgresDatabaseConfig] = SqliteDatabaseConfig(kind='sqlite')
    contracts: Dict[str, ContractConfig] = field(default_factory=dict)
    indexes: Dict[str, IndexConfigT] = field(default_factory=dict)
    templates: Dict[str, ResolvedIndexConfigT] = field(default_factory=dict)
    jobs: Dict[str, JobConfig] = field(default_factory=dict)
    hooks: Dict[str, HookConfig] = field(default_factory=dict)
    hasura: Optional[HasuraConfig] = None
    sentry: Optional[SentryConfig] = None
    advanced: AdvancedConfig = AdvancedConfig()

    def __post_init_post_parse__(self):
        self.paths: List[str] = []
        self.environment: Dict[str, str] = {}
        self._callback_patterns: Dict[str, List[Sequence[HandlerPatternConfigT]]] = defaultdict(list)
        self._default_hooks: bool = False
        self._links_resolved: Set[str] = set()
        self._imports_resolved: Set[str] = set()
        self._package_path: Optional[str] = None

    @cached_property
    def schema_name(self) -> str:
        return self.database.schema_name if isinstance(self.database, PostgresDatabaseConfig) else 'public'

    @cached_property
    def package_path(self) -> str:
        if not self._package_path:
            package = importlib.import_module(self.package)
            self._package_path = dirname(package.__file__)

        return self._package_path

    @property
    def oneshot(self) -> bool:
        syncable_indexes = tuple(c for c in self.indexes.values() if not isinstance(c, HeadIndexConfig))
        oneshot_indexes = tuple(c for c in syncable_indexes if c.last_level)
        if not oneshot_indexes:
            return False
        elif len(oneshot_indexes) == len(syncable_indexes):
            return True
        else:
            raise ConfigurationError('Either all or none of indexes can have `last_level` field set')

    @classmethod
    def load(
        cls,
        paths: List[str],
        environment: bool = True,
    ) -> 'DipDupConfig':
        current_workdir = os.path.join(os.getcwd())

        json_config: Dict[str, Any] = {}
        config_environment: Dict[str, str] = {}
        for path in paths:
            path = os.path.join(current_workdir, path)

            _logger.debug('Loading config from %s', path)
            try:
                with open(path) as file:
                    raw_config = file.read()
            except OSError as e:
                raise ConfigurationError(str(e))

            if environment:
                _logger.debug('Substituting environment variables')
                for match in re.finditer(ENV_VARIABLE_REGEX, raw_config):
                    variable, default_value = match.group(1), match.group(2)
                    config_environment[variable] = default_value
                    value = env.get(variable)
                    if not default_value and not value:
                        raise ConfigurationError(f'Environment variable `{variable}` is not set')
                    placeholder = '${' + variable + ':-' + default_value + '}'
                    raw_config = raw_config.replace(placeholder, value or default_value)

            json_config.update(YAML(typ='base').load(raw_config))

        try:
            config = cls(**json_config)
            config.environment = config_environment
            config.paths = paths
        except Exception as e:
            raise ConfigurationError(str(e)) from e
        return config

    def dump(self) -> str:
        config_json = json.dumps(self, default=pydantic_encoder)
        return cast(
            str,
            yaml.dump(
                yaml.safe_load(config_json),
                indent=2,
                default_flow_style=False,
            ),
        )

    def get_contract(self, name: str) -> ContractConfig:
        try:
            return self.contracts[name]
        except KeyError as e:
            raise ConfigurationError(f'Contract `{name}` not found in `contracts` config section') from e

    def get_datasource(self, name: str) -> DatasourceConfigT:
        try:
            return self.datasources[name]
        except KeyError as e:
            raise ConfigurationError(f'Datasource `{name}` not found in `datasources` config section') from e

    def get_index(self, name: str) -> IndexConfigT:
        try:
            return self.indexes[name]
        except KeyError as e:
            raise ConfigurationError(f'Index `{name}` not found in `indexes` config section') from e

    def get_template(self, name: str) -> ResolvedIndexConfigT:
        try:
            return self.templates[name]
        except KeyError as e:
            raise ConfigurationError(f'Template `{name}` not found in `templates` config section') from e

    def get_hook(self, name: str) -> HookConfig:
        try:
            return self.hooks[name]
        except KeyError as e:
            raise ConfigurationError(f'Hook `{name}` not found in `templates` config section') from e

    def get_tzkt_datasource(self, name: str) -> TzktDatasourceConfig:
        datasource = self.get_datasource(name)
        if not isinstance(datasource, TzktDatasourceConfig):
            raise ConfigurationError('`datasource` field must refer to TzKT datasource')
        return datasource

    def initialize(self, skip_imports: bool = False) -> None:
        self._set_names()
        self._resolve_templates()
        self._resolve_links()
        self._validate()

        if skip_imports:
            return

        for index_config in self.indexes.values():
            if index_config.name in self._imports_resolved:
                continue

            _logger.debug('Loading callbacks and typeclasses of index `%s`', index_config.name)

            if isinstance(index_config, IndexTemplateConfig):
                raise ConfigInitializationException

            elif isinstance(index_config, OperationIndexConfig):
                self._import_operation_index_types(index_config)
                self._import_index_callbacks(index_config)

            elif isinstance(index_config, BigMapIndexConfig):
                self._import_big_map_index_types(index_config)
                self._import_index_callbacks(index_config)

            elif isinstance(index_config, HeadIndexConfig):
                self._import_index_callbacks(index_config)

            else:
                raise NotImplementedError(f'Index kind `{index_config.kind}` is not supported')

            self._imports_resolved.add(index_config.name)

    def _validate(self) -> None:
        # NOTE: Hasura
        if isinstance(self.database, SqliteDatabaseConfig) and self.hasura:
            raise ConfigurationError('SQLite database engine is not supported by Hasura')

        # NOTE: Reserved hooks
        for name, hook_config in self.hooks.items():
            if name != hook_config.callback:
                raise ConfigurationError(f'`{name}` hook name must be equal to `callback` value.')
            if name in default_hooks:
                raise ConfigurationError(f'`{name}` hook name is reserved. See docs to learn more about built-in hooks.')

    def _resolve_template(self, template_config: IndexTemplateConfig) -> None:
        _logger.debug('Resolving index config `%s` from template `%s`', template_config.name, template_config.template)

        template = self.get_template(template_config.template)
        raw_template = json.dumps(template, default=pydantic_encoder)
        for key, value in template_config.values.items():
            value_regex = r'<[ ]*' + key + r'[ ]*>'
            raw_template = re.sub(value_regex, value, raw_template)

        with suppress(AttributeError):
            missing_value = re.search(r'<*>', raw_template).search(0)  # type: ignore
            raise ConfigurationError(f'`{template_config.name}` index config is missing required template value `{missing_value}`')

        json_template = json.loads(raw_template)
        new_index_config = template.__class__(**json_template)
        new_index_config.template_values = template_config.values
        new_index_config.parent = template
        new_index_config.name = template_config.name
        if not isinstance(new_index_config, HeadIndexConfig):
            new_index_config.first_level |= template_config.first_level
            new_index_config.last_level |= template_config.last_level
        self.indexes[template_config.name] = new_index_config

    def _resolve_templates(self) -> None:
        for index_config in self.indexes.values():
            if isinstance(index_config, IndexTemplateConfig):
                self._resolve_template(index_config)

    def _resolve_links(self) -> None:
        for name, index_config in self.indexes.items():
            if name in self._links_resolved:
                continue
            self._resolve_index_links(index_config)
            # TODO: Not exactly link resolving, move somewhere else
            self._resolve_index_subscriptions(index_config)
            self._links_resolved.add(index_config.name)

        for job_config in self.jobs.values():
            if isinstance(job_config.hook, str):
                hook_config = self.get_hook(job_config.hook)
                if job_config.daemon and hook_config.atomic:
                    raise ConfigurationError('`HookConfig.atomic` and `JobConifg.daemon` flags are mutually exclusive')
                job_config.hook = hook_config

    def _resolve_index_subscriptions(self, index_config: IndexConfigT) -> None:
        if isinstance(index_config, IndexTemplateConfig):
            return
        if index_config.subscriptions:
            return

        if isinstance(index_config, OperationIndexConfig):
            if self.advanced.merge_subscriptions:
                index_config.subscriptions.add(TransactionSubscription())
            else:
                for contract_config in index_config.contracts:
                    if not isinstance(contract_config, ContractConfig):
                        raise ConfigInitializationException
                    index_config.subscriptions.add(TransactionSubscription(address=contract_config.address))

            for handler_config in index_config.handlers:
                for pattern_config in handler_config.pattern:
                    if isinstance(pattern_config, OperationHandlerOriginationPatternConfig):
                        index_config.subscriptions.add(OriginationSubscription())
                        break

        elif isinstance(index_config, BigMapIndexConfig):
            if self.advanced.merge_subscriptions:
                index_config.subscriptions.add(BigMapSubscription())
            else:
                for big_map_handler_config in index_config.handlers:
                    address, path = big_map_handler_config.contract_config.address, big_map_handler_config.path
                    index_config.subscriptions.add(BigMapSubscription(address=address, path=path))

        # NOTE: HeadSubscription is always enabled
        elif isinstance(index_config, HeadIndexConfig):
            pass

        else:
            raise NotImplementedError(f'Index kind `{index_config.kind}` is not supported')

    def _resolve_index_links(self, index_config: IndexConfigT) -> None:
        """Resolve contract and datasource configs by aliases"""

        if isinstance(index_config, OperationIndexConfig):
            if isinstance(index_config.datasource, str):
                index_config.datasource = self.get_tzkt_datasource(index_config.datasource)

            if index_config.contracts is not None:
                for i, contract in enumerate(index_config.contracts):
                    if isinstance(contract, str):
                        index_config.contracts[i] = self.get_contract(contract)

            for handler_config in index_config.handlers:
                handler_config.parent = index_config
                self._callback_patterns[handler_config.callback].append(handler_config.pattern)
                for idx, pattern_config in enumerate(handler_config.pattern):
                    # NOTE: Untyped operations are named as `transaction_N` based on their index
                    if isinstance(pattern_config, OperationHandlerTransactionPatternConfig):
                        if isinstance(pattern_config.destination, str):
                            pattern_config.destination = self.get_contract(pattern_config.destination)
                        if isinstance(pattern_config.source, str):
                            pattern_config.source = self.get_contract(pattern_config.source)
                        if not pattern_config.entrypoint:
                            pattern_config.transaction_id = idx

                    elif isinstance(pattern_config, OperationHandlerOriginationPatternConfig):
                        if isinstance(pattern_config.source, str):
                            pattern_config.source = self.get_contract(pattern_config.source)
                        if isinstance(pattern_config.similar_to, str):
                            pattern_config.similar_to = self.get_contract(pattern_config.similar_to)
                        if isinstance(pattern_config.originated_contract, str):
                            pattern_config.originated_contract = self.get_contract(pattern_config.originated_contract)

        elif isinstance(index_config, BigMapIndexConfig):
            if isinstance(index_config.datasource, str):
                index_config.datasource = self.get_tzkt_datasource(index_config.datasource)

            for handler in index_config.handlers:
                handler.parent = index_config
                # TODO: Verify callback uniqueness
                # self._callback_patterns[handler.callback].append(handler.pattern)
                if isinstance(handler.contract, str):
                    handler.contract = self.get_contract(handler.contract)

        elif isinstance(index_config, HeadIndexConfig):
            if isinstance(index_config.datasource, str):
                index_config.datasource = self.get_tzkt_datasource(index_config.datasource)

            for head_handler_config in index_config.handlers:
                head_handler_config.parent = index_config

        else:
            raise NotImplementedError(f'Index kind `{index_config.kind}` is not supported')

    def _set_names(self) -> None:
        # TODO: Forbid reusing names?
        named_config_sections = cast(
            Tuple[Dict[str, NameMixin], ...],
            (
                self.contracts,
                self.datasources,
                self.hooks,
                self.jobs,
                self.templates,
                self.indexes,
            ),
        )

        for named_configs in named_config_sections:
            for name, config in named_configs.items():
                config.name = name

    def _import_operation_index_types(self, index_config: OperationIndexConfig) -> None:
        for handler_config in index_config.handlers:
            for pattern_config in handler_config.pattern:
                if isinstance(pattern_config, OperationHandlerTransactionPatternConfig):
                    if pattern_config.entrypoint:
                        module_name = pattern_config.destination_contract_config.module_name
                        pattern_config.initialize_parameter_cls(self.package, module_name, pattern_config.entrypoint)
                        pattern_config.initialize_storage_cls(self.package, module_name)
                elif isinstance(pattern_config, OperationHandlerOriginationPatternConfig):
                    module_name = pattern_config.module_name
                    pattern_config.initialize_storage_cls(self.package, module_name)
                else:
                    raise NotImplementedError

    def _import_index_callbacks(self, index_config: ResolvedIndexConfigT) -> None:
        for handler_config in index_config.handlers:
            handler_config.initialize_callback_fn(self.package)

    def _import_big_map_index_types(self, index_config: BigMapIndexConfig) -> None:
        for big_map_handler_config in index_config.handlers:
            big_map_handler_config.initialize_big_map_type(self.package)


@dataclass
class LoggingConfig:
    config: Dict[str, Any]

    @classmethod
    def load(
        cls,
        path: str,
    ) -> 'LoggingConfig':

        current_workdir = os.path.join(os.getcwd())
        path = os.path.join(current_workdir, path)

        with open(path) as file:
            return cls(config=YAML().load(file.read()))

    def apply(self):
        logging.config.dictConfig(self.config)<|MERGE_RESOLUTION|>--- conflicted
+++ resolved
@@ -960,11 +960,8 @@
 @dataclass
 class AdvancedConfig:
     reindex: Dict[ReindexingReasonC, ReindexingAction] = field(default_factory=dict)
-<<<<<<< HEAD
+    scheduler: Optional[Dict[str, Any]] = None
     # TODO: Drop in major version
-=======
-    scheduler: Optional[Dict[str, Any]] = None
->>>>>>> 0a959df8
     oneshot: bool = False
     postpone_jobs: bool = False
     early_realtime: bool = False
