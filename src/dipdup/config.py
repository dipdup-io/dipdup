"""Config files parsing and processing

As you can see from the amount of code below, lots of things are going on here:

* Templating indexes and env variables (`<...>` and `${...}` syntax)
* Config initialization and validation
* Methods to generate paths for codegen
* And even importing contract types on demand

* YAML (de)serialization moved to `dipdup.yaml` module.

Dataclasses are used in this module instead of BaseModel for historical reasons, thus "...Mixin" classes to workaround the lack of proper
inheritance.
"""
from __future__ import annotations

import hashlib
import importlib
import json
import logging.config
import re
import sys
from abc import ABC
from abc import abstractmethod
from collections import Counter
from contextlib import suppress
from dataclasses import field
<<<<<<< HEAD
from functools import partial
from io import StringIO
=======
>>>>>>> 105089c5
from pathlib import Path
from pydoc import locate
from typing import Any
from typing import Awaitable
from typing import Callable
from typing import Generic
from typing import Iterator
from typing import TypeVar
from typing import cast
from urllib.parse import quote_plus
from urllib.parse import urlparse

from pydantic import Field
from pydantic import validator
from pydantic.dataclasses import dataclass
from pydantic.json import pydantic_encoder
from typing_extensions import Literal

from dipdup import baking_bad
from dipdup import env
from dipdup.datasources.metadata.enums import MetadataNetwork
from dipdup.datasources.subscription import Subscription
from dipdup.datasources.tzkt.models import BigMapSubscription
from dipdup.datasources.tzkt.models import EventSubscription
from dipdup.datasources.tzkt.models import HeadSubscription
from dipdup.datasources.tzkt.models import OriginationSubscription
from dipdup.datasources.tzkt.models import TokenTransferSubscription
from dipdup.datasources.tzkt.models import TransactionSubscription
from dipdup.enums import LoggingValues
from dipdup.enums import OperationType
from dipdup.enums import ReindexingAction
from dipdup.enums import ReindexingReason
from dipdup.enums import SkipHistory
from dipdup.exceptions import ConfigInitializationException
from dipdup.exceptions import ConfigurationError
from dipdup.exceptions import FrameworkException
from dipdup.exceptions import IndexAlreadyExistsError
from dipdup.utils import import_from
from dipdup.utils import pascal_to_snake
from dipdup.utils import snake_to_pascal
from dipdup.yaml import DipDupYAMLConfig

DEFAULT_METADATA_URL = baking_bad.METADATA_API_URL
DEFAULT_IPFS_URL = 'https://ipfs.io/ipfs'
DEFAULT_TZKT_URL = next(iter(baking_bad.TZKT_API_URLS.keys()))
DEFAULT_POSTGRES_SCHEMA = 'public'
DEFAULT_POSTGRES_DATABASE = 'postgres'
DEFAULT_POSTGRES_USER = 'postgres'
DEFAULT_POSTGRES_PORT = 5432
DEFAULT_SQLITE_PATH = ':memory:'

ADDRESS_PREFIXES = (
    'KT1',
    # NOTE: Wallet addresses are allowed during config validation for debugging purposes.
    # NOTE: It's a undocumented hack to filter by `source` field. Wallet indexing is not supported.
    # NOTE: See https://github.com/dipdup-io/dipdup/issues/291
    'tz1',
    'tz2',
    'tz3',
)

_logger = logging.getLogger('dipdup.config')


@dataclass
class SqliteDatabaseConfig:
    """
    SQLite connection config

    :param kind: always 'sqlite'
    :param path: Path to .sqlite3 file, leave default for in-memory database (`:memory:`)
    """

    kind: Literal['sqlite']
    path: str = DEFAULT_SQLITE_PATH

    @property
    def schema_name(self) -> str:
        return 'public'

    @property
    def connection_string(self) -> str:
        return f'{self.kind}://{self.path}'

    @property
    def immune_tables(self) -> set[str]:
        return set()

    @property
    def connection_timeout(self) -> int:
        # NOTE: Fail immediately
        return 1


@dataclass
class PostgresDatabaseConfig:
    """Postgres database connection config

    :param kind: always 'postgres'
    :param host: Host
    :param port: Port
    :param user: User
    :param password: Password
    :param database: Database name
    :param schema_name: Schema name
    :param immune_tables: List of tables to preserve during reindexing
    :param connection_timeout: Connection timeout
    """

    kind: Literal['postgres']
    host: str
    user: str = DEFAULT_POSTGRES_USER
    database: str = DEFAULT_POSTGRES_DATABASE
    port: int = DEFAULT_POSTGRES_PORT
    schema_name: str = DEFAULT_POSTGRES_SCHEMA
    password: str = field(default='', repr=False)
    immune_tables: set[str] = field(default_factory=set)
    connection_timeout: int = 60

    @property
    def connection_string(self) -> str:
        # NOTE: `maxsize=1` is important! Concurrency will be broken otherwise.
        # NOTE: https://github.com/tortoise/tortoise-orm/issues/792
        connection_string = (
            f'{self.kind}://{self.user}:{quote_plus(self.password)}@{self.host}:{self.port}/{self.database}?maxsize=1'
        )
        if self.schema_name != DEFAULT_POSTGRES_SCHEMA:
            connection_string += f'&schema={self.schema_name}'
        return connection_string

    @property
    def hasura_connection_parameters(self) -> dict[str, Any]:
        return {
            'username': self.user,
            'password': self.password,
            'database': self.database,
            'host': self.host,
            'port': self.port,
        }

    @validator('immune_tables', allow_reuse=True)
    def _valid_immune_tables(cls, v: set[str]) -> set[str]:
        for table in v:
            if table.startswith('dipdup'):
                raise ConfigurationError("Tables with `dipdup` prefix can't be immune")
        return v


@dataclass
class HTTPConfig:
    """Advanced configuration of HTTP client

    :param retry_count: Number of retries after request failed before giving up
    :param retry_sleep: Sleep time between retries
    :param retry_multiplier: Multiplier for sleep time between retries
    :param ratelimit_rate: Number of requests per period ("drops" in leaky bucket)
    :param ratelimit_period: Time period for rate limiting in seconds
    :param ratelimit_sleep: Sleep time between requests when rate limit is reached
    :param connection_limit: Number of simultaneous connections
    :param connection_timeout: Connection timeout in seconds
    :param batch_size: Number of items fetched in a single paginated request (for some APIs)
    :param replay_path: Development-only option to use cached HTTP responses instead of making real requests
    """

    retry_count: int | None = None
    retry_sleep: float | None = None
    retry_multiplier: float | None = None
    ratelimit_rate: int | None = None
    ratelimit_period: int | None = None
    ratelimit_sleep: float | None = None
    connection_limit: int | None = None
    connection_timeout: int | None = None
    batch_size: int | None = None
    replay_path: str | None = None


@dataclass
class ResolvedHTTPConfig:
    """HTTP client configuration with defaults"""

    retry_count: int = sys.maxsize
    retry_sleep: float = 0.0
    retry_multiplier: float = 1.0
    ratelimit_rate: int = 0
    ratelimit_period: int = 0
    ratelimit_sleep: float = 5.0
    connection_limit: int = 100
    connection_timeout: int = 60
    batch_size: int = 1000
    replay_path: str | None = None

    @classmethod
    def create(
        cls,
        default: HTTPConfig,
        user: HTTPConfig | None,
    ) -> 'ResolvedHTTPConfig':
        config = cls()
        # NOTE: Apply datasource defaults first
        for merge_config in (default, user):
            if merge_config is None:
                continue
            for k, v in merge_config.__dict__.items():
                if v is not None:
                    setattr(config, k, v)
        return config


@dataclass
class NameMixin:
    def __post_init_post_parse__(self) -> None:
        self._name: str | None = None

    @property
    def name(self) -> str:
        if self._name is None:
            raise ConfigInitializationException(f'{self.__class__.__name__} name is not set')
        return self._name


@dataclass
class ContractConfig(NameMixin):
    """Contract config

    :param address: Contract address
    :param code_hash: Contract code hash or address to fetch it from
    :param typename: User-defined alias for the contract script
    """

    address: str | None = None
    code_hash: int | str | None = None
    typename: str | None = None

    @property
    def module_name(self) -> str:
        return self.typename or self.name

    @validator('address', allow_reuse=True)
    def _valid_address(cls, v: str | None) -> str | None:
        # NOTE: Environment substitution was disabled during export, skip validation
        if not v or '$' in v:
            return v

        if not v.startswith(ADDRESS_PREFIXES) or len(v) != 36:
            raise ConfigurationError(f'`{v}` is not a valid contract address')
        return v

    def get_address(self) -> str:
        if self.address is None:
            raise ConfigurationError(f'`contracts.{self.name}`: `address` field is required`')
        return self.address


class DatasourceConfig(ABC, NameMixin):
    kind: str
    http: HTTPConfig | None

    # TODO: Pick refactoring from `ref/config-module`
    @abstractmethod
    def __hash__(self) -> int:
        ...


@dataclass
class TzktDatasourceConfig(DatasourceConfig):
    """TzKT datasource config

    :param kind: always 'tzkt'
    :param url: Base API URL, e.g. https://api.tzkt.io/
    :param http: HTTP client configuration
    :param buffer_size: Number of levels to keep in FIFO buffer before processing
    """

    kind: Literal['tzkt']
    url: str = DEFAULT_TZKT_URL
    http: HTTPConfig | None = None
    buffer_size: int = 0

    def __hash__(self) -> int:
        return hash(self.kind + self.url)

    def __post_init_post_parse__(self) -> None:
        super().__post_init_post_parse__()
        self.url = self.url.rstrip('/')

        # NOTE: Is is possible to increase limits in TzKT? Anyway, I don't think anyone will ever need it.
        limit = baking_bad.MAX_TZKT_BATCH_SIZE
        if self.http and self.http.batch_size and self.http.batch_size > limit:
            raise ConfigurationError(f'`batch_size` must be less than {limit}')
        parsed_url = urlparse(self.url)
        # NOTE: Environment substitution disabled
        if '$' in self.url:
            return
        if not (parsed_url.scheme and parsed_url.netloc):
            raise ConfigurationError(f'`{self.url}` is not a valid datasource URL')


@dataclass
class CoinbaseDatasourceConfig(DatasourceConfig):
    """Coinbase datasource config

    :param kind: always 'coinbase'
    :param api_key: API key
    :param secret_key: API secret key
    :param passphrase: API passphrase
    :param http: HTTP client configuration
    """

    kind: Literal['coinbase']
    api_key: str | None = None
    secret_key: str | None = field(default=None, repr=False)
    passphrase: str | None = field(default=None, repr=False)

    http: HTTPConfig | None = None

    def __hash__(self) -> int:
        return hash(self.kind)


@dataclass
class MetadataDatasourceConfig(NameMixin):
    """DipDup Metadata datasource config

    :param kind: always 'metadata'
    :param network: Network name, e.g. mainnet, ghostnet, etc.
    :param url: GraphQL API URL, e.g. https://metadata.dipdup.net
    :param http: HTTP client configuration
    """

    kind: Literal['metadata']
    network: MetadataNetwork
    url: str = DEFAULT_METADATA_URL
    http: HTTPConfig | None = None

    def __hash__(self) -> int:
        return hash(self.kind + self.url + self.network.value)


@dataclass
class IpfsDatasourceConfig(DatasourceConfig):
    """IPFS datasource config

    :param kind: always 'ipfs'
    :param url: IPFS node URL, e.g. https://ipfs.io/ipfs/
    :param http: HTTP client configuration
    """

    kind: Literal['ipfs']
    url: str = DEFAULT_IPFS_URL
    http: HTTPConfig | None = None

    def __hash__(self) -> int:
        return hash(self.kind + self.url)


@dataclass
class HttpDatasourceConfig(DatasourceConfig):
    """Generic HTTP datasource config

    :param kind: always 'http'
    :param url: URL to fetch data from
    :param http: HTTP client configuration
    """

    kind: Literal['http']
    url: str
    http: HTTPConfig | None = None

    def __hash__(self) -> int:
        return hash(self.kind + self.url)


# NOTE: We need unions for Pydantic deserialization
DatasourceConfigU = (
    TzktDatasourceConfig
    | CoinbaseDatasourceConfig
    | MetadataDatasourceConfig
    | IpfsDatasourceConfig
    | HttpDatasourceConfig
)


@dataclass
class CodegenMixin(ABC):
    """Base for pattern config classes containing methods required for codegen"""

    @abstractmethod
    def iter_imports(self, package: str) -> Iterator[tuple[str, str]]:
        ...

    @abstractmethod
    def iter_arguments(self) -> Iterator[tuple[str, str]]:
        ...

    def format_imports(self, package: str) -> Iterator[str]:
        for package_name, cls in self.iter_imports(package):
            yield f'from {package_name} import {cls}'

    def format_arguments(self) -> Iterator[str]:
        arguments = list(self.iter_arguments())
        i, counter = 0, Counter(name for name, _ in arguments)

        for name, cls in arguments:
            if counter[name] > 1:
                yield f'{name}_{i}: {cls}'
                i += 1
            else:
                yield f'{name}: {cls}'

    def locate_arguments(self) -> dict[str, type | None]:
        """Try to resolve scope annotations for arguments"""
        kwargs: dict[str, type[Any] | None] = {}
        for name, cls in self.iter_arguments():
            cls = cls.split(' as ')[0]
            kwargs[name] = cast(type | None, locate(cls))
        return kwargs


class PatternConfig(CodegenMixin):
    """Base class for pattern config items.

    Contains methods for import and method signature generation during handler callbacks codegen.
    """

    @classmethod
    def format_storage_import(
        cls,
        package: str,
        module_name: str,
    ) -> tuple[str, str]:
        storage_cls = f'{snake_to_pascal(module_name)}Storage'
        return f'{package}.types.{module_name}.storage', storage_cls

    @classmethod
    def format_parameter_import(
        cls,
        package: str,
        module_name: str,
        entrypoint: str,
        alias: str | None,
    ) -> tuple[str, str]:
        entrypoint = entrypoint.lstrip('_')
        parameter_module = pascal_to_snake(entrypoint)
        parameter_cls = f'{snake_to_pascal(entrypoint)}Parameter'
        if alias:
            parameter_cls += f' as {snake_to_pascal(alias)}Parameter'

        return f'{package}.types.{module_name}.parameter.{parameter_module}', parameter_cls

    @classmethod
    def format_untyped_operation_import(cls) -> tuple[str, str]:
        return 'dipdup.models', 'OperationData'

    @classmethod
    def format_origination_argument(
        cls,
        module_name: str,
        optional: bool,
        alias: str | None,
    ) -> tuple[str, str]:
        arg_name = pascal_to_snake(alias or f'{module_name}_origination')
        storage_cls = f'{snake_to_pascal(module_name)}Storage'
        if optional:
            return arg_name, f'Origination[{storage_cls}] | None'
        return arg_name, f'Origination[{storage_cls}]'

    @classmethod
    def format_operation_argument(
        cls,
        module_name: str,
        entrypoint: str,
        optional: bool,
        alias: str | None,
    ) -> tuple[str, str]:
        arg_name = pascal_to_snake(alias or entrypoint)
        entrypoint = entrypoint.lstrip('_')
        parameter_cls = f'{snake_to_pascal(arg_name)}Parameter'
        storage_cls = f'{snake_to_pascal(module_name)}Storage'
        if optional:
            return arg_name, f'Transaction[{parameter_cls}, {storage_cls}] | None'
        return arg_name, f'Transaction[{parameter_cls}, {storage_cls}]'

    @classmethod
    def format_untyped_operation_argument(
        cls,
        type_: str,
        subgroup_index: int,
        optional: bool,
        alias: str | None,
    ) -> tuple[str, str]:
        arg_name = pascal_to_snake(alias or f'{type_}_{subgroup_index}')
        if optional:
            return arg_name, 'OperationData | None'
        return arg_name, 'OperationData'


@dataclass
class StorageTypeMixin:
    """`storage_type_cls` field"""

    def __post_init_post_parse__(self) -> None:
        self._storage_type_cls: type[Any] | None = None

    @property
    def storage_type_cls(self) -> type[Any]:
        if self._storage_type_cls is None:
            raise ConfigInitializationException
        return self._storage_type_cls

    def initialize_storage_cls(self, package: str, module_name: str) -> None:
        _logger.debug('Registering `%s` storage type', module_name)
        cls_name = snake_to_pascal(module_name) + 'Storage'
        module_name = f'{package}.types.{module_name}.storage'
        self._storage_type_cls = import_from(module_name, cls_name)


ParentT = TypeVar('ParentT')


@dataclass
class ParentMixin(Generic[ParentT]):
    """`parent` field for index and template configs"""

    def __post_init_post_parse__(self: ParentMixin[ParentT]) -> None:
        self._parent: ParentT | None = None

    @property
    def parent(self) -> ParentT | None:
        return self._parent

    @parent.setter
    def parent(self, value: ParentT) -> None:
        self._parent = value


@dataclass
class ParameterTypeMixin:
    """`parameter_type_cls` field"""

    def __post_init_post_parse__(self) -> None:
        self._parameter_type_cls: type | None = None

    @property
    def parameter_type_cls(self) -> type:
        if self._parameter_type_cls is None:
            raise ConfigInitializationException
        return self._parameter_type_cls

    @parameter_type_cls.setter
    def parameter_type_cls(self, value: type) -> None:
        self._parameter_type_cls = value

    def initialize_parameter_cls(self, package: str, typename: str, entrypoint: str) -> None:
        _logger.debug('Registering parameter type for entrypoint `%s`', entrypoint)
        entrypoint = entrypoint.lstrip('_')
        module_name = f'{package}.types.{typename}.parameter.{pascal_to_snake(entrypoint)}'
        cls_name = snake_to_pascal(entrypoint) + 'Parameter'
        self.parameter_type_cls = import_from(module_name, cls_name)


@dataclass
class SubgroupIndexMixin:
    """`subgroup_index` field to track index of operation in group

    :param subgroup_index:
    """

    def __post_init_post_parse__(self) -> None:
        self._subgroup_index: int | None = None

    @property
    def subgroup_index(self) -> int:
        if self._subgroup_index is None:
            raise ConfigInitializationException
        return self._subgroup_index

    @subgroup_index.setter
    def subgroup_index(self, value: int) -> None:
        self._subgroup_index = value


@dataclass
class OperationHandlerTransactionPatternConfig(PatternConfig, StorageTypeMixin, ParameterTypeMixin, SubgroupIndexMixin):
    """Operation handler pattern config

    :param type: always 'transaction'
    :param source: Match operations by source contract alias
    :param destination: Match operations by destination contract alias
    :param entrypoint: Match operations by contract entrypoint
    :param optional: Whether can operation be missing in operation group
    :param alias: Alias for transaction (helps to avoid duplicates)
    """

    type: Literal['transaction'] = 'transaction'
    source: ContractConfig | None = None
    destination: ContractConfig | None = None
    entrypoint: str | None = None
    optional: bool = False
    alias: str | None = None

    def __post_init_post_parse__(self) -> None:
        StorageTypeMixin.__post_init_post_parse__(self)
        ParameterTypeMixin.__post_init_post_parse__(self)
        SubgroupIndexMixin.__post_init_post_parse__(self)
        if self.entrypoint and not self.destination:
            raise ConfigurationError('Transactions with entrypoint must also have destination')

    def iter_imports(self, package: str) -> Iterator[tuple[str, str]]:
        if self.typed_contract:
            module_name = self.typed_contract.module_name
            yield 'dipdup.models', 'Transaction'
            yield self.format_parameter_import(
                package,
                module_name,
                cast(str, self.entrypoint),
                self.alias,
            )
            yield self.format_storage_import(package, module_name)
        else:
            yield self.format_untyped_operation_import()

    def iter_arguments(self) -> Iterator[tuple[str, str]]:
        if self.typed_contract:
            module_name = self.typed_contract.module_name
            yield self.format_operation_argument(
                module_name,
                cast(str, self.entrypoint),
                self.optional,
                self.alias,
            )
        else:
            yield self.format_untyped_operation_argument(
                'transaction',
                self.subgroup_index,
                self.optional,
                self.alias,
            )

    @property
    def typed_contract(self) -> ContractConfig | None:
        if self.entrypoint and self.destination:
            return self.destination
        return None


@dataclass
class OperationHandlerOriginationPatternConfig(PatternConfig, StorageTypeMixin, SubgroupIndexMixin):
    """Origination handler pattern config

    :param type: always 'origination'
    :param source: Match operations by source contract alias
    :param similar_to: Match operations which have the same code/signature (depending on `strict` field)
    :param originated_contract: Match origination of exact contract
    :param optional: Whether can operation be missing in operation group
    :param strict: Match operations by storage only or by the whole code
    :param alias: Alias for transaction (helps to avoid duplicates)
    """

    type: Literal['origination'] = 'origination'
    source: ContractConfig | None = None
    similar_to: ContractConfig | None = None
    originated_contract: ContractConfig | None = None
    optional: bool = False
    strict: bool = False
    alias: str | None = None

    def __post_init_post_parse__(self) -> None:
        super().__post_init_post_parse__()
        if not self.similar_to:
            return

        _logger.warning('`similar_to` field is deprecated, use `originated_contract` instead')
        self.originated_contract = self.similar_to
        self.similar_to = None

    def iter_imports(self, package: str) -> Iterator[tuple[str, str]]:
        if self.typed_contract:
            module_name = self.typed_contract.module_name
            yield 'dipdup.models', 'Origination'
            yield self.format_storage_import(package, module_name)
        else:
            yield 'dipdup.models', 'OperationData'

    def iter_arguments(self) -> Iterator[tuple[str, str]]:
        if self.typed_contract:
            yield self.format_origination_argument(
                self.typed_contract.module_name,
                self.optional,
                self.alias,
            )
        else:
            yield self.format_untyped_operation_argument(
                'origination',
                self.subgroup_index,
                self.optional,
                self.alias,
            )

    @property
    def typed_contract(self) -> ContractConfig | None:
        if self.originated_contract:
            return self.originated_contract
        # TODO: Remove in 7.0
        if self.similar_to:
            raise FrameworkException
        return None


@dataclass
class CallbackMixin(CodegenMixin):
    """Mixin for callback configs

    :param callback: Callback name
    """

    callback: str

    def __init_subclass__(cls, kind: str) -> None:
        cls._kind = kind  # type: ignore[attr-defined]

    def __post_init_post_parse__(self) -> None:
        self._callback_fn = None
        if self.callback and self.callback != pascal_to_snake(self.callback, strip_dots=False):
            raise ConfigurationError('`callback` field must be a valid Python module name')

    @property
    def kind(self) -> str:
        return self._kind  # type: ignore[attr-defined,no-any-return]

    @property
    def callback_fn(self) -> Callable[..., Awaitable[None]]:
        if self._callback_fn is None:
            raise ConfigInitializationException
        return self._callback_fn

    def initialize_callback_fn(self, package: str) -> None:
        if self._callback_fn:
            return
        _logger.debug('Registering %s callback `%s`', self.kind, self.callback)
        module_name = f'{package}.{self.kind}s.{self.callback}'
        fn_name = self.callback.rsplit('.', 1)[-1]
        self._callback_fn = import_from(module_name, fn_name)


@dataclass
class HandlerConfig(CallbackMixin, ParentMixin['IndexConfig'], kind='handler'):
    def __post_init_post_parse__(self) -> None:
        CallbackMixin.__post_init_post_parse__(self)
        ParentMixin.__post_init_post_parse__(self)


# FIXME: Reversed for Python 3.11. Why?
OperationHandlerPatternConfigU = OperationHandlerTransactionPatternConfig | OperationHandlerOriginationPatternConfig


@dataclass
class OperationHandlerConfig(HandlerConfig, kind='handler'):
    """Operation handler config

    :param callback: Callback name
    :param pattern: Filters to match operation groups
    """

    pattern: tuple[OperationHandlerPatternConfigU, ...]

    def iter_imports(self, package: str) -> Iterator[tuple[str, str]]:
        yield 'dipdup.context', 'HandlerContext'
        for pattern in self.pattern:
            yield from pattern.iter_imports(package)

    def iter_arguments(self) -> Iterator[tuple[str, str]]:
        yield 'ctx', 'HandlerContext'

        arg_names: set[str] = set()
        for pattern in self.pattern:
            arg, arg_type = next(pattern.iter_arguments())
            if arg in arg_names:
                raise ConfigurationError(
                    f'Pattern item is not unique. Set `alias` field to avoid duplicates.\n\n              handler: `{self.callback}`\n              entrypoint: `{arg}`',
                )
            arg_names.add(arg)
            yield arg, arg_type


@dataclass
class TemplateValuesMixin:
    """`template_values` field"""

    def __post_init_post_parse__(self) -> None:
        self._template_values: dict[str, str] = {}

    @property
    def template_values(self) -> dict[str, str]:
        return self._template_values


@dataclass
class SubscriptionsMixin:
    """`subscriptions` field"""

    def __post_init_post_parse__(self) -> None:
        self.subscriptions: set[Subscription] = set()


@dataclass
class IndexTemplateConfig(NameMixin):
    """Index template config

    :param kind: always `template`
    :param values: Values to be substituted in template (`<key>` -> `value`)
    :param first_level: Level to start indexing from
    :param last_level: Level to stop indexing at
    :param template: Template alias in `templates` section

    """

    kind = 'template'
    template: str
    values: dict[str, str]
    first_level: int = 0
    last_level: int = 0


@dataclass
class IndexConfig(ABC, TemplateValuesMixin, NameMixin, SubscriptionsMixin, ParentMixin['ResolvedIndexConfigU']):
    """Index config

    :param datasource: Alias of index datasource in `datasources` section
    """

    kind: str
    datasource: TzktDatasourceConfig

    def __post_init_post_parse__(self) -> None:
        TemplateValuesMixin.__post_init_post_parse__(self)
        NameMixin.__post_init_post_parse__(self)
        SubscriptionsMixin.__post_init_post_parse__(self)
        ParentMixin.__post_init_post_parse__(self)

    @property
    def datasource_config(self) -> TzktDatasourceConfig:
        if not isinstance(self.datasource, TzktDatasourceConfig):
            raise ConfigInitializationException
        return self.datasource

    def hash(self) -> str:
        """Calculate hash to ensure config has not changed since last run."""
        # FIXME: How to convert pydantic dataclass into dict without json.dumps? asdict is not recursive.
        config_json = json.dumps(self, default=pydantic_encoder)
        config_dict = json.loads(config_json)

        self.strip(config_dict)

        config_json = json.dumps(config_dict)
        return hashlib.sha256(config_json.encode()).hexdigest()

    @classmethod
    def strip(cls, config_dict: dict[str, Any]) -> None:
        """Strip config from tunables that are not needed for hash calculation."""
        config_dict['datasource'].pop('http', None)
        config_dict['datasource'].pop('buffer_size', None)

    @abstractmethod
    def import_objects(self, package: str) -> None:
        ...


@dataclass
class OperationIndexConfig(IndexConfig):
    """Operation index config

    :param kind: always `operation`
    :param datasource: Alias of index datasource in `datasources` section
    :param handlers: List of indexer handlers
    :param types: Types of transaction to fetch
    :param contracts: Aliases of contracts being indexed in `contracts` section
    :param first_level: Level to start indexing from
    :param last_level: Level to stop indexing at
    """

    kind: Literal['operation']
    handlers: tuple[OperationHandlerConfig, ...]
    contracts: list[ContractConfig] = field(default_factory=list)
    types: tuple[OperationType, ...] = (OperationType.transaction,)

    first_level: int = 0
    last_level: int = 0

    @classmethod
    def strip(cls, config_dict: dict[str, Any]) -> None:
        super().strip(config_dict)
        for handler in config_dict['handlers']:
            for item in handler['pattern']:
                item.pop('alias', None)

    def import_objects(self, package: str) -> None:
        for handler_config in self.handlers:
            handler_config.initialize_callback_fn(package)

            for pattern_config in handler_config.pattern:
                typed_contract = pattern_config.typed_contract
                if not typed_contract:
                    continue

                module_name = typed_contract.module_name
                pattern_config.initialize_storage_cls(package, module_name)

                if isinstance(pattern_config, OperationHandlerTransactionPatternConfig):
                    pattern_config.initialize_parameter_cls(
                        package,
                        module_name,
                        cast(str, pattern_config.entrypoint),
                    )


@dataclass
class OperationUnfilteredHandlerConfig(HandlerConfig, kind='handler'):
    """Handler of unfiltered operation index

    :param callback: Callback name
    """

    def iter_imports(self, package: str) -> Iterator[tuple[str, str]]:
        yield 'dipdup.context', 'HandlerContext'
        yield 'dipdup.models', 'OperationData'
        yield package, 'models as models'

    def iter_arguments(self) -> Iterator[tuple[str, str]]:
        yield 'ctx', 'HandlerContext'
        yield 'operation', 'OperationData'


@dataclass
class OperationUnfilteredIndexConfig(IndexConfig):
    """Operation index config

    :param kind: always `operation_unfiltered`
    :param datasource: Alias of index datasource in `datasources` section
    :param callback: Callback name
    :param types: Types of transaction to fetch

    :param first_level: Level to start indexing from
    :param last_level: Level to stop indexing at
    """

    kind: Literal['operation_unfiltered']
    datasource: TzktDatasourceConfig
    callback: str
    types: tuple[OperationType, ...] = (OperationType.transaction,)

    first_level: int = 0
    last_level: int = 0

    def __post_init_post_parse__(self) -> None:
        super().__post_init_post_parse__()
        self.handler_config = OperationUnfilteredHandlerConfig(callback=self.callback)

    def import_objects(self, package: str) -> None:
        self.handler_config.initialize_callback_fn(package)


OperationHandlerConfigU = OperationHandlerConfig | OperationUnfilteredHandlerConfig
OperationIndexConfigU = OperationIndexConfig | OperationUnfilteredIndexConfig


@dataclass
class BigMapHandlerConfig(HandlerConfig, kind='handler'):
    """Big map handler config

    :param callback: Callback name
    :param contract: Contract to fetch big map from
    :param path: Path to big map (alphanumeric string with dots)
    """

    contract: ContractConfig
    path: str

    def __post_init_post_parse__(self) -> None:
        super().__post_init_post_parse__()
        self._key_type_cls: type[Any] | None = None
        self._value_type_cls: type[Any] | None = None

    @classmethod
    def format_key_import(cls, package: str, module_name: str, path: str) -> tuple[str, str]:
        key_cls = f'{snake_to_pascal(path)}Key'
        key_module = f'{pascal_to_snake(path)}_key'
        return f'{package}.types.{module_name}.big_map.{key_module}', key_cls

    @classmethod
    def format_value_import(cls, package: str, module_name: str, path: str) -> tuple[str, str]:
        value_cls = f'{snake_to_pascal(path)}Value'
        value_module = f'{pascal_to_snake(path)}_value'
        return f'{package}.types.{module_name}.big_map.{value_module}', value_cls

    @classmethod
    def format_big_map_diff_argument(cls, path: str) -> tuple[str, str]:
        key_cls = f'{snake_to_pascal(path)}Key'
        value_cls = f'{snake_to_pascal(path)}Value'
        return pascal_to_snake(path), f'BigMapDiff[{key_cls}, {value_cls}]'

    def iter_imports(self, package: str) -> Iterator[tuple[str, str]]:
        yield 'dipdup.context', 'HandlerContext'
        yield 'dipdup.models', 'BigMapDiff'
        yield package, 'models as models'

        yield self.format_key_import(package, self.contract.module_name, self.path)
        yield self.format_value_import(package, self.contract.module_name, self.path)

    def iter_arguments(self) -> Iterator[tuple[str, str]]:
        yield 'ctx', 'HandlerContext'
        yield self.format_big_map_diff_argument(self.path)

    @property
    def key_type_cls(self) -> type:
        if self._key_type_cls is None:
            raise ConfigInitializationException
        return self._key_type_cls

    @property
    def value_type_cls(self) -> type:
        if self._value_type_cls is None:
            raise ConfigInitializationException
        return self._value_type_cls

    def initialize_big_map_type(self, package: str) -> None:
        """Resolve imports and initialize key and value type classes"""
        _logger.debug('Registering big map types for path `%s`', self.path)
        path = pascal_to_snake(self.path.replace('.', '_'))

        module_name = f'{package}.types.{self.contract.module_name}.big_map.{path}_key'
        cls_name = snake_to_pascal(path + '_key')
        self._key_type_cls = import_from(module_name, cls_name)

        module_name = f'{package}.types.{self.contract.module_name}.big_map.{path}_value'
        cls_name = snake_to_pascal(path + '_value')
        self._value_type_cls = import_from(module_name, cls_name)


@dataclass
class BigMapIndexConfig(IndexConfig):
    """Big map index config

    :param kind: always `big_map`
    :param datasource: Index datasource to fetch big maps with
    :param handlers: Mapping of big map diff handlers
    :param skip_history: Fetch only current big map keys ignoring historical changes
    :param first_level: Level to start indexing from
    :param last_level: Level to stop indexing at
    """

    kind: Literal['big_map']
    datasource: TzktDatasourceConfig
    handlers: tuple[BigMapHandlerConfig, ...]

    skip_history: SkipHistory = SkipHistory.never

    first_level: int = 0
    last_level: int = 0

    @property
    def contracts(self) -> set[ContractConfig]:
        return {handler_config.contract for handler_config in self.handlers}

    @classmethod
    def strip(cls, config_dict: dict[str, Any]) -> None:
        super().strip(config_dict)
        config_dict.pop('skip_history', None)

    def import_objects(self, package: str) -> None:
        for handler_config in self.handlers:
            handler_config.initialize_callback_fn(package)
            handler_config.initialize_big_map_type(package)


@dataclass
class HeadHandlerConfig(HandlerConfig, kind='handler'):
    """Head block handler config

    :param callback: Callback name
    """

    def iter_imports(self, package: str) -> Iterator[tuple[str, str]]:
        yield 'dipdup.context', 'HandlerContext'
        yield 'dipdup.models', 'HeadBlockData'
        yield package, 'models as models'

    def iter_arguments(self) -> Iterator[tuple[str, str]]:
        yield 'ctx', 'HandlerContext'
        yield 'head', 'HeadBlockData'


@dataclass
class HeadIndexConfig(IndexConfig):
    """Head block index config

    :param kind: always `head`
    :param datasource: Index datasource to receive head blocks
    :param handlers: Mapping of head block handlers
    """

    kind: Literal['head']
    datasource: TzktDatasourceConfig
    handlers: tuple[HeadHandlerConfig, ...]

    @property
    def first_level(self) -> int:
        return 0

    @property
    def last_level(self) -> int:
        return 0

    def import_objects(self, package: str) -> None:
        for handler_config in self.handlers:
            handler_config.initialize_callback_fn(package)


@dataclass
class TokenTransferHandlerConfig(HandlerConfig, kind='handler'):
    """Token transfer handler config

    :param callback: Callback name
    :param contract: Filter by contract
    :param token_id: Filter by token ID
    :param from_: Filter by sender
    :param to: Filter by recipient
    """

    contract: ContractConfig | None = None
    token_id: int | None = None
    from_: ContractConfig | None = Field(default=None, alias='from')
    to: ContractConfig | None = None

    def iter_imports(self, package: str) -> Iterator[tuple[str, str]]:
        yield 'dipdup.context', 'HandlerContext'
        yield 'dipdup.models', 'TokenTransferData'
        yield package, 'models as models'

    def iter_arguments(self) -> Iterator[tuple[str, str]]:
        yield 'ctx', 'HandlerContext'
        yield 'token_transfer', 'TokenTransferData'


@dataclass
class TokenTransferIndexConfig(IndexConfig):
    """Token transfer index config

    :param kind: always `token_transfer`
    :param datasource: Index datasource to use
    :param handlers: Mapping of token transfer handlers

    :param first_level: Level to start indexing from
    :param last_level: Level to stop indexing at
    """

    kind: Literal['token_transfer']
    datasource: TzktDatasourceConfig
    handlers: tuple[TokenTransferHandlerConfig, ...] = field(default_factory=tuple)

    first_level: int = 0
    last_level: int = 0

    def import_objects(self, package: str) -> None:
        for handler_config in self.handlers:
            handler_config.initialize_callback_fn(package)


@dataclass
class EventHandlerConfig(HandlerConfig, kind='handler'):
    """Event handler config

    :param callback: Callback name
    :param contract: Contract which emits event
    :param tag: Event tag
    """

    contract: ContractConfig
    tag: str

    def __post_init_post_parse__(self) -> None:
        super().__post_init_post_parse__()
        self._event_type_cls: type[Any] | None = None

    @property
    def event_type_cls(self) -> type:
        if self._event_type_cls is None:
            raise ConfigInitializationException
        return self._event_type_cls

    def initialize_event_type(self, package: str) -> None:
        """Resolve imports and initialize key and value type classes"""
        _logger.debug('Registering event types for tag `%s`', self.tag)
        tag = pascal_to_snake(self.tag.replace('.', '_'))

        module_name = f'{package}.types.{self.contract.module_name}.event.{tag}'
        cls_name = snake_to_pascal(f'{tag}_payload')
        self._event_type_cls = import_from(module_name, cls_name)

    def iter_imports(self, package: str) -> Iterator[tuple[str, str]]:
        yield 'dipdup.context', 'HandlerContext'
        yield 'dipdup.models', 'Event'
        yield package, 'models as models'

        event_cls = snake_to_pascal(self.tag + '_payload')
        event_module = pascal_to_snake(self.tag)
        module_name = self.contract.module_name
        yield f'{package}.types.{module_name}.event.{event_module}', event_cls

    def iter_arguments(self) -> Iterator[tuple[str, str]]:
        event_cls = snake_to_pascal(self.tag + '_payload')
        yield 'ctx', 'HandlerContext'
        yield 'event', f'Event[{event_cls}]'


@dataclass
class UnknownEventHandlerConfig(HandlerConfig, kind='handler'):
    """Unknown event handler config

    :param callback: Callback name
    :param contract: Contract which emits event
    """

    contract: ContractConfig

    def iter_imports(self, package: str) -> Iterator[tuple[str, str]]:
        yield 'dipdup.context', 'HandlerContext'
        yield 'dipdup.models', 'UnknownEvent'
        yield package, 'models as models'

    def iter_arguments(self) -> Iterator[tuple[str, str]]:
        yield 'ctx', 'HandlerContext'
        yield 'event', 'UnknownEvent'


EventHandlerConfigU = EventHandlerConfig | UnknownEventHandlerConfig


@dataclass
class EventIndexConfig(IndexConfig):
    """Event index config

    :param kind: Index kind
    :param datasource: Datasource config
    :param handlers: Event handlers
    :param first_level: First block level to index
    :param last_level: Last block level to index
    """

    kind: Literal['event']
    datasource: TzktDatasourceConfig
    handlers: tuple[EventHandlerConfigU, ...] = field(default_factory=tuple)

    first_level: int = 0
    last_level: int = 0

    def import_objects(self, package: str) -> None:
        for handler_config in self.handlers:
            handler_config.initialize_callback_fn(package)


ResolvedIndexConfigU = (
    OperationIndexConfig
    | BigMapIndexConfig
    | HeadIndexConfig
    | TokenTransferIndexConfig
    | EventIndexConfig
    | OperationUnfilteredIndexConfig
)
IndexConfigU = ResolvedIndexConfigU | IndexTemplateConfig
HandlerPatternConfigU = OperationHandlerOriginationPatternConfig | OperationHandlerTransactionPatternConfig


@dataclass
class HasuraConfig:
    """Config for the Hasura integration.

    :param url: URL of the Hasura instance.
    :param admin_secret: Admin secret of the Hasura instance.
    :param create_source: Whether source should be added to Hasura if missing.
    :param source: Hasura source for DipDup to configure, others will be left untouched.
    :param select_limit: Row limit for unauthenticated queries.
    :param allow_aggregations: Whether to allow aggregations in unauthenticated queries.
    :param allow_inconsistent_metadata: Whether to ignore errors when applying Hasura metadata.
    :param camel_case: Whether to use camelCase instead of default pascal_case for the field names (incompatible with `metadata_interface` flag)
    :param rest: Enable REST API both for autogenerated and custom queries.
    :param http: HTTP connection tunables
    """

    url: str
    admin_secret: str | None = field(default=None, repr=False)
    create_source: bool = False
    source: str = 'default'
    select_limit: int = 100
    allow_aggregations: bool = True
    allow_inconsistent_metadata: bool = False
    camel_case: bool = False
    rest: bool = True
    http: HTTPConfig | None = None

    @validator('url', allow_reuse=True)
    def _valid_url(cls, v: str) -> str:
        parsed_url = urlparse(v)
        if not (parsed_url.scheme and parsed_url.netloc):
            raise ConfigurationError(f'`{v}` is not a valid Hasura URL')
        return v.rstrip('/')

    @property
    def headers(self) -> dict[str, str]:
        """Headers to include with every request"""
        if self.admin_secret:
            return {'X-Hasura-Admin-Secret': self.admin_secret}
        return {}


@dataclass
class JobConfig(NameMixin):
    """Job schedule config

    :param hook: Name of hook to run
    :param crontab: Schedule with crontab syntax (`* * * * *`)
    :param interval: Schedule with interval in seconds
    :param daemon: Run hook as a daemon (never stops)
    :param args: Arguments to pass to the hook
    """

    hook: HookConfig = field()
    args: dict[str, Any] = field(default_factory=dict)
    crontab: str | None = None
    interval: int | None = None
    daemon: bool = False

    def __post_init_post_parse__(self) -> None:
        schedules_enabled = sum(int(bool(x)) for x in (self.crontab, self.interval, self.daemon))
        if schedules_enabled > 1:
            raise ConfigurationError('Only one of `crontab`, `interval` of `daemon` can be specified')
        elif not schedules_enabled:
            raise ConfigurationError('One of `crontab`, `interval` or `daemon` must be specified')

        NameMixin.__post_init_post_parse__(self)


@dataclass
class SentryConfig:
    """Config for Sentry integration.

    :param dsn: DSN of the Sentry instance
    :param environment: Environment; if not set, guessed from docker/ci/gha/local.
    :param server_name: Server name; defaults to obfuscated hostname.
    :param release: Release version; defaults to DipDup package version.
    :param user_id: User ID; defaults to obfuscated package/environment.
    :param debug: Catch warning messages, increase verbosity.
    """

    dsn: str = ''
    environment: str | None = None
    server_name: str | None = None
    release: str | None = None
    user_id: str | None = None
    debug: bool = False


@dataclass
class PrometheusConfig:
    """Config for Prometheus integration.

    :param host: Host to bind to
    :param port: Port to bind to
    :param update_interval: Interval to update some metrics in seconds
    """

    host: str
    port: int = 8000
    update_interval: float = 1.0


@dataclass
class HookConfig(CallbackMixin, kind='hook'):
    """Hook config

    :param args: Mapping of argument names and annotations (checked lazily when possible)
    :param atomic: Wrap hook in a single database transaction
    :param callback: Callback name
    """

    args: dict[str, str] = field(default_factory=dict)
    atomic: bool = False

    def iter_arguments(self) -> Iterator[tuple[str, str]]:
        yield 'ctx', 'HookContext'
        for name, annotation in self.args.items():
            yield name, annotation.split('.')[-1]

    def iter_imports(self, package: str) -> Iterator[tuple[str, str]]:
        yield 'dipdup.context', 'HookContext'
        for _, annotation in self.args.items():
            with suppress(ValueError):
                package, obj = annotation.rsplit('.', 1)
                yield package, obj


@dataclass
class EventHookConfig(HookConfig, kind='hook'):
    pass


event_hooks = {
    # NOTE: Fires on every run after datasources and schema are initialized.
    # NOTE: Default: nothing.
    'on_restart': EventHookConfig(
        callback='on_restart',
    ),
    # NOTE: Fires on rollback which affects specific index and can't be processed unattended.
    # NOTE: Default: database rollback.
    'on_index_rollback': EventHookConfig(
        callback='on_index_rollback',
        args={
            'index': 'dipdup.index.Index',
            'from_level': 'int',
            'to_level': 'int',
        },
    ),
    # NOTE: Fires when DipDup runs with empty schema, right after schema is initialized.
    # NOTE: Default: nothing.
    'on_reindex': EventHookConfig(
        callback='on_reindex',
    ),
    # NOTE: Fires when all indexes reach REALTIME state.
    # NOTE: Default: nothing.
    'on_synchronized': EventHookConfig(
        callback='on_synchronized',
    ),
}


@dataclass
class AdvancedConfig:
    """Feature flags and other advanced config.

    :param reindex: Mapping of reindexing reasons and actions DipDup performs
    :param scheduler: `apscheduler` scheduler config
    :param postpone_jobs: Do not start job scheduler until all indexes are in realtime state
    :param early_realtime: Establish realtime connection immediately after startup
    :param merge_subscriptions: Subscribe to all operations instead of exact channels
    :param metadata_interface: Expose metadata interface for TzKT
    :param skip_version_check: Do not check for new DipDup versions on startup
    :param rollback_depth: A number of levels to keep for rollback
    :param crash_reporting: Enable crash reporting
    """

    reindex: dict[ReindexingReason, ReindexingAction] = field(default_factory=dict)
    scheduler: dict[str, Any] | None = None
    postpone_jobs: bool = False
    early_realtime: bool = False
    merge_subscriptions: bool = False
    metadata_interface: bool = False
    skip_version_check: bool = False
    rollback_depth: int = 2
    crash_reporting: bool = False


@dataclass
class DipDupConfig:
    """Main indexer config

    :param spec_version: Version of config specification, currently always `1.2`
    :param package: Name of indexer's Python package, existing or not
    :param datasources: Mapping of datasource aliases and datasource configs
    :param database: Database config
    :param contracts: Mapping of contract aliases and contract configs
    :param indexes: Mapping of index aliases and index configs
    :param templates: Mapping of template aliases and index templates
    :param jobs: Mapping of job aliases and job configs
    :param hooks: Mapping of hook aliases and hook configs
    :param hasura: Hasura integration config
    :param sentry: Sentry integration config
    :param prometheus: Prometheus integration config
    :param advanced: Advanced config
    :param custom: User-defined configuration to use in callbacks
    :param logging: Modify logging verbosity
    """

    spec_version: str
    package: str
    datasources: dict[str, DatasourceConfigU] = field(default_factory=dict)
    database: SqliteDatabaseConfig | PostgresDatabaseConfig = field(
        default_factory=partial(SqliteDatabaseConfig, kind='sqlite')
    )
    contracts: dict[str, ContractConfig] = field(default_factory=dict)
    indexes: dict[str, IndexConfigU] = field(default_factory=dict)
    templates: dict[str, ResolvedIndexConfigU] = field(default_factory=dict)
    jobs: dict[str, JobConfig] = field(default_factory=dict)
    hooks: dict[str, HookConfig] = field(default_factory=dict)
    hasura: HasuraConfig | None = None
    prometheus: PrometheusConfig | None = None
    sentry: SentryConfig = field(default_factory=SentryConfig)
    advanced: AdvancedConfig = field(default_factory=AdvancedConfig)
    custom: dict[str, Any] = field(default_factory=dict)
    logging: LoggingValues = LoggingValues.default

    def __post_init_post_parse__(self) -> None:
        if self.package != pascal_to_snake(self.package):
            # TODO: Remove in 7.0
            # raise ConfigurationError('Python package name must be in snake_case.')
            _logger.warning('Python package name must be in snake_case.')

        self.paths: list[Path] = []
        self.environment: dict[str, str] = {}
        self.json = DipDupYAMLConfig()
        self._contract_addresses = {v.address: k for k, v in self.contracts.items() if v.address is not None}
        self._contract_code_hashes = {v.code_hash: k for k, v in self.contracts.items() if v.code_hash is not None}

    @property
    def schema_name(self) -> str:
        if isinstance(self.database, PostgresDatabaseConfig):
            return self.database.schema_name
        # NOTE: Not exactly correct; historical reason
        return DEFAULT_POSTGRES_SCHEMA

    def package_path(self) -> Path:
        return env.get_package_path(self.package)

    @property
    def oneshot(self) -> bool:
        """Whether all indexes have `last_level` field set"""
        syncable_indexes = tuple(c for c in self.indexes.values() if not isinstance(c, HeadIndexConfig))
        oneshot_indexes = tuple(c for c in syncable_indexes if c.last_level)
        if len(oneshot_indexes) == len(syncable_indexes) > 0:
            return True
        return False

    @classmethod
    def load(
        cls,
        paths: list[Path],
        environment: bool = True,
    ) -> DipDupConfig:
        # NOTE: __future__.annotations
        JobConfig.__pydantic_model__.update_forward_refs()  # type: ignore[attr-defined]

        config_json, config_environment = DipDupYAMLConfig.load(paths, environment)

        try:
            config = cls(**config_json)
        except ConfigurationError:
            raise
        except Exception as e:
            raise ConfigurationError(str(e)) from e

        config.paths = paths
        config.json = config_json
        config.environment = config_environment
        return config

    def get_contract(self, name: str) -> ContractConfig:
        try:
            return self.contracts[name]
        except KeyError as e:
            raise ConfigurationError(f'Contract `{name}` not found in `contracts` config section') from e

    def get_datasource(self, name: str) -> DatasourceConfigU:
        try:
            return self.datasources[name]
        except KeyError as e:
            raise ConfigurationError(f'Datasource `{name}` not found in `datasources` config section') from e

    def get_index(self, name: str) -> IndexConfigU:
        try:
            return self.indexes[name]
        except KeyError as e:
            raise ConfigurationError(f'Index `{name}` not found in `indexes` config section') from e

    def get_template(self, name: str) -> ResolvedIndexConfigU:
        try:
            return self.templates[name]
        except KeyError as e:
            raise ConfigurationError(f'Template `{name}` not found in `templates` config section') from e

    def get_hook(self, name: str) -> HookConfig:
        try:
            return self.hooks[name]
        except KeyError as e:
            raise ConfigurationError(f'Hook `{name}` not found in `templates` config section') from e

    def get_tzkt_datasource(self, name: str) -> TzktDatasourceConfig:
        datasource = self.get_datasource(name)
        if not isinstance(datasource, TzktDatasourceConfig):
            raise ConfigurationError('`datasource` field must refer to TzKT datasource')
        return datasource

    def set_up_logging(self) -> None:
        level = {
            LoggingValues.default: logging.INFO,
            LoggingValues.quiet: logging.WARNING,
            LoggingValues.verbose: logging.DEBUG,
        }[self.logging]
        logging.getLogger('dipdup').setLevel(level)
        # FIXME: Hack for some mocked tests; possibly outdated
        if isinstance(self.package, str):
            logging.getLogger(self.package).setLevel(level)

    def initialize(self, skip_imports: bool = False) -> None:
        self._set_names()
        self._resolve_templates()
        self._resolve_links()
        self._validate()

        if skip_imports:
            return

        for index_config in self.indexes.values():
            if isinstance(index_config, IndexTemplateConfig):
                raise ConfigInitializationException
            index_config.import_objects(self.package)

    def dump(self) -> str:
        return DipDupYAMLConfig.dump(self.json)

    def add_index(
        self,
        name: str,
        template: str,
        values: dict[str, str],
        first_level: int = 0,
        last_level: int = 0,
    ) -> None:
        if name in self.indexes:
            raise IndexAlreadyExistsError(name)
        template_config = IndexTemplateConfig(
            template=template,
            values=values,
            first_level=first_level,
            last_level=last_level,
        )
        template_config._name = name
        self._resolve_template(template_config)
        index_config = cast(ResolvedIndexConfigU, self.indexes[name])
        self._resolve_index_links(index_config)
        self._resolve_index_subscriptions(index_config)
        index_config._name = name
        index_config.import_objects(self.package)

    def _validate(self) -> None:
        # NOTE: Hasura and metadata interface
        if self.hasura:
            if isinstance(self.database, SqliteDatabaseConfig):
                raise ConfigurationError('SQLite database engine is not supported by Hasura')
            if self.advanced.metadata_interface and self.hasura.camel_case:
                raise ConfigurationError('`metadata_interface` flag is incompatible with `camel_case` one')
        else:
            if self.advanced.metadata_interface:
                raise ConfigurationError('`metadata_interface` flag requires `hasura` section to be present')

        # NOTE: Hook names and callbacks
        for name, hook_config in self.hooks.items():
            if name != hook_config.callback:
                raise ConfigurationError(f'`{name}` hook name must be equal to `callback` value.')
            if name in event_hooks:
                raise ConfigurationError(f'`{name}` hook name is reserved by event hook')

        # NOTE: Conflicting rollback techniques
        for name, datasource_config in self.datasources.items():
            if not isinstance(datasource_config, TzktDatasourceConfig):
                continue
            if datasource_config.buffer_size and self.advanced.rollback_depth:
                raise ConfigurationError(
                    f'`{name}`: `buffer_size` option is incompatible with `advanced.rollback_depth`'
                )

    def _resolve_template(self, template_config: IndexTemplateConfig) -> None:
        _logger.debug('Resolving index config `%s` from template `%s`', template_config.name, template_config.template)

        template = self.get_template(template_config.template)
        raw_template = json.dumps(template, default=pydantic_encoder)
        for key, value in template_config.values.items():
            value_regex = r'<[ ]*' + key + r'[ ]*>'
            raw_template = re.sub(value_regex, value, raw_template)

        if missing_value := re.search(r'<*>', raw_template):
            raise ConfigurationError(
                f'`{template_config.name}` index config is missing required template value `{missing_value}`'
            )

        json_template = json.loads(raw_template)
        new_index_config = template.__class__(**json_template)
        new_index_config._template_values = template_config.values
        new_index_config.parent = template
        new_index_config._name = template_config.name
        if not isinstance(new_index_config, HeadIndexConfig):
            new_index_config.first_level |= template_config.first_level
            new_index_config.last_level |= template_config.last_level
        self.indexes[template_config.name] = new_index_config

    def _resolve_templates(self) -> None:
        for index_config in self.indexes.values():
            if isinstance(index_config, IndexTemplateConfig):
                self._resolve_template(index_config)

    def _resolve_links(self) -> None:
        for index_config in self.indexes.values():
            if isinstance(index_config, IndexTemplateConfig):
                raise ConfigInitializationException('Index templates must be resolved first')

            self._resolve_index_links(index_config)
            # TODO: Not exactly link resolving, move somewhere else
            self._resolve_index_subscriptions(index_config)

        for job_config in self.jobs.values():
            if isinstance(job_config.hook, str):
                hook_config = self.get_hook(job_config.hook)
                if job_config.daemon and hook_config.atomic:
                    raise ConfigurationError('`HookConfig.atomic` and `JobConfig.daemon` flags are mutually exclusive')
                job_config.hook = hook_config

    def _resolve_index_subscriptions(self, index_config: IndexConfigU) -> None:
        if isinstance(index_config, IndexTemplateConfig):
            return
        if index_config.subscriptions:
            return

        if isinstance(index_config, OperationIndexConfig):
            if OperationType.transaction in index_config.types:
                if self.advanced.merge_subscriptions:
                    index_config.subscriptions.add(TransactionSubscription())
                else:
                    for contract_config in index_config.contracts:
                        if not isinstance(contract_config, ContractConfig):
                            raise ConfigInitializationException
                        index_config.subscriptions.add(TransactionSubscription(address=contract_config.address))

            if OperationType.origination in index_config.types:
                index_config.subscriptions.add(OriginationSubscription())

        elif isinstance(index_config, BigMapIndexConfig):
            if self.advanced.merge_subscriptions:
                index_config.subscriptions.add(BigMapSubscription())
            else:
                for big_map_handler_config in index_config.handlers:
                    address, path = big_map_handler_config.contract.address, big_map_handler_config.path
                    index_config.subscriptions.add(BigMapSubscription(address=address, path=path))

        elif isinstance(index_config, HeadIndexConfig):
            index_config.subscriptions.add(HeadSubscription())

        elif isinstance(index_config, TokenTransferIndexConfig):
            if self.advanced.merge_subscriptions:
                index_config.subscriptions.add(TokenTransferSubscription())
            else:
                for handler_config in index_config.handlers:
                    contract = (
                        handler_config.contract.address if isinstance(handler_config.contract, ContractConfig) else None
                    )
                    from_ = handler_config.from_.address if isinstance(handler_config.from_, ContractConfig) else None
                    to = handler_config.to.address if isinstance(handler_config.to, ContractConfig) else None
                    index_config.subscriptions.add(
                        TokenTransferSubscription(
                            contract=contract, from_=from_, to=to, token_id=handler_config.token_id
                        )
                    )

        elif isinstance(index_config, OperationUnfilteredIndexConfig):
            index_config.subscriptions.add(TransactionSubscription())

        elif isinstance(index_config, EventIndexConfig):
            if self.advanced.merge_subscriptions:
                index_config.subscriptions.add(EventSubscription())
            else:
                for event_handler_config in index_config.handlers:
                    address = event_handler_config.contract.address
                    index_config.subscriptions.add(EventSubscription(address=address))

        else:
            raise NotImplementedError(f'Index kind `{index_config.kind}` is not supported')

        if not index_config.subscriptions:
            raise ConfigurationError(
                f'`{index_config.name}` index has no subscriptions; ensure that config is correct.'
            )

    def _resolve_index_links(self, index_config: ResolvedIndexConfigU) -> None:
        """Resolve contract and datasource configs by aliases.

        WARNING: str type checks are intentional! See `dipdup.config.patch_annotations`.
        """
        # NOTE: Each index must have a corresponding (currently) TzKT datasource
        if isinstance(index_config.datasource, str):
            index_config.datasource = self.get_tzkt_datasource(index_config.datasource)

        if isinstance(index_config, OperationIndexConfig):
            if index_config.contracts is not None:
                for i, contract in enumerate(index_config.contracts):
                    if isinstance(contract, str):
                        index_config.contracts[i] = self.get_contract(contract)

            for handler_config in index_config.handlers:
                handler_config.parent = index_config
                for idx, pattern_config in enumerate(handler_config.pattern):
                    # NOTE: Untyped operations are named as `transaction_N` or `origination_N` based on their index
                    pattern_config._subgroup_index = idx

                    if isinstance(pattern_config, OperationHandlerTransactionPatternConfig):
                        if isinstance(pattern_config.destination, str):
                            pattern_config.destination = self.get_contract(pattern_config.destination)
                        if isinstance(pattern_config.source, str):
                            pattern_config.source = self.get_contract(pattern_config.source)

                    elif isinstance(pattern_config, OperationHandlerOriginationPatternConfig):
                        # TODO: Remove in 7.0
                        if pattern_config.similar_to:
                            raise FrameworkException('originated_contract` alias, should be replaced in __init__')

                        if isinstance(pattern_config.source, str):
                            pattern_config.source = self.get_contract(pattern_config.source)

                        if isinstance(pattern_config.originated_contract, str):
                            pattern_config.originated_contract = self.get_contract(pattern_config.originated_contract)

        elif isinstance(index_config, BigMapIndexConfig):
            for handler in index_config.handlers:
                handler.parent = index_config
                if isinstance(handler.contract, str):
                    handler.contract = self.get_contract(handler.contract)

        elif isinstance(index_config, HeadIndexConfig):
            for head_handler_config in index_config.handlers:
                head_handler_config.parent = index_config

        elif isinstance(index_config, TokenTransferIndexConfig):
            for token_transfer_handler_config in index_config.handlers:
                token_transfer_handler_config.parent = index_config

                if isinstance(token_transfer_handler_config.contract, str):
                    token_transfer_handler_config.contract = self.get_contract(token_transfer_handler_config.contract)

        elif isinstance(index_config, OperationUnfilteredIndexConfig):
            index_config.handler_config.parent = index_config

        elif isinstance(index_config, EventIndexConfig):
            for event_handler_config in index_config.handlers:
                event_handler_config.parent = index_config

                if isinstance(event_handler_config.contract, str):
                    event_handler_config.contract = self.get_contract(event_handler_config.contract)

        else:
            raise NotImplementedError(f'Index kind `{index_config.kind}` is not supported')

    def _set_names(self) -> None:
        # TODO: Forbid reusing names between sections?
        named_config_sections = cast(
            tuple[dict[str, NameMixin], ...],
            (
                self.contracts,
                self.datasources,
                self.hooks,
                self.jobs,
                self.templates,
                self.indexes,
            ),
        )

        for named_configs in named_config_sections:
            for name, config in named_configs.items():
                config._name = name


yaml_annotations = {
    'TzktDatasourceConfig': 'str | TzktDatasourceConfig',
    'ContractConfig': 'str | ContractConfig',
    'ContractConfig | None': 'str | ContractConfig | None',
    'list[ContractConfig]': 'list[str | ContractConfig]',
    'HookConfig': 'str | HookConfig',
}
orinal_annotations = {v: k for k, v in yaml_annotations.items()}


def patch_annotations(replace_table: dict[str, str]) -> None:
    """Patch dataclass annotations in runtime to allow using aliases in config files.

    DipDup YAML config uses string aliases for contracts and datasources. During `DipDupConfig.load` these
    aliases are resolved to actual configs from corresponding sections and never become strings again.
    This hack allows to add `str` in Unions before loading config so we don't need to write `isinstance(...)`
    checks everywhere.

    You can revert these changes by calling `patch_annotations(orinal_annotations)`, but tests will fail.
    """
    self = importlib.import_module(__name__)

    for attr in dir(self):
        value = getattr(self, attr)
        if not isinstance(value, type) or not hasattr(value, '__annotations__'):
            continue

        # NOTE: All annotations are strings now
        reload = False
        for name, annotation in value.__annotations__.items():
            if new_annotation := replace_table.get(annotation):
                value.__annotations__[name] = new_annotation
                reload = True

        # NOTE: Wrap dataclass again to recreate magic methods
        if reload:
            setattr(self, attr, dataclass(value))


patch_annotations(yaml_annotations)<|MERGE_RESOLUTION|>--- conflicted
+++ resolved
@@ -25,11 +25,7 @@
 from collections import Counter
 from contextlib import suppress
 from dataclasses import field
-<<<<<<< HEAD
 from functools import partial
-from io import StringIO
-=======
->>>>>>> 105089c5
 from pathlib import Path
 from pydoc import locate
 from typing import Any
