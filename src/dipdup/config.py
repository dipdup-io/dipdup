import hashlib
import importlib
import json
import logging.config
import os
import re
import sys
from abc import ABC, abstractmethod
from collections import defaultdict
from enum import Enum
from os import environ as env
from os.path import dirname
from typing import Any, Callable, Dict, List, Optional, Sequence, Set, Type, Union, cast
from urllib.parse import urlparse

from pydantic import Field, validator
from pydantic.dataclasses import dataclass
from pydantic.json import pydantic_encoder
from ruamel.yaml import YAML
from typing_extensions import Literal

from dipdup.exceptions import ConfigurationError, HandlerImportError
from dipdup.utils import pascal_to_snake, snake_to_pascal

ROLLBACK_HANDLER = 'on_rollback'
CONFIGURE_HANDLER = 'on_configure'
BLOCK_HANDLER = 'on_block'
ENV_VARIABLE_REGEX = r'\${([\w]*):-(.*)}'
DEFAULT_RETRY_COUNT = 3
DEFAULT_RETRY_SLEEP = 1

sys.path.append(os.getcwd())
_logger = logging.getLogger('dipdup.config')


class OperationType(Enum):
    transaction = 'transaction'
    origination = 'origination'


@dataclass
class SqliteDatabaseConfig:
    """
    SQLite connection config

    :param path: Path to .sqlite3 file, leave default for in-memory database
    """

    kind: Literal['sqlite']
    path: str = ':memory:'

    @property
    def connection_string(self) -> str:
        return f'{self.kind}://{self.path}'


@dataclass
class PostgresDatabaseConfig:
    """Postgres database connection config

    :param host: Host
    :param port: Port
    :param user: User
    :param password: Password
    :param database: Database name
    :param schema_name: Schema name
    :param immune_tables: List of tables to preserve during reindexing
    """

    kind: Literal['postgres']
    host: str
    port: int
    user: str
    database: str
    schema_name: str = 'public'
    password: str = ''
    immune_tables: Optional[List[str]] = None

    @property
    def connection_string(self) -> str:
        # NOTE: `maxsize=1` is important! Concurrency will be broken otherwise.
        # NOTE: https://github.com/tortoise/tortoise-orm/issues/792
        return f'{self.kind}://{self.user}:{self.password}@{self.host}:{self.port}/{self.database}?schema={self.schema_name}&maxsize=1'

    @validator('immune_tables')
    def valid_immune_tables(cls, v):
        if v and 'dipdup_state' in v:
            raise ConfigurationError('`dipdup_state` table can\'t be immune')
        return v


@dataclass
class HTTPConfig:
    cache: Optional[bool] = None
    retry_count: Optional[int] = None
    retry_sleep: Optional[float] = None
    retry_multiplier: Optional[float] = None
    ratelimit_rate: Optional[int] = None
    ratelimit_period: Optional[int] = None
    connection_limit: Optional[int] = None
    batch_size: Optional[int] = None

    def merge(self, other: Optional['HTTPConfig']) -> None:
        if not other:
            return
        for k, v in other.__dict__.items():
            if v is not None:
                setattr(self, k, v)


@dataclass
class NameMixin:
    def __post_init_post_parse__(self) -> None:
        self._name: Optional[str] = None

    @property
    def name(self) -> str:
        if self._name is None:
            raise RuntimeError('Config is not pre-initialized')
        return self._name

    @name.setter
    def name(self, name: str) -> None:
        self._name = name


@dataclass
class ContractConfig(NameMixin):
    """Contract config

    :param network: Corresponding network alias, only for sanity checks
    :param address: Contract address
    :param typename: User-defined alias for the contract script
    """

    address: str
    typename: Optional[str] = None

    def __hash__(self):
        return hash(f'{self.address}{self.typename or ""}')

    @property
    def module_name(self) -> str:
        return self.typename if self.typename is not None else self.address

    @validator('address', allow_reuse=True)
    def valid_address(cls, v):
        # NOTE: Wallet addresses are allowed for debugging purposes (source field). Do we need a separate section?
        if not (v.startswith('KT1') or v.startswith('tz1')) or len(v) != 36:
            raise ConfigurationError(f'`{v}` is not a valid contract address')
        return v


@dataclass
class TzktDatasourceConfig(NameMixin):
    """TzKT datasource config

    :param url: Base API url
    """

    kind: Literal['tzkt']
    url: str
    http: Optional[HTTPConfig] = None

    def __hash__(self):
        return hash(self.url)

    def __post_init_post_parse__(self) -> None:
        super().__post_init_post_parse__()
        if self.http and self.http.batch_size and self.http.batch_size > 10000:
            raise ConfigurationError('`batch_size` must be less than 10000')
        parsed_url = urlparse(self.url)
        if not (parsed_url.scheme and parsed_url.netloc):
            raise ConfigurationError(f'`{self.url}` is not a valid datasource URL')


@dataclass
class BcdDatasourceConfig(NameMixin):
    """BCD datasource config

    :param url: Base API url
    """

    kind: Literal['bcd']
    url: str
    network: str
    http: Optional[HTTPConfig] = None

    def __hash__(self):
        return hash(self.url + self.network)

    @validator('url', allow_reuse=True)
    def valid_url(cls, v):
        parsed_url = urlparse(v)
        if not (parsed_url.scheme and parsed_url.netloc):
            raise ConfigurationError(f'`{v}` is not a valid datasource URL')
        return v


@dataclass
class CoinbaseDatasourceConfig(NameMixin):
    kind: Literal['coinbase']
    api_key: Optional[str] = None
    secret_key: Optional[str] = None
    passphrase: Optional[str] = None
    http: Optional[HTTPConfig] = None

    def __hash__(self):
        return hash(self.kind)


DatasourceConfigT = Union[TzktDatasourceConfig, BcdDatasourceConfig, CoinbaseDatasourceConfig]


@dataclass
class PatternConfig(ABC):
    """Base for pattern config classes containing methods required for codegen"""

    @abstractmethod
    def get_handler_imports(self, package: str) -> str:
        ...

    @abstractmethod
    def get_handler_argument(self) -> str:
        ...

    @classmethod
    def format_storage_import(cls, package: str, module_name: str) -> str:
        storage_cls = f'{snake_to_pascal(module_name)}Storage'
        return f'from {package}.types.{module_name}.storage import {storage_cls}'

    @classmethod
    def format_parameter_import(cls, package: str, module_name: str, entrypoint: str) -> str:
        entrypoint = entrypoint.lstrip('_')
        parameter_cls = f'{snake_to_pascal(entrypoint)}Parameter'
        return f'from {package}.types.{module_name}.parameter.{pascal_to_snake(entrypoint)} import {parameter_cls}'

    @classmethod
    def format_origination_argument(cls, module_name: str, optional: bool) -> str:
        storage_cls = f'{snake_to_pascal(module_name)}Storage'
        if optional:
            return f'{module_name}_origination: Optional[Origination[{storage_cls}]] = None,'
        return f'{module_name}_origination: Origination[{storage_cls}],'

    @classmethod
    def format_operation_argument(cls, module_name: str, entrypoint: str, optional: bool) -> str:
        entrypoint = entrypoint.lstrip('_')
        parameter_cls = f'{snake_to_pascal(entrypoint)}Parameter'
        storage_cls = f'{snake_to_pascal(module_name)}Storage'
        if optional:
            return f'{pascal_to_snake(entrypoint)}: Optional[Transaction[{parameter_cls}, {storage_cls}]] = None,'
        return f'{pascal_to_snake(entrypoint)}: Transaction[{parameter_cls}, {storage_cls}],'

    @classmethod
    def format_empty_operation_argument(cls, transaction_id: int, optional: bool) -> str:
        if optional:
            return f'transaction_{transaction_id}: Optional[OperationData] = None,'
        return f'transaction_{transaction_id}: OperationData,'


@dataclass
class StorageTypeMixin:
    """`storage_type_cls` field"""

    def __post_init_post_parse__(self):
        self._storage_type_cls = None

    @property
    def storage_type_cls(self) -> Type:
        if self._storage_type_cls is None:
            raise RuntimeError('Config is not initialized')
        return self._storage_type_cls

    @storage_type_cls.setter
    def storage_type_cls(self, typ: Type) -> None:
        self._storage_type_cls = typ

    def initialize_storage_cls(self, package: str, module_name: str) -> None:
        _logger.info('Registering `%s` storage type', module_name)
        storage_type_module = importlib.import_module(f'{package}.types.{module_name}.storage')
        storage_type_cls = getattr(
            storage_type_module,
            snake_to_pascal(module_name) + 'Storage',
        )
        self.storage_type_cls = storage_type_cls


@dataclass
class ParentMixin:
    """`parent` field for index and template configs"""

    def __post_init_post_parse__(self):
        self._parent: Optional['IndexConfig'] = None

    @property
    def parent(self) -> Optional['IndexConfig']:
        return self._parent

    @parent.setter
    def parent(self, config: 'IndexConfig') -> None:
        if self._parent:
            raise RuntimeError('Can\'t unset parent once set')
        self._parent = config


@dataclass
class ParameterTypeMixin:
    """`parameter_type_cls` field"""

    def __post_init_post_parse__(self):
        self._parameter_type_cls = None

    @property
    def parameter_type_cls(self) -> Type:
        if self._parameter_type_cls is None:
            raise RuntimeError('Config is not initialized')
        return self._parameter_type_cls

    @parameter_type_cls.setter
    def parameter_type_cls(self, typ: Type) -> None:
        self._parameter_type_cls = typ

    def initialize_parameter_cls(self, package: str, module_name: str, entrypoint: str) -> None:
        _logger.info('Registering parameter type for entrypoint `%s`', entrypoint)
        parameter_type_module = importlib.import_module(f'{package}.types.{module_name}.parameter.{pascal_to_snake(entrypoint)}')
        parameter_type_cls = getattr(parameter_type_module, snake_to_pascal(entrypoint) + 'Parameter')
        self.parameter_type_cls = parameter_type_cls


@dataclass
class TransactionIdMixin:
    """`transaction_id` field"""

    def __post_init_post_parse__(self):
        self._transaction_id = None

    @property
    def transaction_id(self) -> int:
        if self._transaction_id is None:
            raise RuntimeError('Config is not initialized')
        return self._transaction_id

    @transaction_id.setter
    def transaction_id(self, id_: int) -> None:
        self._transaction_id = id_


@dataclass
class OperationHandlerTransactionPatternConfig(PatternConfig, StorageTypeMixin, ParameterTypeMixin, TransactionIdMixin):
    """Operation handler pattern config

    :param destination: Alias of the contract to match
    :param entrypoint: Contract entrypoint
    """

    type: Literal['transaction'] = 'transaction'
    source: Optional[Union[str, ContractConfig]] = None
    destination: Optional[Union[str, ContractConfig]] = None
    entrypoint: Optional[str] = None
    optional: bool = False

    def __post_init_post_parse__(self):
        StorageTypeMixin.__post_init_post_parse__(self)
        ParameterTypeMixin.__post_init_post_parse__(self)
        TransactionIdMixin.__post_init_post_parse__(self)
        if self.entrypoint and not self.destination:
            raise ConfigurationError('Transactions with entrypoint must also have destination')

    def get_handler_imports(self, package: str) -> str:
        if not self.entrypoint:
            return ''

        module_name = self.destination_contract_config.module_name
        result = [
            self.format_parameter_import(package, module_name, self.entrypoint),
            self.format_storage_import(package, module_name),
        ]
        return '\n'.join(result)

    def get_handler_argument(self) -> str:
        if not self.entrypoint:
            return self.format_empty_operation_argument(self.transaction_id, self.optional)

        module_name = self.destination_contract_config.module_name
        return self.format_operation_argument(module_name, self.entrypoint, self.optional)

    @property
    def source_contract_config(self) -> ContractConfig:
        if not isinstance(self.source, ContractConfig):
            raise RuntimeError('Config is not initialized')
        return self.source

    @property
    def destination_contract_config(self) -> ContractConfig:
        if not isinstance(self.destination, ContractConfig):
            raise RuntimeError('Config is not initialized')
        return self.destination


@dataclass
class OperationHandlerOriginationPatternConfig(PatternConfig, StorageTypeMixin):
    source: Optional[Union[str, ContractConfig]] = None
    similar_to: Optional[Union[str, ContractConfig]] = None
    originated_contract: Optional[Union[str, ContractConfig]] = None
    type: Literal['origination'] = 'origination'
    optional: bool = False
    strict: bool = False

    def __post_init_post_parse__(self):
        super().__post_init_post_parse__()
        self._matched_originations = []

    def origination_processed(self, address: str) -> bool:
        if address in self._matched_originations:
            return True
        self._matched_originations.append(address)
        return False

    def __hash__(self) -> int:
        return hash(
            ''.join(
                [
                    self.source_contract_config.address if self.source else '',
                    self.similar_to_contract_config.address if self.similar_to else '',
                    self.originated_contract_config.address if self.originated_contract else '',
                ]
            )
        )

    def get_handler_imports(self, package: str) -> str:
        result = []
        if self.source:
            module_name = self.source_contract_config.module_name
            result.append(self.format_storage_import(package, module_name))
        if self.similar_to:
            module_name = self.similar_to_contract_config.module_name
            result.append(self.format_storage_import(package, module_name))
        if self.originated_contract:
            module_name = self.originated_contract_config.module_name
            result.append(self.format_storage_import(package, module_name))
        return '\n'.join(result)

    def get_handler_argument(self) -> str:
        return self.format_origination_argument(self.module_name, self.optional)

    @property
    def module_name(self) -> str:
        return self.contract_config.module_name

    @property
    def contract_config(self) -> ContractConfig:
        if self.originated_contract:
            return self.originated_contract_config
        if self.similar_to:
            return self.similar_to_contract_config
        if self.source:
            return self.source_contract_config
        raise RuntimeError

    @property
    def source_contract_config(self) -> ContractConfig:
        if not isinstance(self.source, ContractConfig):
            raise RuntimeError('Config is not initialized')
        return self.source

    @property
    def similar_to_contract_config(self) -> ContractConfig:
        if not isinstance(self.similar_to, ContractConfig):
            raise RuntimeError('Config is not initialized')
        return self.similar_to

    @property
    def originated_contract_config(self) -> ContractConfig:
        if not isinstance(self.originated_contract, ContractConfig):
            raise RuntimeError('Config is not initialized')
        return self.originated_contract


@dataclass
class HandlerConfig:
    callback: str

    def __post_init_post_parse__(self):
        self._callback_fn = None
        if self.callback in (ROLLBACK_HANDLER, CONFIGURE_HANDLER):
            raise ConfigurationError(f'`{self.callback}` callback name is reserved')
        if self.callback and self.callback != pascal_to_snake(self.callback):
            raise ConfigurationError('`callback` field must conform to snake_case naming style')

    @property
    def callback_fn(self) -> Callable:
        if self._callback_fn is None:
            raise RuntimeError('Config is not initialized')
        return self._callback_fn

    @callback_fn.setter
    def callback_fn(self, fn: Callable) -> None:
        self._callback_fn = fn


OperationHandlerPatternConfigT = Union[OperationHandlerOriginationPatternConfig, OperationHandlerTransactionPatternConfig]


@dataclass
class OperationHandlerConfig(HandlerConfig):
    """Operation handler config

    :param callback: Name of method in `handlers` package
    :param pattern: Filters to match operations in group
    """

    pattern: List[OperationHandlerPatternConfigT]


@dataclass
class TemplateValuesMixin:
    def __post_init_post_parse__(self) -> None:
        self._template_values: Optional[Dict[str, str]] = None

    @property
    def template_values(self) -> Optional[Dict[str, str]]:
        return self._template_values

    @template_values.setter
    def template_values(self, value: Dict[str, str]) -> None:
        self._template_values = value


@dataclass
class IndexConfig(TemplateValuesMixin, NameMixin, ParentMixin):
    datasource: Union[str, TzktDatasourceConfig]

    def __post_init_post_parse__(self) -> None:
        TemplateValuesMixin.__post_init_post_parse__(self)
        NameMixin.__post_init_post_parse__(self)
        ParentMixin.__post_init_post_parse__(self)

    def hash(self) -> str:
        config_json = json.dumps(self, default=pydantic_encoder)
        config_hash = hashlib.sha256(config_json.encode()).hexdigest()
        return config_hash

    @property
    def datasource_config(self) -> TzktDatasourceConfig:
        if not isinstance(self.datasource, TzktDatasourceConfig):
            raise RuntimeError('Config is not initialized')
        return self.datasource


@dataclass
class OperationIndexConfig(IndexConfig):
    """Operation index config

    :param datasource: Alias of index datasource in `datasources` section
    :param contracts: Aliases of contracts being indexed in `contracts` section
    :param stateless: Makes index dynamic. DipDup will synchronize index from the first block on every run
    :param subscribe_by_entrypoints: Subscribe to operations by list of entrypoints instead of per-address in dynamic indexes (factories).
        Helps to reduce total number of subscriptions at a cost of additional computations and traffic.
    :param first_block: First block to process (use with `--oneshot` run argument)
    :param last_block: Last block to process (use with `--oneshot` run argument)
    :param handlers: List of indexer handlers
    """

    kind: Literal["operation"]
    handlers: List[OperationHandlerConfig]
    types: Optional[List[OperationType]] = None
    contracts: Optional[List[Union[str, ContractConfig]]] = None

    stateless: bool = False
    subscribe_by_entrypoints: bool = False
    first_block: int = 0
    last_block: int = 0

    @property
    def contract_configs(self) -> List[ContractConfig]:
        if not self.contracts:
            return []
        for contract in self.contracts:
            if not isinstance(contract, ContractConfig):
                raise RuntimeError('Config is not initialized')
        return cast(List[ContractConfig], self.contracts)

    @property
    def entrypoints(self) -> Set[str]:
        entrypoints = set()
        for handler in self.handlers:
            for pattern in handler.pattern:
                if isinstance(pattern, OperationHandlerTransactionPatternConfig) and pattern.entrypoint:
                    entrypoints.add(pattern.entrypoint)
        return entrypoints


@dataclass
class BigMapHandlerConfig(HandlerConfig):
    contract: Union[str, ContractConfig]
    path: str

    def __post_init_post_parse__(self):
        super().__post_init_post_parse__()
        self._key_type_cls = None
        self._value_type_cls = None

    @property
    def contract_config(self) -> ContractConfig:
        if not isinstance(self.contract, ContractConfig):
            raise RuntimeError('Config is not initialized')
        return self.contract

    @property
    def key_type_cls(self) -> Type:
        if self._key_type_cls is None:
            raise RuntimeError('Config is not initialized')
        return self._key_type_cls

    @key_type_cls.setter
    def key_type_cls(self, typ: Type) -> None:
        self._key_type_cls = typ

    @property
    def value_type_cls(self) -> Type:
        if self._value_type_cls is None:
            raise RuntimeError('Config is not initialized')
        return self._value_type_cls

    @value_type_cls.setter
    def value_type_cls(self, typ: Type) -> None:
        self._value_type_cls = typ


@dataclass
class BigMapIndexConfig(IndexConfig):
    kind: Literal['big_map']
    datasource: Union[str, TzktDatasourceConfig]
    handlers: List[BigMapHandlerConfig]

    stateless: bool = False
    first_block: int = 0
    last_block: int = 0

    @property
    def contracts(self) -> List[ContractConfig]:
        return list(set([cast(ContractConfig, handler_config.contract) for handler_config in self.handlers]))


@dataclass
<<<<<<< HEAD
class StaticTemplateConfig(ParentMixin):
=======
class IndexTemplateConfig:
>>>>>>> a4821866
    kind = 'template'
    template: str
    values: Dict[str, str]


IndexConfigT = Union[OperationIndexConfig, BigMapIndexConfig, IndexTemplateConfig]
IndexConfigTemplateT = Union[OperationIndexConfig, BigMapIndexConfig]
HandlerPatternConfigT = Union[OperationHandlerOriginationPatternConfig, OperationHandlerTransactionPatternConfig]


@dataclass
class HasuraConfig:
    url: str
    admin_secret: Optional[str] = None
    source: str = 'default'
    select_limit: int = 100
    allow_aggregations: bool = True
    camel_case: bool = False
    connection_timeout: int = 5
    rest: bool = True
    http: Optional[HTTPConfig] = None

    @validator('url', allow_reuse=True)
    def valid_url(cls, v):
        parsed_url = urlparse(v)
        if not (parsed_url.scheme and parsed_url.netloc):
            raise ConfigurationError(f'`{v}` is not a valid Hasura URL')
        return v.rstrip('/')

    @validator('source', allow_reuse=True)
    def valid_source(cls, v):
        if v != 'default':
            raise NotImplementedError('Multiple Hasura sources are not supported at the moment')

    @property
    def headers(self) -> Dict[str, str]:
        if self.admin_secret:
            return {'X-Hasura-Admin-Secret': self.admin_secret}
        return {}


@dataclass
class JobConfig(HandlerConfig):
    crontab: Optional[str] = None
    interval: Optional[int] = None
    args: Optional[Dict[str, Any]] = None
    atomic: bool = False

    def __post_init_post_parse__(self):
        if int(bool(self.crontab)) + int(bool(self.interval)) != 1:
            raise ConfigurationError('Either `interval` or `crontab` field must be specified')
        super().__post_init_post_parse__()


@dataclass
class SentryConfig:
    dsn: str
    environment: Optional[str] = None
    debug: bool = False


@dataclass
class DipDupConfig:
    """Main dapp config

    :param spec_version: Version of specification
    :param package: Name of dapp python package, existing or not
    :param contracts: Mapping of contract aliases and contract configs
    :param datasources: Mapping of datasource aliases and datasource configs
    :param indexes: Mapping of index aliases and index configs
    :param templates: Mapping of template aliases and index templates
    :param database: Database config
    :param hasura: Hasura config
    :param jobs: Mapping of job aliases and job configs
    :param sentry: Sentry integration config
    """

    spec_version: str
    package: str
    datasources: Dict[str, DatasourceConfigT]
    contracts: Dict[str, ContractConfig] = Field(default_factory=dict)
    indexes: Dict[str, IndexConfigT] = Field(default_factory=dict)
    templates: Dict[str, IndexConfigTemplateT] = Field(default_factory=dict)
    database: Union[SqliteDatabaseConfig, PostgresDatabaseConfig] = SqliteDatabaseConfig(kind='sqlite')
    hasura: Optional[HasuraConfig] = None
    jobs: Optional[Dict[str, JobConfig]] = None
    sentry: Optional[SentryConfig] = None

    def __post_init_post_parse__(self):
        self._filenames: List[str] = []
        self._environment: Dict[str, str] = {}
        self._callback_patterns: Dict[str, List[Sequence[HandlerPatternConfigT]]] = defaultdict(list)
        self._pre_initialized = []
        self._initialized = []
        self.validate()

    @property
    def environment(self) -> Dict[str, str]:
        return self._environment

    @property
    def filenames(self) -> List[str]:
        return self._filenames

    def validate(self) -> None:
        if isinstance(self.database, SqliteDatabaseConfig) and self.hasura:
            raise ConfigurationError('SQLite DB engine is not supported by Hasura')

    def get_contract(self, name: str) -> ContractConfig:
        try:
            return self.contracts[name]
        except KeyError as e:
            raise ConfigurationError(f'Contract `{name}` not found in `contracts` config section') from e

    def get_datasource(self, name: str) -> DatasourceConfigT:
        try:
            return self.datasources[name]
        except KeyError as e:
            raise ConfigurationError(f'Datasource `{name}` not found in `datasources` config section') from e

    def get_template(self, name: str) -> IndexConfigTemplateT:
        if not self.templates:
            raise ConfigurationError('`templates` section is missing')
        try:
            return self.templates[name]
        except KeyError as e:
            raise ConfigurationError(f'Template `{name}` not found in `templates` config section') from e

    def get_tzkt_datasource(self, name: str) -> TzktDatasourceConfig:
        datasource = self.get_datasource(name)
        if not isinstance(datasource, TzktDatasourceConfig):
            raise ConfigurationError('`datasource` field must refer to TzKT datasource')
        return datasource

    def get_rollback_fn(self) -> Type:
        try:
            module_name = f'{self.package}.handlers.{ROLLBACK_HANDLER}'
            return getattr(importlib.import_module(module_name), ROLLBACK_HANDLER)
        except (ModuleNotFoundError, AttributeError) as e:
            raise HandlerImportError(module=module_name, obj=ROLLBACK_HANDLER) from e

    def get_configure_fn(self) -> Type:
        try:
            module_name = f'{self.package}.handlers.{CONFIGURE_HANDLER}'
            return getattr(importlib.import_module(module_name), CONFIGURE_HANDLER)
        except (ModuleNotFoundError, AttributeError) as e:
            raise HandlerImportError(module=module_name, obj=CONFIGURE_HANDLER) from e

    def resolve_index_templates(self) -> None:
        _logger.info('Substituting index templates')
        for index_name, index_config in self.indexes.items():
            if isinstance(index_config, IndexTemplateConfig):
                template = self.get_template(index_config.template)
                raw_template = json.dumps(template, default=pydantic_encoder)
                for key, value in index_config.values.items():
                    value_regex = r'<[ ]*' + key + r'[ ]*>'
                    raw_template = re.sub(value_regex, value, raw_template)
                json_template = json.loads(raw_template)
                new_index_config = template.__class__(**json_template)
                new_index_config.template_values = index_config.values
                new_index_config.parent = index_config.parent
                self.indexes[index_name] = new_index_config

    def _pre_initialize_index(self, index_name: str, index_config: IndexConfigT) -> None:
        """Resolve contract and datasource configs by aliases"""
        if index_name in self._pre_initialized:
            return

        if isinstance(index_config, OperationIndexConfig):
            index_config.name = index_name
            if isinstance(index_config.datasource, str):
                index_config.datasource = self.get_tzkt_datasource(index_config.datasource)

            if index_config.contracts is not None:
                for i, contract in enumerate(index_config.contracts):
                    if isinstance(contract, str):
                        index_config.contracts[i] = self.get_contract(contract)

            for handler_config in index_config.handlers:
                self._callback_patterns[handler_config.callback].append(handler_config.pattern)
                for pattern_config in handler_config.pattern:
                    transaction_id = 0
                    if isinstance(pattern_config, OperationHandlerTransactionPatternConfig):
                        if isinstance(pattern_config.destination, str):
                            pattern_config.destination = self.get_contract(pattern_config.destination)
                        if isinstance(pattern_config.source, str):
                            pattern_config.source = self.get_contract(pattern_config.source)
                        if not pattern_config.entrypoint:
                            pattern_config.transaction_id = transaction_id
                            transaction_id += 1

                    elif isinstance(pattern_config, OperationHandlerOriginationPatternConfig):
                        if isinstance(pattern_config.source, str):
                            pattern_config.source = self.get_contract(pattern_config.source)
                        if isinstance(pattern_config.similar_to, str):
                            pattern_config.similar_to = self.get_contract(pattern_config.similar_to)
                        if isinstance(pattern_config.originated_contract, str):
                            pattern_config.originated_contract = self.get_contract(pattern_config.originated_contract)

        elif isinstance(index_config, BigMapIndexConfig):
            index_config.name = index_name
            if isinstance(index_config.datasource, str):
                index_config.datasource = self.get_tzkt_datasource(index_config.datasource)

            for handler in index_config.handlers:
                # TODO: Verify callback uniqueness
                # self._callback_patterns[handler.callback].append(handler.pattern)
                if isinstance(handler.contract, str):
                    handler.contract = self.get_contract(handler.contract)

        else:
            raise NotImplementedError(f'Index kind `{index_config.kind}` is not supported')

        self._pre_initialized.append(index_name)

    def pre_initialize(self) -> None:
        for name, contract_config in self.contracts.items():
            contract_config.name = name
        for name, datasource_config in self.datasources.items():
            datasource_config.name = name

        self.resolve_index_templates()
        for index_name, index_config in self.indexes.items():
            self._pre_initialize_index(index_name, index_config)

        _logger.info('Verifying callback uniqueness')
        for callback, patterns in self._callback_patterns.items():
            if len(patterns) > 1:

                def get_pattern_type(pattern: Sequence[HandlerPatternConfigT]) -> str:
                    module_names = []
                    for pattern_config in pattern:
                        if isinstance(pattern_config, OperationHandlerTransactionPatternConfig) and pattern_config.entrypoint:
                            module_names.append(pattern_config.destination_contract_config.module_name)
                        elif isinstance(pattern_config, OperationHandlerOriginationPatternConfig):
                            module_names.append(pattern_config.module_name)
                        # TODO: Check BigMapHandlerPatternConfig
                    return '::'.join(module_names)

                pattern_types = list(map(get_pattern_type, patterns))
                if any(map(lambda x: x != pattern_types[0], pattern_types)):
                    _logger.warning(
                        'Callback `%s` used multiple times with different signatures. Make sure you have specified contract typenames',
                        callback,
                    )

    @property
    def package_path(self) -> str:
        package = importlib.import_module(self.package)
        return dirname(package.__file__)

    @property
    def cache_enabled(self) -> bool:
        return isinstance(self.database, SqliteDatabaseConfig)

    @classmethod
    def load(
        cls,
        filenames: List[str],
    ) -> 'DipDupConfig':

        current_workdir = os.path.join(os.getcwd())

        json_config: Dict[str, Any] = {}
        config_environment: Dict[str, str] = {}
        for filename in filenames:
            filename = os.path.join(current_workdir, filename)

            _logger.info('Loading config from %s', filename)
            with open(filename) as file:
                raw_config = file.read()

            _logger.info('Substituting environment variables')
            for match in re.finditer(ENV_VARIABLE_REGEX, raw_config):
                variable, default_value = match.group(1), match.group(2)
                config_environment[variable] = default_value
                value = env.get(variable)
                if not default_value and not value:
                    raise ConfigurationError(f'Environment variable `{variable}` is not set')
                placeholder = '${' + variable + ':-' + default_value + '}'
                raw_config = raw_config.replace(placeholder, value or default_value)

            json_config = {
                **json_config,
                **YAML(typ='base').load(raw_config),
            }

        try:
            config = cls(**json_config)
            config._environment = config_environment
            config._filenames = filenames
        except Exception as e:
            raise ConfigurationError(str(e)) from e
        return config

    def _initialize_handler_callback(self, handler_config: HandlerConfig) -> None:
        _logger.info('Registering handler callback `%s`', handler_config.callback)
        try:
            module_name = f'{self.package}.handlers.{handler_config.callback}'
            module = importlib.import_module(module_name)
            callback_fn = getattr(module, handler_config.callback)
            handler_config.callback_fn = callback_fn
        except (ModuleNotFoundError, AttributeError) as e:
            raise HandlerImportError(module=module_name, obj=handler_config.callback) from e

    def _initialize_job_callback(self, job_config: JobConfig) -> None:
        _logger.info('Registering job callback `%s`', job_config.callback)
        try:
            module_name = f'{self.package}.jobs.{job_config.callback}'
            module = importlib.import_module(module_name)
            callback_fn = getattr(module, job_config.callback)
            job_config.callback_fn = callback_fn
        except (ModuleNotFoundError, AttributeError) as e:
            raise HandlerImportError(module=module_name, obj=job_config.callback) from e

    def _initialize_index(self, index_name: str, index_config: IndexConfigT) -> None:
        if index_name in self._initialized:
            return

        if isinstance(index_config, IndexTemplateConfig):
            raise RuntimeError('Config is not pre-initialized')

        if isinstance(index_config, OperationIndexConfig):

            for operation_handler_config in index_config.handlers:
                self._initialize_handler_callback(operation_handler_config)

                for operation_pattern_config in operation_handler_config.pattern:
                    if isinstance(operation_pattern_config, OperationHandlerTransactionPatternConfig):
                        if operation_pattern_config.entrypoint:
                            module_name = operation_pattern_config.destination_contract_config.module_name
                            operation_pattern_config.initialize_parameter_cls(
                                self.package, module_name, operation_pattern_config.entrypoint
                            )
                            operation_pattern_config.initialize_storage_cls(self.package, module_name)
                    elif isinstance(operation_pattern_config, OperationHandlerOriginationPatternConfig):
                        module_name = operation_pattern_config.module_name
                        operation_pattern_config.initialize_storage_cls(self.package, module_name)
                    else:
                        raise NotImplementedError

        # TODO: BigMapTypeMixin, initialize_big_map_type
        elif isinstance(index_config, BigMapIndexConfig):
            for big_map_handler_config in index_config.handlers:
                self._initialize_handler_callback(big_map_handler_config)

                _logger.info('Registering big map types for path `%s`', big_map_handler_config.path)
                module_name = big_map_handler_config.contract_config.module_name
                big_map_path = pascal_to_snake(big_map_handler_config.path.replace('.', '_'))

                key_type_module = importlib.import_module(f'{self.package}.types.{module_name}.big_map.{big_map_path}_key')
                key_type_cls = getattr(key_type_module, snake_to_pascal(big_map_path + '_key'))
                big_map_handler_config.key_type_cls = key_type_cls

                value_type_module = importlib.import_module(f'{self.package}.types.{module_name}.big_map.{big_map_path}_value')
                value_type_cls = getattr(value_type_module, snake_to_pascal(big_map_path + '_value'))
                big_map_handler_config.value_type_cls = value_type_cls

        else:
            raise NotImplementedError(f'Index kind `{index_config.kind}` is not supported')

        self._initialized.append(index_name)

    def _initialize_jobs(self) -> None:
        if not self.jobs:
            return
        for job_config in self.jobs.values():
            self._initialize_job_callback(job_config)

    def initialize(self) -> None:
        _logger.info('Setting up handlers and types for package `%s`', self.package)

        self.pre_initialize()
        for index_name, index_config in self.indexes.items():
            self._initialize_index(index_name, index_config)
        self._initialize_jobs()


@dataclass
class LoggingConfig:
    config: Dict[str, Any]

    @classmethod
    def load(
        cls,
        filename: str,
    ) -> 'LoggingConfig':

        current_workdir = os.path.join(os.getcwd())
        filename = os.path.join(current_workdir, filename)

        with open(filename) as file:
            return cls(config=YAML().load(file.read()))

    def apply(self):
        logging.config.dictConfig(self.config)<|MERGE_RESOLUTION|>--- conflicted
+++ resolved
@@ -643,11 +643,7 @@
 
 
 @dataclass
-<<<<<<< HEAD
-class StaticTemplateConfig(ParentMixin):
-=======
-class IndexTemplateConfig:
->>>>>>> a4821866
+class IndexTemplateConfig(ParentMixin):
     kind = 'template'
     template: str
     values: Dict[str, str]
