import hashlib
import importlib
import json
import logging.config
import os
import re
import sys
from abc import ABC, abstractmethod
from collections import defaultdict
<<<<<<< HEAD
from dataclasses import field
=======
from copy import copy
>>>>>>> 4e4dfc2e
from enum import Enum
from os import environ as env
from os.path import dirname
from pydoc import locate
from typing import Any, Callable, Dict, List, Optional, Sequence, Set, Tuple, Type, Union, cast
from urllib.parse import urlparse

from pydantic import Field, validator
from pydantic.dataclasses import dataclass
from pydantic.json import pydantic_encoder
from ruamel.yaml import YAML
from typing_extensions import Literal

from dipdup.exceptions import ConfigurationError
from dipdup.utils import import_from, pascal_to_snake, snake_to_pascal

ROLLBACK_HANDLER = 'on_rollback'
CONFIGURE_HANDLER = 'on_configure'
BLOCK_HANDLER = 'on_block'
ENV_VARIABLE_REGEX = r'\${([\w]*):-(.*)}'
DEFAULT_RETRY_COUNT = 3
DEFAULT_RETRY_SLEEP = 1

sys.path.append(os.getcwd())
_logger = logging.getLogger('dipdup.config')


class OperationType(Enum):
    transaction = 'transaction'
    origination = 'origination'
    migration = 'migration'


@dataclass
class SqliteDatabaseConfig:
    """
    SQLite connection config

    :param path: Path to .sqlite3 file, leave default for in-memory database
    """

    kind: Literal['sqlite']
    path: str = ':memory:'

    @property
    def connection_string(self) -> str:
        return f'{self.kind}://{self.path}'


@dataclass
class PostgresDatabaseConfig:
    """Postgres database connection config

    :param host: Host
    :param port: Port
    :param user: User
    :param password: Password
    :param database: Database name
    :param schema_name: Schema name
    :param immune_tables: List of tables to preserve during reindexing
    """

    kind: Literal['postgres']
    host: str
    user: str = 'postgres'
    database: str = 'postgres'
    port: int = 5432
    schema_name: str = 'public'
    password: str = ''
    immune_tables: Optional[List[str]] = None

    @property
    def connection_string(self) -> str:
        # NOTE: `maxsize=1` is important! Concurrency will be broken otherwise.
        # NOTE: https://github.com/tortoise/tortoise-orm/issues/792
        return f'{self.kind}://{self.user}:{self.password}@{self.host}:{self.port}/{self.database}?schema={self.schema_name}&maxsize=1'

    @validator('immune_tables')
    def valid_immune_tables(cls, v):
        if v and 'dipdup_state' in v:
            raise ConfigurationError('`dipdup_state` table can\'t be immune')
        return v


@dataclass
class HTTPConfig:
    cache: Optional[bool] = None
    retry_count: Optional[int] = None
    retry_sleep: Optional[float] = None
    retry_multiplier: Optional[float] = None
    ratelimit_rate: Optional[int] = None
    ratelimit_period: Optional[int] = None
    connection_limit: Optional[int] = None
    batch_size: Optional[int] = None

    def merge(self, other: Optional['HTTPConfig']) -> 'HTTPConfig':
        config = copy(self)
        if other:
            for k, v in other.__dict__.items():
                if v is not None:
                    setattr(config, k, v)
        return config


@dataclass
class NameMixin:
    def __post_init_post_parse__(self) -> None:
        self._name: Optional[str] = None

    @property
    def name(self) -> str:
        if self._name is None:
            raise RuntimeError('Config is not pre-initialized')
        return self._name

    @name.setter
    def name(self, name: str) -> None:
        self._name = name


@dataclass
class ContractConfig(NameMixin):
    """Contract config

    :param address: Contract address
    :param typename: User-defined alias for the contract script
    """

    address: str
    typename: Optional[str] = None

    def __hash__(self):
        return hash(f'{self.address}{self.typename or ""}')

    @property
    def module_name(self) -> str:
        return self.typename if self.typename is not None else self.address

    @validator('address', allow_reuse=True)
    def valid_address(cls, v):
        # NOTE: Wallet addresses are allowed for debugging purposes (source field). Do we need a separate section?
        if not (v.startswith('KT1') or v.startswith('tz1')) or len(v) != 36:
            raise ConfigurationError(f'`{v}` is not a valid contract address')
        return v


@dataclass
class TzktDatasourceConfig(NameMixin):
    """TzKT datasource config

    :param url: Base API url
    """

    kind: Literal['tzkt']
    url: str
    http: Optional[HTTPConfig] = None

    def __hash__(self):
        return hash(self.url)

    def __post_init_post_parse__(self) -> None:
        super().__post_init_post_parse__()
        if self.http and self.http.batch_size and self.http.batch_size > 10000:
            raise ConfigurationError('`batch_size` must be less than 10000')
        parsed_url = urlparse(self.url)
        if not (parsed_url.scheme and parsed_url.netloc):
            raise ConfigurationError(f'`{self.url}` is not a valid datasource URL')


@dataclass
class BcdDatasourceConfig(NameMixin):
    """BCD datasource config

    :param url: Base API url
    """

    kind: Literal['bcd']
    url: str
    network: str
    http: Optional[HTTPConfig] = None

    def __hash__(self):
        return hash(self.url + self.network)

    @validator('url', allow_reuse=True)
    def valid_url(cls, v):
        parsed_url = urlparse(v)
        if not (parsed_url.scheme and parsed_url.netloc):
            raise ConfigurationError(f'`{v}` is not a valid datasource URL')
        return v


@dataclass
class CoinbaseDatasourceConfig(NameMixin):
    kind: Literal['coinbase']
    api_key: Optional[str] = None
    secret_key: Optional[str] = None
    passphrase: Optional[str] = None
    http: Optional[HTTPConfig] = None

    def __hash__(self):
        return hash(self.kind)


DatasourceConfigT = Union[TzktDatasourceConfig, BcdDatasourceConfig, CoinbaseDatasourceConfig]


@dataclass
class CodegenMixin(ABC):
    """Base for pattern config classes containing methods required for codegen"""

    @abstractmethod
    def get_imports(self, package: str) -> Sequence[str]:
        ...

    @abstractmethod
    def get_arguments(self) -> Sequence[str]:
        ...


class PatternConfig(CodegenMixin, ABC):
    @classmethod
    def format_storage_import(cls, package: str, module_name: str) -> str:
        storage_cls = f'{snake_to_pascal(module_name)}Storage'
        return f'from {package}.types.{module_name}.storage import {storage_cls}'

    @classmethod
    def format_parameter_import(cls, package: str, module_name: str, entrypoint: str) -> str:
        entrypoint = entrypoint.lstrip('_')
        parameter_cls = f'{snake_to_pascal(entrypoint)}Parameter'
        return f'from {package}.types.{module_name}.parameter.{pascal_to_snake(entrypoint)} import {parameter_cls}'

    @classmethod
    def format_origination_argument(cls, module_name: str, optional: bool) -> str:
        storage_cls = f'{snake_to_pascal(module_name)}Storage'
        if optional:
            return f'{module_name}_origination: Optional[Origination[{storage_cls}]] = None,'
        return f'{module_name}_origination: Origination[{storage_cls}],'

    @classmethod
    def format_operation_argument(cls, module_name: str, entrypoint: str, optional: bool) -> str:
        entrypoint = entrypoint.lstrip('_')
        parameter_cls = f'{snake_to_pascal(entrypoint)}Parameter'
        storage_cls = f'{snake_to_pascal(module_name)}Storage'
        if optional:
            return f'{pascal_to_snake(entrypoint)}: Optional[Transaction[{parameter_cls}, {storage_cls}]] = None,'
        return f'{pascal_to_snake(entrypoint)}: Transaction[{parameter_cls}, {storage_cls}],'

    @classmethod
    def format_empty_operation_argument(cls, transaction_id: int, optional: bool) -> str:
        if optional:
            return f'transaction_{transaction_id}: Optional[OperationData] = None,'
        return f'transaction_{transaction_id}: OperationData,'


@dataclass
class StorageTypeMixin:
    """`storage_type_cls` field"""

    def __post_init_post_parse__(self):
        self._storage_type_cls = None

    @property
    def storage_type_cls(self) -> Type:
        if self._storage_type_cls is None:
            raise RuntimeError('Config is not initialized')
        return self._storage_type_cls

    @storage_type_cls.setter
    def storage_type_cls(self, typ: Type) -> None:
        self._storage_type_cls = typ

    def initialize_storage_cls(self, package: str, module_name: str) -> None:
        _logger.info('Registering `%s` storage type', module_name)
        cls_name = snake_to_pascal(module_name) + 'Storage'
        module_name = f'{package}.types.{module_name}.storage'
        self.storage_type_cls = import_from(module_name, cls_name)


@dataclass
class ParentMixin:
    """`parent` field for index and template configs"""

    def __post_init_post_parse__(self):
        self._parent: Optional['IndexConfig'] = None

    @property
    def parent(self) -> Optional['IndexConfig']:
        return self._parent

    @parent.setter
    def parent(self, config: 'IndexConfig') -> None:
        if self._parent:
            raise RuntimeError('Can\'t unset parent once set')
        self._parent = config


@dataclass
class ParameterTypeMixin:
    """`parameter_type_cls` field"""

    def __post_init_post_parse__(self):
        self._parameter_type_cls = None

    @property
    def parameter_type_cls(self) -> Type:
        if self._parameter_type_cls is None:
            raise RuntimeError('Config is not initialized')
        return self._parameter_type_cls

    @parameter_type_cls.setter
    def parameter_type_cls(self, typ: Type) -> None:
        self._parameter_type_cls = typ

    def initialize_parameter_cls(self, package: str, module_name: str, entrypoint: str) -> None:
        _logger.info('Registering parameter type for entrypoint `%s`', entrypoint)
        module_name = f'{package}.types.{module_name}.parameter.{pascal_to_snake(entrypoint)}'
        cls_name = snake_to_pascal(entrypoint) + 'Parameter'
        self.parameter_type_cls = import_from(module_name, cls_name)


@dataclass
class TransactionIdMixin:
    """`transaction_id` field"""

    def __post_init_post_parse__(self):
        self._transaction_id = None

    @property
    def transaction_id(self) -> int:
        if self._transaction_id is None:
            raise RuntimeError('Config is not initialized')
        return self._transaction_id

    @transaction_id.setter
    def transaction_id(self, id_: int) -> None:
        self._transaction_id = id_


@dataclass
class OperationHandlerTransactionPatternConfig(PatternConfig, StorageTypeMixin, ParameterTypeMixin, TransactionIdMixin):
    """Operation handler pattern config

    :param destination: Alias of the contract to match
    :param entrypoint: Contract entrypoint
    """

    type: Literal['transaction'] = 'transaction'
    source: Optional[Union[str, ContractConfig]] = None
    destination: Optional[Union[str, ContractConfig]] = None
    entrypoint: Optional[str] = None
    optional: bool = False

    def __post_init_post_parse__(self):
        StorageTypeMixin.__post_init_post_parse__(self)
        ParameterTypeMixin.__post_init_post_parse__(self)
        TransactionIdMixin.__post_init_post_parse__(self)
        if self.entrypoint and not self.destination:
            raise ConfigurationError('Transactions with entrypoint must also have destination')

    def get_imports(self, package: str) -> Tuple[str, ...]:
        if not self.entrypoint:
            return ()

        module_name = self.destination_contract_config.module_name
        return (
            self.format_parameter_import(package, module_name, self.entrypoint),
            self.format_storage_import(package, module_name),
        )

    def get_arguments(self) -> Tuple[str, ...]:
        if not self.entrypoint:
            return (self.format_empty_operation_argument(self.transaction_id, self.optional),)

        module_name = self.destination_contract_config.module_name
        return (self.format_operation_argument(module_name, self.entrypoint, self.optional),)

    @property
    def source_contract_config(self) -> ContractConfig:
        if not isinstance(self.source, ContractConfig):
            raise RuntimeError('Config is not initialized')
        return self.source

    @property
    def destination_contract_config(self) -> ContractConfig:
        if not isinstance(self.destination, ContractConfig):
            raise RuntimeError('Config is not initialized')
        return self.destination


@dataclass
class OperationHandlerOriginationPatternConfig(PatternConfig, StorageTypeMixin):
    source: Optional[Union[str, ContractConfig]] = None
    similar_to: Optional[Union[str, ContractConfig]] = None
    originated_contract: Optional[Union[str, ContractConfig]] = None
    type: Literal['origination'] = 'origination'
    optional: bool = False
    strict: bool = False

    def __post_init_post_parse__(self):
        super().__post_init_post_parse__()
        self._matched_originations = []

    def origination_processed(self, address: str) -> bool:
        if address in self._matched_originations:
            return True
        self._matched_originations.append(address)
        return False

    def __hash__(self) -> int:
        return hash(
            ''.join(
                [
                    self.source_contract_config.address if self.source else '',
                    self.similar_to_contract_config.address if self.similar_to else '',
                    self.originated_contract_config.address if self.originated_contract else '',
                ]
            )
        )

    def get_imports(self, package: str) -> Tuple[str, ...]:
        result = []
        if self.source:
            module_name = self.source_contract_config.module_name
            result.append(self.format_storage_import(package, module_name))
        if self.similar_to:
            module_name = self.similar_to_contract_config.module_name
            result.append(self.format_storage_import(package, module_name))
        if self.originated_contract:
            module_name = self.originated_contract_config.module_name
            result.append(self.format_storage_import(package, module_name))
        else:
            raise ConfigurationError('Origination pattern must have at least one of `source`, `similar_to`, `originated_contract` fields')
        return tuple(result)

    def get_arguments(self) -> Tuple[str]:
        return (self.format_origination_argument(self.module_name, self.optional),)

    @property
    def module_name(self) -> str:
        return self.contract_config.module_name

    @property
    def contract_config(self) -> ContractConfig:
        if self.originated_contract:
            return self.originated_contract_config
        if self.similar_to:
            return self.similar_to_contract_config
        if self.source:
            return self.source_contract_config
        raise RuntimeError

    @property
    def source_contract_config(self) -> ContractConfig:
        if not isinstance(self.source, ContractConfig):
            raise RuntimeError('Config is not initialized')
        return self.source

    @property
    def similar_to_contract_config(self) -> ContractConfig:
        if not isinstance(self.similar_to, ContractConfig):
            raise RuntimeError('Config is not initialized')
        return self.similar_to

    @property
    def originated_contract_config(self) -> ContractConfig:
        if not isinstance(self.originated_contract, ContractConfig):
            raise RuntimeError('Config is not initialized')
        return self.originated_contract


@dataclass
class CallbackMixin:
    callback: str

    def __post_init_post_parse__(self):
        super().__post_init_post_parse__()
        self._callback_fn = None
        # TODO: Warn or forbid?
        # if self.callback in (ROLLBACK_HANDLER, CONFIGURE_HANDLER):
        #     raise ConfigurationError(f'`{self.callback}` callback name is reserved')
        if self.callback and self.callback != pascal_to_snake(self.callback):
            raise ConfigurationError('`callback` field must conform to snake_case naming style')

    @property
    def callback_fn(self) -> Callable:
        if self._callback_fn is None:
            raise RuntimeError('Config is not initialized')
        return self._callback_fn

    @callback_fn.setter
    def callback_fn(self, fn: Callable) -> None:
        self._callback_fn = fn


@dataclass
class HandlerConfig(CallbackMixin, NameMixin):
    def __post_init_post_parse__(self) -> None:
        CallbackMixin.__post_init_post_parse__(self)
        NameMixin.__post_init_post_parse__(self)


OperationHandlerPatternConfigT = Union[OperationHandlerOriginationPatternConfig, OperationHandlerTransactionPatternConfig]


@dataclass
class OperationHandlerConfig(HandlerConfig):
    """Operation handler config

    :param callback: Name of method in `handlers` package
    :param pattern: Filters to match operations in group
    """

    pattern: List[OperationHandlerPatternConfigT]


@dataclass
class TemplateValuesMixin:
    def __post_init_post_parse__(self) -> None:
        self._template_values: Dict[str, str] = {}

    @property
    def template_values(self) -> Dict[str, str]:
        return self._template_values

    @template_values.setter
    def template_values(self, value: Dict[str, str]) -> None:
        self._template_values = value


@dataclass
class IndexConfig(TemplateValuesMixin, NameMixin, ParentMixin):
    datasource: Union[str, TzktDatasourceConfig]

    def __post_init_post_parse__(self) -> None:
        TemplateValuesMixin.__post_init_post_parse__(self)
        NameMixin.__post_init_post_parse__(self)
        ParentMixin.__post_init_post_parse__(self)

    def hash(self) -> str:
        config_json = json.dumps(self, default=pydantic_encoder)
        config_hash = hashlib.sha256(config_json.encode()).hexdigest()
        return config_hash

    @property
    def datasource_config(self) -> TzktDatasourceConfig:
        if not isinstance(self.datasource, TzktDatasourceConfig):
            raise RuntimeError('Config is not initialized')
        return self.datasource


@dataclass
class OperationIndexConfig(IndexConfig):
    """Operation index config

    :param datasource: Alias of index datasource in `datasources` section
    :param contracts: Aliases of contracts being indexed in `contracts` section
    :param stateless: Makes index dynamic. DipDup will synchronize index from the first block on every run
    :param first_level: First block to process (use with `--oneshot` run argument)
    :param last_level: Last block to process (use with `--oneshot` run argument)
    :param handlers: List of indexer handlers
    """

    kind: Literal["operation"]
    handlers: List[OperationHandlerConfig]
    types: Optional[List[OperationType]] = None
    contracts: Optional[List[Union[str, ContractConfig]]] = None

    stateless: bool = False
    first_level: int = 0
    last_level: int = 0

    @property
    def contract_configs(self) -> List[ContractConfig]:
        if not self.contracts:
            return []
        for contract in self.contracts:
            if not isinstance(contract, ContractConfig):
                raise RuntimeError('Config is not initialized')
        return cast(List[ContractConfig], self.contracts)

    @property
    def entrypoints(self) -> Set[str]:
        entrypoints = set()
        for handler in self.handlers:
            for pattern in handler.pattern:
                if isinstance(pattern, OperationHandlerTransactionPatternConfig) and pattern.entrypoint:
                    entrypoints.add(pattern.entrypoint)
        return entrypoints


@dataclass
class BigMapHandlerConfig(HandlerConfig):
    contract: Union[str, ContractConfig]
    path: str

    def __post_init_post_parse__(self):
        super().__post_init_post_parse__()
        self._key_type_cls = None
        self._value_type_cls = None

    @property
    def contract_config(self) -> ContractConfig:
        if not isinstance(self.contract, ContractConfig):
            raise RuntimeError('Config is not initialized')
        return self.contract

    @property
    def key_type_cls(self) -> Type:
        if self._key_type_cls is None:
            raise RuntimeError('Config is not initialized')
        return self._key_type_cls

    @key_type_cls.setter
    def key_type_cls(self, typ: Type) -> None:
        self._key_type_cls = typ

    @property
    def value_type_cls(self) -> Type:
        if self._value_type_cls is None:
            raise RuntimeError('Config is not initialized')
        return self._value_type_cls

    @value_type_cls.setter
    def value_type_cls(self, typ: Type) -> None:
        self._value_type_cls = typ


@dataclass
class BigMapIndexConfig(IndexConfig):
    kind: Literal['big_map']
    datasource: Union[str, TzktDatasourceConfig]
    handlers: List[BigMapHandlerConfig]

    stateless: bool = False
    first_level: int = 0
    last_level: int = 0

    @property
    def contracts(self) -> List[ContractConfig]:
        return list(set([cast(ContractConfig, handler_config.contract) for handler_config in self.handlers]))


@dataclass
class IndexTemplateConfig(ParentMixin):
    kind = 'template'
    template: str
    values: Dict[str, str]


IndexConfigT = Union[OperationIndexConfig, BigMapIndexConfig, IndexTemplateConfig]
IndexConfigTemplateT = Union[OperationIndexConfig, BigMapIndexConfig]
HandlerPatternConfigT = Union[OperationHandlerOriginationPatternConfig, OperationHandlerTransactionPatternConfig]


@dataclass
class HasuraConfig:
    url: str
    admin_secret: Optional[str] = None
    source: str = 'default'
    select_limit: int = 100
    allow_aggregations: bool = True
    camel_case: bool = False
    connection_timeout: int = 5
    rest: bool = True
    http: Optional[HTTPConfig] = None

    @validator('url', allow_reuse=True)
    def valid_url(cls, v):
        parsed_url = urlparse(v)
        if not (parsed_url.scheme and parsed_url.netloc):
            raise ConfigurationError(f'`{v}` is not a valid Hasura URL')
        return v.rstrip('/')

    @validator('source', allow_reuse=True)
    def valid_source(cls, v):
        if v != 'default':
            raise NotImplementedError('Multiple Hasura sources are not supported at the moment')

    @property
    def headers(self) -> Dict[str, str]:
        if self.admin_secret:
            return {'X-Hasura-Admin-Secret': self.admin_secret}
        return {}


@dataclass
class JobConfig(HandlerConfig):
    crontab: Optional[str] = None
    interval: Optional[int] = None
    args: Optional[Dict[str, Any]] = None
    atomic: bool = False

    def __post_init_post_parse__(self):
        if int(bool(self.crontab)) + int(bool(self.interval)) != 1:
            raise ConfigurationError('Either `interval` or `crontab` field must be specified')
        super().__post_init_post_parse__()


@dataclass
class SentryConfig:
    dsn: str
    environment: Optional[str] = None
    debug: bool = False


@dataclass
class HookConfig(NameMixin, CallbackMixin, CodegenMixin):
    args: Dict[str, str] = field(default_factory=dict)

    def get_arguments(self) -> Tuple[str, ...]:
        return ()

    def get_imports(self, package: str) -> Tuple[str, ...]:
        return ()


default_hooks = {
    'on_configure': HookConfig(
        callback='on_configure',
        args=dict(
            ctx='dipdup.context.HandlerContext',
        ),
    ),
    'on_index_created': HookConfig('on_index_created'),
    'on_restart': HookConfig('on_restart'),
    'on_reindex': HookConfig('on_reindex'),
}


@dataclass
class DipDupConfig:
    """Main dapp config

    :param spec_version: Version of specification
    :param package: Name of dapp python package, existing or not
    :param contracts: Mapping of contract aliases and contract configs
    :param datasources: Mapping of datasource aliases and datasource configs
    :param indexes: Mapping of index aliases and index configs
    :param templates: Mapping of template aliases and index templates
    :param database: Database config
    :param hasura: Hasura config
    :param jobs: Mapping of job aliases and job configs
    :param sentry: Sentry integration config
    """

    spec_version: str
    package: str
    datasources: Dict[str, DatasourceConfigT]
    database: Union[SqliteDatabaseConfig, PostgresDatabaseConfig] = SqliteDatabaseConfig(kind='sqlite')
    contracts: Dict[str, ContractConfig] = Field(default_factory=dict)
    indexes: Dict[str, IndexConfigT] = Field(default_factory=dict)
    templates: Dict[str, IndexConfigTemplateT] = Field(default_factory=dict)
    jobs: Dict[str, JobConfig] = Field(default_factory=dict)
    hooks: Dict[str, HookConfig] = Field(default_factory=dict)
    hasura: Optional[HasuraConfig] = None
    sentry: Optional[SentryConfig] = None

    def __post_init_post_parse__(self):
        self._filenames: List[str] = []
        self._environment: Dict[str, str] = {}
        self._callback_patterns: Dict[str, List[Sequence[HandlerPatternConfigT]]] = defaultdict(list)
        self._pre_initialized = []
        self._initialized = []
        self.validate()

    @property
    def environment(self) -> Dict[str, str]:
        return self._environment

    @property
    def filenames(self) -> List[str]:
        return self._filenames

    def validate(self) -> None:
        if isinstance(self.database, SqliteDatabaseConfig) and self.hasura:
            raise ConfigurationError('SQLite DB engine is not supported by Hasura')
        # NOTE: Endpoints are equal to names
        for name in self.hooks.items():
            if name in default_hooks:
                raise ConfigurationError(f'`{name}` hook name is reserved. See docs to learn more about built-in hooks.')

    def get_contract(self, name: str) -> ContractConfig:
        self._check_name(name)
        try:
            return self.contracts[name]
        except KeyError as e:
            raise ConfigurationError(f'Contract `{name}` not found in `contracts` config section') from e

    def get_datasource(self, name: str) -> DatasourceConfigT:
        self._check_name(name)
        try:
            return self.datasources[name]
        except KeyError as e:
            raise ConfigurationError(f'Datasource `{name}` not found in `datasources` config section') from e

    def get_template(self, name: str) -> IndexConfigTemplateT:
        self._check_name(name)
        try:
            return self.templates[name]
        except KeyError as e:
            raise ConfigurationError(f'Template `{name}` not found in `templates` config section') from e

    def get_tzkt_datasource(self, name: str) -> TzktDatasourceConfig:
        datasource = self.get_datasource(name)
        if not isinstance(datasource, TzktDatasourceConfig):
            raise ConfigurationError('`datasource` field must refer to TzKT datasource')
        return datasource

    def get_rollback_fn(self) -> Type:
        module_name = f'{self.package}.handlers.{ROLLBACK_HANDLER}'
        fn_name = ROLLBACK_HANDLER
        return import_from(module_name, fn_name)

    def get_configure_fn(self) -> Type:
        module_name = f'{self.package}.handlers.{CONFIGURE_HANDLER}'
        fn_name = CONFIGURE_HANDLER
        return import_from(module_name, fn_name)

    def resolve_index_templates(self) -> None:
        _logger.info('Substituting index templates')
        for name, index_config in self.indexes.items():
            if isinstance(index_config, IndexTemplateConfig):
                template = self.get_template(index_config.template)
                raw_template = json.dumps(template, default=pydantic_encoder)
                for key, value in index_config.values.items():
                    value_regex = r'<[ ]*' + key + r'[ ]*>'
                    raw_template = re.sub(value_regex, value, raw_template)
                json_template = json.loads(raw_template)
                new_index_config = template.__class__(**json_template)
                new_index_config.template_values = index_config.values
                new_index_config.parent = index_config.parent
                self.indexes[name] = new_index_config

    def _check_name(self, name: str) -> None:
        variable = name.split('<')[-1].split('>')[0]
        if variable != name:
            raise ConfigurationError(f'`{variable}` variable of index template is not set')

    def _pre_initialize_index(self, name: str, index_config: IndexConfigT) -> None:
        """Resolve contract and datasource configs by aliases"""
        if name in self._pre_initialized:
            return

        if isinstance(index_config, OperationIndexConfig):
            index_config.name = name
            if isinstance(index_config.datasource, str):
                index_config.datasource = self.get_tzkt_datasource(index_config.datasource)

            if index_config.contracts is not None:
                for i, contract in enumerate(index_config.contracts):
                    if isinstance(contract, str):
                        index_config.contracts[i] = self.get_contract(contract)

            for handler_config in index_config.handlers:
                self._callback_patterns[handler_config.callback].append(handler_config.pattern)
                for pattern_config in handler_config.pattern:
                    transaction_id = 0
                    if isinstance(pattern_config, OperationHandlerTransactionPatternConfig):
                        if isinstance(pattern_config.destination, str):
                            pattern_config.destination = self.get_contract(pattern_config.destination)
                        if isinstance(pattern_config.source, str):
                            pattern_config.source = self.get_contract(pattern_config.source)
                        if not pattern_config.entrypoint:
                            pattern_config.transaction_id = transaction_id
                            transaction_id += 1

                    elif isinstance(pattern_config, OperationHandlerOriginationPatternConfig):
                        if isinstance(pattern_config.source, str):
                            pattern_config.source = self.get_contract(pattern_config.source)
                        if isinstance(pattern_config.similar_to, str):
                            pattern_config.similar_to = self.get_contract(pattern_config.similar_to)
                        if isinstance(pattern_config.originated_contract, str):
                            pattern_config.originated_contract = self.get_contract(pattern_config.originated_contract)

        elif isinstance(index_config, BigMapIndexConfig):
            index_config.name = name
            if isinstance(index_config.datasource, str):
                index_config.datasource = self.get_tzkt_datasource(index_config.datasource)

            for handler in index_config.handlers:
                # TODO: Verify callback uniqueness
                # self._callback_patterns[handler.callback].append(handler.pattern)
                if isinstance(handler.contract, str):
                    handler.contract = self.get_contract(handler.contract)

        else:
            raise NotImplementedError(f'Index kind `{index_config.kind}` is not supported')

        self._pre_initialized.append(name)

    def pre_initialize(self) -> None:
        for name, contract_config in self.contracts.items():
            contract_config.name = name
        for name, datasource_config in self.datasources.items():
            datasource_config.name = name
        for name, job_config in self.jobs.items():
            job_config.name = name

        self.resolve_index_templates()
        for name, index_config in self.indexes.items():
            self._pre_initialize_index(name, index_config)

        _logger.info('Verifying callback uniqueness')
        for callback, patterns in self._callback_patterns.items():
            if len(patterns) > 1:

                def get_pattern_type(pattern: Sequence[HandlerPatternConfigT]) -> str:
                    module_names = []
                    for pattern_config in pattern:
                        if isinstance(pattern_config, OperationHandlerTransactionPatternConfig) and pattern_config.entrypoint:
                            module_names.append(pattern_config.destination_contract_config.module_name)
                        elif isinstance(pattern_config, OperationHandlerOriginationPatternConfig):
                            module_names.append(pattern_config.module_name)
                        # TODO: Check BigMapHandlerPatternConfig
                    return '::'.join(module_names)

                pattern_types = list(map(get_pattern_type, patterns))
                if any(map(lambda x: x != pattern_types[0], pattern_types)):
                    _logger.warning(
                        'Callback `%s` used multiple times with different signatures. Make sure you have specified contract typenames',
                        callback,
                    )

    @property
    def package_path(self) -> str:
        package = importlib.import_module(self.package)
        return dirname(package.__file__)

    @property
    def cache_enabled(self) -> bool:
        return isinstance(self.database, SqliteDatabaseConfig)

    @classmethod
    def load(
        cls,
        filenames: List[str],
    ) -> 'DipDupConfig':

        current_workdir = os.path.join(os.getcwd())

        json_config: Dict[str, Any] = {}
        config_environment: Dict[str, str] = {}
        for filename in filenames:
            filename = os.path.join(current_workdir, filename)

            _logger.info('Loading config from %s', filename)
            with open(filename) as file:
                raw_config = file.read()

            _logger.info('Substituting environment variables')
            for match in re.finditer(ENV_VARIABLE_REGEX, raw_config):
                variable, default_value = match.group(1), match.group(2)
                config_environment[variable] = default_value
                value = env.get(variable)
                if not default_value and not value:
                    raise ConfigurationError(f'Environment variable `{variable}` is not set')
                placeholder = '${' + variable + ':-' + default_value + '}'
                raw_config = raw_config.replace(placeholder, value or default_value)

            json_config = {
                **json_config,
                **YAML(typ='base').load(raw_config),
            }

        try:
            config = cls(**json_config)
            config._environment = config_environment
            config._filenames = filenames
        except Exception as e:
            raise ConfigurationError(str(e)) from e
        return config

    def _initialize_handler_callback(self, handler_config: HandlerConfig) -> None:
        _logger.info('Registering handler callback `%s`', handler_config.callback)
        module_name = f'{self.package}.handlers.{handler_config.callback}'
        fn_name = handler_config.callback
        handler_config.callback_fn = import_from(module_name, fn_name)

    def _initialize_job_callback(self, job_config: JobConfig) -> None:
        _logger.info('Registering job callback `%s`', job_config.callback)
        module_name = f'{self.package}.jobs.{job_config.callback}'
        fn_name = job_config.callback
        job_config.callback_fn = import_from(module_name, fn_name)

    def _initialize_index(self, name: str, index_config: IndexConfigT) -> None:
        if name in self._initialized:
            return

        if isinstance(index_config, IndexTemplateConfig):
            raise RuntimeError('Config is not pre-initialized')

        if isinstance(index_config, OperationIndexConfig):

            for operation_handler_config in index_config.handlers:
                self._initialize_handler_callback(operation_handler_config)

                for operation_pattern_config in operation_handler_config.pattern:
                    if isinstance(operation_pattern_config, OperationHandlerTransactionPatternConfig):
                        if operation_pattern_config.entrypoint:
                            module_name = operation_pattern_config.destination_contract_config.module_name
                            operation_pattern_config.initialize_parameter_cls(
                                self.package, module_name, operation_pattern_config.entrypoint
                            )
                            operation_pattern_config.initialize_storage_cls(self.package, module_name)
                    elif isinstance(operation_pattern_config, OperationHandlerOriginationPatternConfig):
                        module_name = operation_pattern_config.module_name
                        operation_pattern_config.initialize_storage_cls(self.package, module_name)
                    else:
                        raise NotImplementedError

        # TODO: BigMapTypeMixin, initialize_big_map_type
        elif isinstance(index_config, BigMapIndexConfig):
            for big_map_handler_config in index_config.handlers:
                self._initialize_handler_callback(big_map_handler_config)

                _logger.info('Registering big map types for path `%s`', big_map_handler_config.path)
                module_name = big_map_handler_config.contract_config.module_name
                big_map_path = pascal_to_snake(big_map_handler_config.path.replace('.', '_'))

                key_type_module = importlib.import_module(f'{self.package}.types.{module_name}.big_map.{big_map_path}_key')
                key_type_cls = getattr(key_type_module, snake_to_pascal(big_map_path + '_key'))
                big_map_handler_config.key_type_cls = key_type_cls

                value_type_module = importlib.import_module(f'{self.package}.types.{module_name}.big_map.{big_map_path}_value')
                value_type_cls = getattr(value_type_module, snake_to_pascal(big_map_path + '_value'))
                big_map_handler_config.value_type_cls = value_type_cls

        else:
            raise NotImplementedError(f'Index kind `{index_config.kind}` is not supported')

        self._initialized.append(name)

    def _initialize_jobs(self) -> None:
        if not self.jobs:
            return
        for job_config in self.jobs.values():
            self._initialize_job_callback(job_config)

    def initialize(self) -> None:
        _logger.info('Setting up handlers and types for package `%s`', self.package)

        self.pre_initialize()
        for name, index_config in self.indexes.items():
            self._initialize_index(name, index_config)
        self._initialize_jobs()


@dataclass
class LoggingConfig:
    config: Dict[str, Any]

    @classmethod
    def load(
        cls,
        filename: str,
    ) -> 'LoggingConfig':

        current_workdir = os.path.join(os.getcwd())
        filename = os.path.join(current_workdir, filename)

        with open(filename) as file:
            return cls(config=YAML().load(file.read()))

    def apply(self):
        logging.config.dictConfig(self.config)<|MERGE_RESOLUTION|>--- conflicted
+++ resolved
@@ -7,11 +7,8 @@
 import sys
 from abc import ABC, abstractmethod
 from collections import defaultdict
-<<<<<<< HEAD
+from copy import copy
 from dataclasses import field
-=======
-from copy import copy
->>>>>>> 4e4dfc2e
 from enum import Enum
 from os import environ as env
 from os.path import dirname
