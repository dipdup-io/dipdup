"""Config files parsing and processing

As you can see from the amount of code below, lots of things are going on here:

* YAML (de)serialization
* Templating indexes and env variables (`<...>` and `${...}` syntax)
* Config initialization and validation
* Methods to generate paths for codegen
* And even importing contract types on demand

Dataclasses are used in this module instead of BaseModel for historical reasons (can't remember why;
something about ruamel.yaml compatibility), thus "...Mixin" classes to workaround the lack of proper
inheritance.
"""
from __future__ import annotations

import hashlib
import importlib
import json
import logging.config
import re
import sys
from abc import ABC
from abc import abstractmethod
from collections import Counter
from contextlib import suppress
from dataclasses import field
from io import StringIO
from os import environ as env
from pathlib import Path
from pydoc import locate
from typing import Any
from typing import Awaitable
from typing import Callable
from typing import Generic
from typing import Iterator
from typing import TypeVar
from typing import cast
from urllib.parse import quote_plus
from urllib.parse import urlparse

from pydantic import Field
from pydantic import validator
from pydantic.dataclasses import dataclass
from pydantic.json import pydantic_encoder
from ruamel.yaml import YAML
from typing_extensions import Literal

from dipdup import baking_bad
from dipdup.datasources.metadata.enums import MetadataNetwork
from dipdup.datasources.subscription import Subscription
from dipdup.datasources.tzkt.models import BigMapSubscription
from dipdup.datasources.tzkt.models import EventSubscription
from dipdup.datasources.tzkt.models import HeadSubscription
from dipdup.datasources.tzkt.models import OriginationSubscription
from dipdup.datasources.tzkt.models import TokenTransferSubscription
from dipdup.datasources.tzkt.models import TransactionSubscription
from dipdup.enums import LoggingValues
from dipdup.enums import OperationType
from dipdup.enums import ReindexingAction
from dipdup.enums import ReindexingReason
from dipdup.enums import SkipHistory
from dipdup.exceptions import ConfigInitializationException
from dipdup.exceptions import ConfigurationError
from dipdup.exceptions import FrameworkException
from dipdup.exceptions import IndexAlreadyExistsError
from dipdup.utils import exclude_none
from dipdup.utils import import_from
from dipdup.utils import pascal_to_snake
from dipdup.utils import snake_to_pascal
from dipdup.utils.sys import is_in_tests

# NOTE: ${VARIABLE:-default} | ${VARIABLE}
ENV_VARIABLE_REGEX = r'\$\{(?P<var_name>[\w]+)(?:\:\-(?P<default_value>.*?))?\}'
DEFAULT_METADATA_URL = baking_bad.METADATA_API_URL
DEFAULT_IPFS_URL = 'https://ipfs.io/ipfs'
DEFAULT_TZKT_URL = next(iter(baking_bad.TZKT_API_URLS.keys()))
DEFAULT_POSTGRES_SCHEMA = 'public'
DEFAULT_POSTGRES_DATABASE = 'postgres'
DEFAULT_POSTGRES_USER = 'postgres'
DEFAULT_POSTGRES_PORT = 5432
DEFAULT_SQLITE_PATH = ':memory:'

ADDRESS_PREFIXES = (
    'KT1',
    # NOTE: Wallet addresses are allowed during config validation for debugging purposes.
    # NOTE: It's a undocumented hack to filter by `source` field. Wallet indexing is not supported.
    # NOTE: See https://github.com/dipdup-io/dipdup/issues/291
    'tz1',
    'tz2',
    'tz3',
)

_logger = logging.getLogger('dipdup.config')


@dataclass
class SqliteDatabaseConfig:
    """
    SQLite connection config

    :param kind: always 'sqlite'
    :param path: Path to .sqlite3 file, leave default for in-memory database (`:memory:`)
    """

    kind: Literal['sqlite']
    path: str = DEFAULT_SQLITE_PATH

    @property
    def schema_name(self) -> str:
        return 'public'

    @property
    def connection_string(self) -> str:
        return f'{self.kind}://{self.path}'

    @property
    def immune_tables(self) -> set[str]:
        return set()

    @property
    def connection_timeout(self) -> int:
        # NOTE: Fail immediately
        return 1


@dataclass
class PostgresDatabaseConfig:
    """Postgres database connection config

    :param kind: always 'postgres'
    :param host: Host
    :param port: Port
    :param user: User
    :param password: Password
    :param database: Database name
    :param schema_name: Schema name
    :param immune_tables: List of tables to preserve during reindexing
    :param connection_timeout: Connection timeout
    """

    kind: Literal['postgres']
    host: str
    user: str = DEFAULT_POSTGRES_USER
    database: str = DEFAULT_POSTGRES_DATABASE
    port: int = DEFAULT_POSTGRES_PORT
    schema_name: str = DEFAULT_POSTGRES_SCHEMA
    password: str = field(default='', repr=False)
    immune_tables: set[str] = field(default_factory=set)
    connection_timeout: int = 60

    @property
    def connection_string(self) -> str:
        # NOTE: `maxsize=1` is important! Concurrency will be broken otherwise.
        # NOTE: https://github.com/tortoise/tortoise-orm/issues/792
        connection_string = (
            f'{self.kind}://{self.user}:{quote_plus(self.password)}@{self.host}:{self.port}/{self.database}?maxsize=1'
        )
        if self.schema_name != DEFAULT_POSTGRES_SCHEMA:
            connection_string += f'&schema={self.schema_name}'
        return connection_string

    @property
    def hasura_connection_parameters(self) -> dict[str, Any]:
        return {
            'username': self.user,
            'password': self.password,
            'database': self.database,
            'host': self.host,
            'port': self.port,
        }

    @validator('immune_tables', allow_reuse=True)
    def _valid_immune_tables(cls, v: set[str]) -> set[str]:
        for table in v:
            if table.startswith('dipdup'):
                raise ConfigurationError("Tables with `dipdup` prefix can't be immune")
        return v


@dataclass
class HTTPConfig:
    """Advanced configuration of HTTP client

    :param retry_count: Number of retries after request failed before giving up
    :param retry_sleep: Sleep time between retries
    :param retry_multiplier: Multiplier for sleep time between retries
    :param ratelimit_rate: Number of requests per period ("drops" in leaky bucket)
    :param ratelimit_period: Time period for rate limiting in seconds
    :param ratelimit_sleep: Sleep time between requests when rate limit is reached
    :param connection_limit: Number of simultaneous connections
    :param connection_timeout: Connection timeout in seconds
    :param batch_size: Number of items fetched in a single paginated request (for some APIs)
    :param replay_path: Development-only option to use cached HTTP responses instead of making real requests
    """

    retry_count: int | None = None
    retry_sleep: float | None = None
    retry_multiplier: float | None = None
    ratelimit_rate: int | None = None
    ratelimit_period: int | None = None
    ratelimit_sleep: float | None = None
    connection_limit: int | None = None
    connection_timeout: int | None = None
    batch_size: int | None = None
    replay_path: str | None = None


@dataclass
class ResolvedHTTPConfig:
    """HTTP client configuration with defaults"""

    retry_count: int = sys.maxsize
    retry_sleep: float = 0.0
    retry_multiplier: float = 1.0
    ratelimit_rate: int = 0
    ratelimit_period: int = 0
    ratelimit_sleep: float = 5.0
    connection_limit: int = 100
    connection_timeout: int = 60
    batch_size: int = 1000
    replay_path: str | None = None

    @classmethod
    def create(
        cls,
        default: HTTPConfig,
        user: HTTPConfig | None,
    ) -> 'ResolvedHTTPConfig':
        config = cls()
        # NOTE: Apply datasource defaults first
        for merge_config in (default, user):
            if merge_config is None:
                continue
            for k, v in merge_config.__dict__.items():
                if v is not None:
                    setattr(config, k, v)
        return config


@dataclass
class NameMixin:
    def __post_init_post_parse__(self) -> None:
        self._name: str | None = None

    @property
    def name(self) -> str:
        if self._name is None:
            raise ConfigInitializationException(f'{self.__class__.__name__} name is not set')
        return self._name


@dataclass
class ContractConfig(NameMixin):
    """Contract config

    :param address: Contract address
    :param code_hash: Contract code hash or address to fetch it from
    :param typename: User-defined alias for the contract script
    """

    address: str | None = None
    code_hash: int | str | None = None
    typename: str | None = None

    @property
    def module_name(self) -> str:
        return self.typename or self.name

    @validator('address', allow_reuse=True)
    def _valid_address(cls, v: str | None) -> str | None:
        # NOTE: Environment substitution was disabled during export, skip validation
        if not v or '$' in v:
            return v

        if not v.startswith(ADDRESS_PREFIXES) or len(v) != 36:
            raise ConfigurationError(f'`{v}` is not a valid contract address')
        return v

    def get_address(self) -> str:
        if self.address is None:
            raise ConfigurationError(f'`contracts.{self.name}`: `address` field is required`')
        return self.address


class DatasourceConfig(ABC, NameMixin):
    kind: str
    http: HTTPConfig | None

    # TODO: Pick refactoring from `ref/config-module`
    @abstractmethod
    def __hash__(self) -> int:
        ...


@dataclass
class TzktDatasourceConfig(DatasourceConfig):
    """TzKT datasource config

    :param kind: always 'tzkt'
    :param url: Base API URL, e.g. https://api.tzkt.io/
    :param http: HTTP client configuration
    :param buffer_size: Number of levels to keep in FIFO buffer before processing
    """

    kind: Literal['tzkt']
    url: str = DEFAULT_TZKT_URL
    http: HTTPConfig | None = None
    buffer_size: int = 0

    def __hash__(self) -> int:
        return hash(self.kind + self.url)

    def __post_init_post_parse__(self) -> None:
        super().__post_init_post_parse__()
        self.url = self.url.rstrip('/')

        # NOTE: Is is possible to increase limits in TzKT? Anyway, I don't think anyone will ever need it.
        limit = baking_bad.MAX_TZKT_BATCH_SIZE
        if self.http and self.http.batch_size and self.http.batch_size > limit:
            raise ConfigurationError(f'`batch_size` must be less than {limit}')
        parsed_url = urlparse(self.url)
        # NOTE: Environment substitution disabled
        if '$' in self.url:
            return
        if not (parsed_url.scheme and parsed_url.netloc):
            raise ConfigurationError(f'`{self.url}` is not a valid datasource URL')


@dataclass
class CoinbaseDatasourceConfig(DatasourceConfig):
    """Coinbase datasource config

    :param kind: always 'coinbase'
    :param api_key: API key
    :param secret_key: API secret key
    :param passphrase: API passphrase
    :param http: HTTP client configuration
    """

    kind: Literal['coinbase']
    api_key: str | None = None
    secret_key: str | None = None
    passphrase: str | None = None
    http: HTTPConfig | None = None

    def __hash__(self) -> int:
        return hash(self.kind)


@dataclass
class MetadataDatasourceConfig(NameMixin):
    """DipDup Metadata datasource config

    :param kind: always 'metadata'
    :param network: Network name, e.g. mainnet, ghostnet, etc.
    :param url: GraphQL API URL, e.g. https://metadata.dipdup.net
    :param http: HTTP client configuration
    """

    kind: Literal['metadata']
    network: MetadataNetwork
    url: str = DEFAULT_METADATA_URL
    http: HTTPConfig | None = None

    def __hash__(self) -> int:
        return hash(self.kind + self.url + self.network.value)


@dataclass
class IpfsDatasourceConfig(DatasourceConfig):
    """IPFS datasource config

    :param kind: always 'ipfs'
    :param url: IPFS node URL, e.g. https://ipfs.io/ipfs/
    :param http: HTTP client configuration
    """

    kind: Literal['ipfs']
    url: str = DEFAULT_IPFS_URL
    http: HTTPConfig | None = None

    def __hash__(self) -> int:
        return hash(self.kind + self.url)


@dataclass
class HttpDatasourceConfig(DatasourceConfig):
    """Generic HTTP datasource config

    kind: always 'http'
    url: URL to fetch data from
    http: HTTP client configuration
    """

    kind: Literal['http']
    url: str
    http: HTTPConfig | None = None

    def __hash__(self) -> int:
        return hash(self.kind + self.url)


# NOTE: We need unions for Pydantic deserialization
DatasourceConfigU = (
    TzktDatasourceConfig
    | CoinbaseDatasourceConfig
    | MetadataDatasourceConfig
    | IpfsDatasourceConfig
    | HttpDatasourceConfig
)


@dataclass
class CodegenMixin(ABC):
    """Base for pattern config classes containing methods required for codegen"""

    @abstractmethod
    def iter_imports(self, package: str) -> Iterator[tuple[str, str]]:
        ...

    @abstractmethod
    def iter_arguments(self) -> Iterator[tuple[str, str]]:
        ...

    def format_imports(self, package: str) -> Iterator[str]:
        for package_name, cls in self.iter_imports(package):
            yield f'from {package_name} import {cls}'

    def format_arguments(self) -> Iterator[str]:
        arguments = list(self.iter_arguments())
        i, counter = 0, Counter(name for name, _ in arguments)

        for name, cls in arguments:
            if counter[name] > 1:
                yield f'{name}_{i}: {cls}'
                i += 1
            else:
                yield f'{name}: {cls}'

    def locate_arguments(self) -> dict[str, type | None]:
        """Try to resolve scope annotations for arguments"""
        kwargs: dict[str, type[Any] | None] = {}
        for name, cls in self.iter_arguments():
            cls = cls.split(' as ')[0]
            kwargs[name] = cast(type | None, locate(cls))
        return kwargs


class PatternConfig(CodegenMixin):
    """Base class for pattern config items.

    Contains methods for import and method signature generation during handler callbacks codegen.
    """

    @classmethod
    def format_storage_import(
        cls,
        package: str,
        module_name: str,
    ) -> tuple[str, str]:
        storage_cls = f'{snake_to_pascal(module_name)}Storage'
        return f'{package}.types.{module_name}.storage', storage_cls

    @classmethod
    def format_parameter_import(
        cls,
        package: str,
        module_name: str,
        entrypoint: str,
        alias: str | None,
    ) -> tuple[str, str]:
        entrypoint = entrypoint.lstrip('_')
        parameter_module = pascal_to_snake(entrypoint)
        parameter_cls = f'{snake_to_pascal(entrypoint)}Parameter'
        if alias:
            parameter_cls += f' as {snake_to_pascal(alias)}Parameter'

        return f'{package}.types.{module_name}.parameter.{parameter_module}', parameter_cls

    @classmethod
    def format_untyped_operation_import(cls) -> tuple[str, str]:
        return 'dipdup.models', 'OperationData'

    @classmethod
    def format_origination_argument(
        cls,
        module_name: str,
        optional: bool,
        alias: str | None,
    ) -> tuple[str, str]:
        arg_name = pascal_to_snake(alias or f'{module_name}_origination')
        storage_cls = f'{snake_to_pascal(module_name)}Storage'
        if optional:
            return arg_name, f'Origination[{storage_cls}] | None'
        return arg_name, f'Origination[{storage_cls}]'

    @classmethod
    def format_operation_argument(
        cls,
        module_name: str,
        entrypoint: str,
        optional: bool,
        alias: str | None,
    ) -> tuple[str, str]:
        arg_name = pascal_to_snake(alias or entrypoint)
        entrypoint = entrypoint.lstrip('_')
        parameter_cls = f'{snake_to_pascal(arg_name)}Parameter'
        storage_cls = f'{snake_to_pascal(module_name)}Storage'
        if optional:
            return arg_name, f'Transaction[{parameter_cls}, {storage_cls}] | None'
        return arg_name, f'Transaction[{parameter_cls}, {storage_cls}]'

    @classmethod
    def format_untyped_operation_argument(
        cls,
        type_: str,
        subgroup_index: int,
        optional: bool,
        alias: str | None,
    ) -> tuple[str, str]:
        arg_name = pascal_to_snake(alias or f'{type_}_{subgroup_index}')
        if optional:
            return arg_name, 'OperationData | None'
        return arg_name, 'OperationData'


@dataclass
class StorageTypeMixin:
    """`storage_type_cls` field"""

    def __post_init_post_parse__(self) -> None:
        self._storage_type_cls: type[Any] | None = None

    @property
    def storage_type_cls(self) -> type[Any]:
        if self._storage_type_cls is None:
            raise ConfigInitializationException
        return self._storage_type_cls

    def initialize_storage_cls(self, package: str, module_name: str) -> None:
        _logger.debug('Registering `%s` storage type', module_name)
        cls_name = snake_to_pascal(module_name) + 'Storage'
        module_name = f'{package}.types.{module_name}.storage'
        self._storage_type_cls = import_from(module_name, cls_name)


ParentT = TypeVar('ParentT')


@dataclass
class ParentMixin(Generic[ParentT]):
    """`parent` field for index and template configs"""

    def __post_init_post_parse__(self: ParentMixin[ParentT]) -> None:
        self._parent: ParentT | None = None

    @property
    def parent(self) -> ParentT | None:
        return self._parent

    @parent.setter
    def parent(self, value: ParentT) -> None:
        self._parent = value


@dataclass
class ParameterTypeMixin:
    """`parameter_type_cls` field"""

    def __post_init_post_parse__(self) -> None:
        self._parameter_type_cls: type | None = None

    @property
    def parameter_type_cls(self) -> type:
        if self._parameter_type_cls is None:
            raise ConfigInitializationException
        return self._parameter_type_cls

    @parameter_type_cls.setter
    def parameter_type_cls(self, value: type) -> None:
        self._parameter_type_cls = value

    def initialize_parameter_cls(self, package: str, typename: str, entrypoint: str) -> None:
        _logger.debug('Registering parameter type for entrypoint `%s`', entrypoint)
        entrypoint = entrypoint.lstrip('_')
        module_name = f'{package}.types.{typename}.parameter.{pascal_to_snake(entrypoint)}'
        cls_name = snake_to_pascal(entrypoint) + 'Parameter'
        self.parameter_type_cls = import_from(module_name, cls_name)


@dataclass
class SubgroupIndexMixin:
    """`subgroup_index` field to track index of operation in group

    :param subgroup_index:
    """

    def __post_init_post_parse__(self) -> None:
        self._subgroup_index: int | None = None

    @property
    def subgroup_index(self) -> int:
        if self._subgroup_index is None:
            raise ConfigInitializationException
        return self._subgroup_index

    @subgroup_index.setter
    def subgroup_index(self, value: int) -> None:
        self._subgroup_index = value


@dataclass
class OperationHandlerTransactionPatternConfig(PatternConfig, StorageTypeMixin, ParameterTypeMixin, SubgroupIndexMixin):
    """Operation handler pattern config

    :param type: always 'transaction'
    :param source: Match operations by source contract alias
    :param destination: Match operations by destination contract alias
    :param entrypoint: Match operations by contract entrypoint
    :param optional: Whether can operation be missing in operation group
    :param alias: Alias for transaction (helps to avoid duplicates)
    """

    type: Literal['transaction'] = 'transaction'
    source: ContractConfig | None = None
    destination: ContractConfig | None = None
    entrypoint: str | None = None
    optional: bool = False
    alias: str | None = None

    def __post_init_post_parse__(self) -> None:
        StorageTypeMixin.__post_init_post_parse__(self)
        ParameterTypeMixin.__post_init_post_parse__(self)
        SubgroupIndexMixin.__post_init_post_parse__(self)
        if self.entrypoint and not self.destination:
            raise ConfigurationError('Transactions with entrypoint must also have destination')

    def iter_imports(self, package: str) -> Iterator[tuple[str, str]]:
        if self.typed_contract:
            module_name = self.typed_contract.module_name
            yield 'dipdup.models', 'Transaction'
            yield self.format_parameter_import(
                package,
                module_name,
                cast(str, self.entrypoint),
                self.alias,
            )
            yield self.format_storage_import(package, module_name)
        else:
            yield self.format_untyped_operation_import()

    def iter_arguments(self) -> Iterator[tuple[str, str]]:
        if self.typed_contract:
            module_name = self.typed_contract.module_name
            yield self.format_operation_argument(
                module_name,
                cast(str, self.entrypoint),
                self.optional,
                self.alias,
            )
        else:
            yield self.format_untyped_operation_argument(
                'transaction',
                self.subgroup_index,
                self.optional,
                self.alias,
            )

    @property
    def typed_contract(self) -> ContractConfig | None:
        if self.entrypoint and self.destination:
            return self.destination
        return None


@dataclass
class OperationHandlerOriginationPatternConfig(PatternConfig, StorageTypeMixin, SubgroupIndexMixin):
    """Origination handler pattern config

    :param type: always 'origination'
    :param source: Match operations by source contract alias
    :param similar_to: Match operations which have the same code/signature (depending on `strict` field)
    :param originated_contract: Match origination of exact contract
    :param optional: Whether can operation be missing in operation group
    :param strict: Match operations by storage only or by the whole code
    :param alias: Alias for transaction (helps to avoid duplicates)
    """

    type: Literal['origination'] = 'origination'
    source: ContractConfig | None = None
    similar_to: ContractConfig | None = None
    originated_contract: ContractConfig | None = None
    optional: bool = False
    strict: bool = False
    alias: str | None = None

    def __post_init_post_parse__(self) -> None:
        super().__post_init_post_parse__()
        if not self.similar_to:
            return

        _logger.warning('`similar_to` field is deprecated, use `originated_contract` instead')
        self.originated_contract = self.similar_to
        self.similar_to = None

    def iter_imports(self, package: str) -> Iterator[tuple[str, str]]:
        if self.typed_contract:
            module_name = self.typed_contract.module_name
            yield 'dipdup.models', 'Origination'
            yield self.format_storage_import(package, module_name)
        else:
            yield 'dipdup.models', 'OperationData'

    def iter_arguments(self) -> Iterator[tuple[str, str]]:
        if self.typed_contract:
            yield self.format_origination_argument(
                self.typed_contract.module_name,
                self.optional,
                self.alias,
            )
        else:
            yield self.format_untyped_operation_argument(
                'origination',
                self.subgroup_index,
                self.optional,
                self.alias,
            )

    @property
    def typed_contract(self) -> ContractConfig | None:
        if self.originated_contract:
            return self.originated_contract
        # TODO: Remove in 7.0
        if self.similar_to:
            raise FrameworkException
        return None


@dataclass
class CallbackMixin(CodegenMixin):
    """Mixin for callback configs

    :param callback: Callback name
    """

    callback: str

    def __init_subclass__(cls, kind: str) -> None:
        cls._kind = kind  # type: ignore[attr-defined]

    def __post_init_post_parse__(self) -> None:
        self._callback_fn = None
        if self.callback and self.callback != pascal_to_snake(self.callback, strip_dots=False):
            raise ConfigurationError('`callback` field must be a valid Python module name')

    @property
    def kind(self) -> str:
        return self._kind  # type: ignore[attr-defined,no-any-return]

    @property
    def callback_fn(self) -> Callable[..., Awaitable[None]]:
        if self._callback_fn is None:
            raise ConfigInitializationException
        return self._callback_fn

    def initialize_callback_fn(self, package: str) -> None:
        if self._callback_fn:
            return
        _logger.debug('Registering %s callback `%s`', self.kind, self.callback)
        module_name = f'{package}.{self.kind}s.{self.callback}'
        fn_name = self.callback.rsplit('.', 1)[-1]
        self._callback_fn = import_from(module_name, fn_name)


@dataclass
class HandlerConfig(CallbackMixin, ParentMixin['IndexConfig'], kind='handler'):
    def __post_init_post_parse__(self) -> None:
        CallbackMixin.__post_init_post_parse__(self)
        ParentMixin.__post_init_post_parse__(self)


OperationHandlerPatternConfigU = OperationHandlerOriginationPatternConfig | OperationHandlerTransactionPatternConfig


@dataclass
class OperationHandlerConfig(HandlerConfig, kind='handler'):
    """Operation handler config

    :param callback: Name of method in `handlers` package
    :param pattern: Filters to match operation groups
    """

    pattern: tuple[OperationHandlerPatternConfigU, ...]

    def iter_imports(self, package: str) -> Iterator[tuple[str, str]]:
        yield 'dipdup.context', 'HandlerContext'
        for pattern in self.pattern:
            yield from pattern.iter_imports(package)

    def iter_arguments(self) -> Iterator[tuple[str, str]]:
        yield 'ctx', 'HandlerContext'

        arg_names: set[str] = set()
        for pattern in self.pattern:
            arg, arg_type = next(pattern.iter_arguments())
            if arg in arg_names:
                raise ConfigurationError(
                    f'Pattern item is not unique. Set `alias` field to avoid duplicates.\n\n              handler: `{self.callback}`\n              entrypoint: `{arg}`',
                )
            arg_names.add(arg)
            yield arg, arg_type


@dataclass
class OperationUnfilteredHandlerConfig(HandlerConfig, kind='handler'):
    def iter_imports(self, package: str) -> Iterator[tuple[str, str]]:
        yield 'dipdup.context', 'HandlerContext'
        yield 'dipdup.models', 'OperationData'
        yield package, 'models as models'

    def iter_arguments(self) -> Iterator[tuple[str, str]]:
        yield 'ctx', 'HandlerContext'
        yield 'origination', 'OperationData'


@dataclass
class TemplateValuesMixin:
    """`template_values` field"""

    def __post_init_post_parse__(self) -> None:
        self._template_values: dict[str, str] = {}

    @property
    def template_values(self) -> dict[str, str]:
        return self._template_values


@dataclass
class SubscriptionsMixin:
    """`subscriptions` field"""

    def __post_init_post_parse__(self) -> None:
        self.subscriptions: set[Subscription] = set()


@dataclass
class IndexTemplateConfig(NameMixin):
    """Index template config

    :param kind: always `template`
    :param name: Name of index template
    :param template_values: Values to be substituted in template (`<key>` -> `value`)
    :param first_level: Level to start indexing from
    :param last_level: Level to stop indexing at (DipDup will terminate at this level)
    """

    kind = 'template'
    template: str
    values: dict[str, str]
    first_level: int = 0
    last_level: int = 0


@dataclass
class IndexConfig(ABC, TemplateValuesMixin, NameMixin, SubscriptionsMixin, ParentMixin['ResolvedIndexConfigU']):
    """Index config

    :param datasource: Alias of index datasource in `datasources` section
    """

    kind: str
    datasource: TzktDatasourceConfig

    def __post_init_post_parse__(self) -> None:
        TemplateValuesMixin.__post_init_post_parse__(self)
        NameMixin.__post_init_post_parse__(self)
        SubscriptionsMixin.__post_init_post_parse__(self)
        ParentMixin.__post_init_post_parse__(self)

    @property
    def datasource_config(self) -> TzktDatasourceConfig:
        if not isinstance(self.datasource, TzktDatasourceConfig):
            raise ConfigInitializationException
        return self.datasource

    def hash(self) -> str:
        """Calculate hash to ensure config has not changed since last run."""
        # FIXME: How to convert pydantic dataclass into dict without json.dumps? asdict is not recursive.
        config_json = json.dumps(self, default=pydantic_encoder)
        config_dict = json.loads(config_json)

        self.strip(config_dict)

        config_json = json.dumps(config_dict)
        return hashlib.sha256(config_json.encode()).hexdigest()

    @classmethod
    def strip(cls, config_dict: dict[str, Any]) -> None:
        """Strip config from tunables that are not needed for hash calculation."""
        config_dict['datasource'].pop('http', None)
        config_dict['datasource'].pop('buffer_size', None)

    @abstractmethod
    def import_objects(self, package: str) -> None:
        ...


@dataclass
class OperationIndexConfig(IndexConfig):
    """Operation index config

    :param kind: always `operation`
    :param handlers: List of indexer handlers
    :param types: Types of transaction to fetch
    :param contracts: Aliases of contracts being indexed in `contracts` section
    :param first_level: Level to start indexing from
    :param last_level: Level to stop indexing at (DipDup will terminate at this level)
    """

    kind: Literal['operation']
    handlers: tuple[OperationHandlerConfig, ...]
    contracts: list[ContractConfig] = field(default_factory=list)
    types: tuple[OperationType, ...] = (OperationType.transaction,)

    first_level: int = 0
    last_level: int = 0

    @classmethod
    def strip(cls, config_dict: dict[str, Any]) -> None:
        super().strip(config_dict)
        for handler in config_dict['handlers']:
            for item in handler['pattern']:
                item.pop('alias', None)

    def import_objects(self, package: str) -> None:
        for handler_config in self.handlers:
            handler_config.initialize_callback_fn(package)

            for pattern_config in handler_config.pattern:
                typed_contract = pattern_config.typed_contract
                if not typed_contract:
                    continue

                module_name = typed_contract.module_name
                pattern_config.initialize_storage_cls(package, module_name)

                if isinstance(pattern_config, OperationHandlerTransactionPatternConfig):
                    pattern_config.initialize_parameter_cls(
                        package,
                        module_name,
                        cast(str, pattern_config.entrypoint),
                    )


@dataclass
class OperationUnfilteredIndexConfig(IndexConfig):
    """Operation index config

    :param kind: always `operation_unfiltered`
    :param handlers: List of indexer handlers
    :param first_level: Level to start indexing from
    :param last_level: Level to stop indexing at (DipDup will terminate at this level)
    """

    kind: Literal['operation_unfiltered']
    handlers: tuple[OperationUnfilteredHandlerConfig, ...]
    types: tuple[OperationType, ...] = (OperationType.origination,)

    first_level: int = 0
    last_level: int = 0


@dataclass
class BigMapHandlerConfig(HandlerConfig, kind='handler'):
    """Big map handler config

    :param contract: Contract to fetch big map from
    :param path: Path to big map (alphanumeric string with dots)
    """

    contract: ContractConfig
    path: str

    def __post_init_post_parse__(self) -> None:
        super().__post_init_post_parse__()
        self._key_type_cls: type[Any] | None = None
        self._value_type_cls: type[Any] | None = None

    @classmethod
    def format_key_import(cls, package: str, module_name: str, path: str) -> tuple[str, str]:
        key_cls = f'{snake_to_pascal(path)}Key'
        key_module = f'{pascal_to_snake(path)}_key'
        return f'{package}.types.{module_name}.big_map.{key_module}', key_cls

    @classmethod
    def format_value_import(cls, package: str, module_name: str, path: str) -> tuple[str, str]:
        value_cls = f'{snake_to_pascal(path)}Value'
        value_module = f'{pascal_to_snake(path)}_value'
        return f'{package}.types.{module_name}.big_map.{value_module}', value_cls

    @classmethod
    def format_big_map_diff_argument(cls, path: str) -> tuple[str, str]:
        key_cls = f'{snake_to_pascal(path)}Key'
        value_cls = f'{snake_to_pascal(path)}Value'
        return pascal_to_snake(path), f'BigMapDiff[{key_cls}, {value_cls}]'

    def iter_imports(self, package: str) -> Iterator[tuple[str, str]]:
        yield 'dipdup.context', 'HandlerContext'
        yield 'dipdup.models', 'BigMapDiff'
        yield package, 'models as models'

        yield self.format_key_import(package, self.contract.module_name, self.path)
        yield self.format_value_import(package, self.contract.module_name, self.path)

    def iter_arguments(self) -> Iterator[tuple[str, str]]:
        yield 'ctx', 'HandlerContext'
        yield self.format_big_map_diff_argument(self.path)

    @property
    def key_type_cls(self) -> type:
        if self._key_type_cls is None:
            raise ConfigInitializationException
        return self._key_type_cls

    @property
    def value_type_cls(self) -> type:
        if self._value_type_cls is None:
            raise ConfigInitializationException
        return self._value_type_cls

    def initialize_big_map_type(self, package: str) -> None:
        """Resolve imports and initialize key and value type classes"""
        _logger.debug('Registering big map types for path `%s`', self.path)
        path = pascal_to_snake(self.path.replace('.', '_'))

        module_name = f'{package}.types.{self.contract.module_name}.big_map.{path}_key'
        cls_name = snake_to_pascal(path + '_key')
        self._key_type_cls = import_from(module_name, cls_name)

        module_name = f'{package}.types.{self.contract.module_name}.big_map.{path}_value'
        cls_name = snake_to_pascal(path + '_value')
        self._value_type_cls = import_from(module_name, cls_name)


@dataclass
class BigMapIndexConfig(IndexConfig):
    """Big map index config

    :param kind: always `big_map`
    :param datasource: Index datasource to fetch big maps with
    :param handlers: Description of big map diff handlers
    :param skip_history: Fetch only current big map keys ignoring historical changes
    :param first_level: Level to start indexing from
    :param last_level: Level to stop indexing at (Dipdup will terminate at this level)
    """

    kind: Literal['big_map']
    datasource: TzktDatasourceConfig
    handlers: tuple[BigMapHandlerConfig, ...]

    skip_history: SkipHistory = SkipHistory.never

    first_level: int = 0
    last_level: int = 0

    @property
    def contracts(self) -> set[ContractConfig]:
        return {handler_config.contract for handler_config in self.handlers}

    @classmethod
    def strip(cls, config_dict: dict[str, Any]) -> None:
        super().strip(config_dict)
        config_dict.pop('skip_history', None)

    def import_objects(self, package: str) -> None:
        for handler_config in self.handlers:
            handler_config.initialize_callback_fn(package)
            handler_config.initialize_big_map_type(package)


@dataclass
class HeadHandlerConfig(HandlerConfig, kind='handler'):
    """Head block handler config"""

    def iter_imports(self, package: str) -> Iterator[tuple[str, str]]:
        yield 'dipdup.context', 'HandlerContext'
        yield 'dipdup.models', 'HeadBlockData'
        yield package, 'models as models'

    def iter_arguments(self) -> Iterator[tuple[str, str]]:
        yield 'ctx', 'HandlerContext'
        yield 'head', 'HeadBlockData'


@dataclass
class HeadIndexConfig(IndexConfig):
    """Head block index config"""

    kind: Literal['head']
    datasource: TzktDatasourceConfig
    handlers: tuple[HeadHandlerConfig, ...]

    @property
    def first_level(self) -> int:
        return 0

    @property
    def last_level(self) -> int:
        return 0

    def import_objects(self, package: str) -> None:
        for handler_config in self.handlers:
            handler_config.initialize_callback_fn(package)


@dataclass
class TokenTransferHandlerConfig(HandlerConfig, kind='handler'):
    contract: ContractConfig | None = None
    token_id: int | None = None
    from_: ContractConfig | None = Field(default=None, alias='from')
    to: ContractConfig | None = None

    def iter_imports(self, package: str) -> Iterator[tuple[str, str]]:
        yield 'dipdup.context', 'HandlerContext'
        yield 'dipdup.models', 'TokenTransferData'
        yield package, 'models as models'

    def iter_arguments(self) -> Iterator[tuple[str, str]]:
        yield 'ctx', 'HandlerContext'
        yield 'token_transfer', 'TokenTransferData'


@dataclass
class TokenTransferIndexConfig(IndexConfig):
    """Token index config"""

    kind: Literal['token_transfer']
    datasource: TzktDatasourceConfig
    handlers: tuple[TokenTransferHandlerConfig, ...] = field(default_factory=tuple)

    first_level: int = 0
    last_level: int = 0

    def import_objects(self, package: str) -> None:
        for handler_config in self.handlers:
            handler_config.initialize_callback_fn(package)


@dataclass
class EventHandlerConfig(HandlerConfig, kind='handler'):
    contract: ContractConfig
    tag: str

    def __post_init_post_parse__(self) -> None:
        super().__post_init_post_parse__()
        self._event_type_cls: type[Any] | None = None

    @property
    def event_type_cls(self) -> type:
        if self._event_type_cls is None:
            raise ConfigInitializationException
        return self._event_type_cls

    def initialize_event_type(self, package: str) -> None:
        """Resolve imports and initialize key and value type classes"""
        _logger.debug('Registering event types for tag `%s`', self.tag)
        tag = pascal_to_snake(self.tag.replace('.', '_'))

        module_name = f'{package}.types.{self.contract.module_name}.event.{tag}'
        cls_name = snake_to_pascal(f'{tag}_payload')
        self._event_type_cls = import_from(module_name, cls_name)

    def iter_imports(self, package: str) -> Iterator[tuple[str, str]]:
        yield 'dipdup.context', 'HandlerContext'
        yield 'dipdup.models', 'Event'
        yield package, 'models as models'

        event_cls = snake_to_pascal(self.tag + '_payload')
        event_module = pascal_to_snake(self.tag)
        module_name = self.contract.module_name
        yield f'{package}.types.{module_name}.event.{event_module}', event_cls

    def iter_arguments(self) -> Iterator[tuple[str, str]]:
        event_cls = snake_to_pascal(self.tag + '_payload')
        yield 'ctx', 'HandlerContext'
        yield 'event', f'Event[{event_cls}]'


@dataclass
class UnknownEventHandlerConfig(HandlerConfig, kind='handler'):
    contract: ContractConfig

    def iter_imports(self, package: str) -> Iterator[tuple[str, str]]:
        yield 'dipdup.context', 'HandlerContext'
        yield 'dipdup.models', 'UnknownEvent'
        yield package, 'models as models'

    def iter_arguments(self) -> Iterator[tuple[str, str]]:
        yield 'ctx', 'HandlerContext'
        yield 'event', 'UnknownEvent'


EventHandlerConfigU = EventHandlerConfig | UnknownEventHandlerConfig


@dataclass
class EventIndexConfig(IndexConfig):
    kind: Literal['event']
    datasource: TzktDatasourceConfig
    handlers: tuple[EventHandlerConfigU, ...] = field(default_factory=tuple)

    first_level: int = 0
    last_level: int = 0

    def import_objects(self, package: str) -> None:
        for handler_config in self.handlers:
            handler_config.initialize_callback_fn(package)

            if isinstance(handler_config, EventHandlerConfig):
                handler_config.initialize_event_type(package)


<<<<<<< HEAD
ResolvedIndexConfigT = (
    OperationIndexConfig
    | BigMapIndexConfig
    | HeadIndexConfig
    | TokenTransferIndexConfig
    | OperationUnfilteredIndexConfig
    | EventIndexConfig
=======
ResolvedIndexConfigU = (
    OperationIndexConfig | BigMapIndexConfig | HeadIndexConfig | TokenTransferIndexConfig | EventIndexConfig
>>>>>>> f85e5517
)
IndexConfigU = ResolvedIndexConfigU | IndexTemplateConfig
HandlerPatternConfigU = OperationHandlerOriginationPatternConfig | OperationHandlerTransactionPatternConfig


@dataclass
class HasuraConfig:
    """Config for the Hasura integration.

    :param url: URL of the Hasura instance.
    :param admin_secret: Admin secret of the Hasura instance.
    :param create_source: Whether source should be added to Hasura if missing.
    :param source: Hasura source for DipDup to configure, others will be left untouched.
    :param select_limit: Row limit for unauthenticated queries.
    :param allow_aggregations: Whether to allow aggregations in unauthenticated queries.
    :param camel_case: Whether to use camelCase instead of default pascal_case for the field names (incompatible with `metadata_interface` flag)
    :param rest: Enable REST API both for autogenerated and custom queries.
    :param http: HTTP connection tunables
    """

    url: str
    admin_secret: str | None = field(default=None, repr=False)
    create_source: bool = False
    source: str = 'default'
    select_limit: int = 100
    allow_aggregations: bool = True
    camel_case: bool = False
    rest: bool = True
    http: HTTPConfig | None = None

    @validator('url', allow_reuse=True)
    def _valid_url(cls, v: str) -> str:
        parsed_url = urlparse(v)
        if not (parsed_url.scheme and parsed_url.netloc):
            raise ConfigurationError(f'`{v}` is not a valid Hasura URL')
        return v.rstrip('/')

    @property
    def headers(self) -> dict[str, str]:
        """Headers to include with every request"""
        if self.admin_secret:
            return {'X-Hasura-Admin-Secret': self.admin_secret}
        return {}


@dataclass
class JobConfig(NameMixin):
    """Job schedule config

    :param hook: Name of hook to run
    :param crontab: Schedule with crontab syntax (`* * * * *`)
    :param interval: Schedule with interval in seconds
    :param daemon: Run hook as a daemon (never stops)
    :param args: Arguments to pass to the hook
    """

    hook: HookConfig = field()
    args: dict[str, Any] = field(default_factory=dict)
    crontab: str | None = None
    interval: int | None = None
    daemon: bool = False

    def __post_init_post_parse__(self) -> None:
        schedules_enabled = sum(int(bool(x)) for x in (self.crontab, self.interval, self.daemon))
        if schedules_enabled > 1:
            raise ConfigurationError('Only one of `crontab`, `interval` of `daemon` can be specified')
        elif not schedules_enabled:
            raise ConfigurationError('One of `crontab`, `interval` or `daemon` must be specified')

        NameMixin.__post_init_post_parse__(self)


@dataclass
class SentryConfig:
    """Config for Sentry integration.

    :param dsn: DSN of the Sentry instance
    :param environment: Environment; if not set, guessed from docker/ci/gha/local.
    :param server_name: Server name; defaults to obfuscated hostname.
    :param release: Release version; defaults to DipDup package version.
    :param user_id: User ID; defaults to obfuscated package/environment.
    :param debug: Catch warning messages, increase verbosity.
    """

    dsn: str = ''
    environment: str | None = None
    server_name: str | None = None
    release: str | None = None
    user_id: str | None = None
    debug: bool = False


@dataclass
class PrometheusConfig:
    """Config for Prometheus integration.

    :param host: Host to bind to
    :param port: Port to bind to
    :param update_interval: Interval to update some metrics in seconds
    """

    host: str
    port: int = 8000
    update_interval: float = 1.0


@dataclass
class HookConfig(CallbackMixin, kind='hook'):
    """Hook config

    :param args: Mapping of argument names and annotations (checked lazily when possible)
    :param atomic: Wrap hook in a single database transaction
    """

    args: dict[str, str] = field(default_factory=dict)
    atomic: bool = False

    def iter_arguments(self) -> Iterator[tuple[str, str]]:
        yield 'ctx', 'HookContext'
        for name, annotation in self.args.items():
            yield name, annotation.split('.')[-1]

    def iter_imports(self, package: str) -> Iterator[tuple[str, str]]:
        yield 'dipdup.context', 'HookContext'
        for _, annotation in self.args.items():
            with suppress(ValueError):
                package, obj = annotation.rsplit('.', 1)
                yield package, obj


@dataclass
class EventHookConfig(HookConfig, kind='hook'):
    pass


event_hooks = {
    # NOTE: Fires on every run after datasources and schema are initialized.
    # NOTE: Default: nothing.
    'on_restart': EventHookConfig(
        callback='on_restart',
    ),
    # NOTE: Fires on rollback which affects specific index and can't be processed unattended.
    # NOTE: Default: database rollback.
    'on_index_rollback': EventHookConfig(
        callback='on_index_rollback',
        args={
            'index': 'dipdup.index.Index',
            'from_level': 'int',
            'to_level': 'int',
        },
    ),
    # NOTE: Fires when DipDup runs with empty schema, right after schema is initialized.
    # NOTE: Default: nothing.
    'on_reindex': EventHookConfig(
        callback='on_reindex',
    ),
    # NOTE: Fires when all indexes reach REALTIME state.
    # NOTE: Default: nothing.
    'on_synchronized': EventHookConfig(
        callback='on_synchronized',
    ),
}


@dataclass
class AdvancedConfig:
    """Feature flags and other advanced config.

    :param reindex: Mapping of reindexing reasons and actions DipDup performs
    :param scheduler: `apscheduler` scheduler config
    :param postpone_jobs: Do not start job scheduler until all indexes are in realtime state
    :param early_realtime: Establish realtime connection immediately after startup
    :param merge_subscriptions: Subscribe to all operations instead of exact channels
    :param metadata_interface: Expose metadata interface for TzKT
    :param skip_version_check: Do not check for new DipDup versions on startup
    :param rollback_depth: A number of levels to keep for rollback
    :param crash_reporting: Enable crash reporting
    """

    reindex: dict[ReindexingReason, ReindexingAction] = field(default_factory=dict)
    scheduler: dict[str, Any] | None = None
    postpone_jobs: bool = False
    early_realtime: bool = False
    merge_subscriptions: bool = False
    metadata_interface: bool = False
    skip_version_check: bool = False
    rollback_depth: int = 2
    crash_reporting: bool = False


@dataclass
class DipDupConfig:
    """Main indexer config

    :param spec_version: Version of specification
    :param package: Name of indexer's Python package, existing or not
    :param datasources: Mapping of datasource aliases and datasource configs
    :param database: Database config
    :param contracts: Mapping of contract aliases and contract configs
    :param indexes: Mapping of index aliases and index configs
    :param templates: Mapping of template aliases and index templates
    :param jobs: Mapping of job aliases and job configs
    :param hooks: Mapping of hook aliases and hook configs
    :param hasura: Hasura integration config
    :param sentry: Sentry integration config
    :param prometheus: Prometheus integration config
    :param advanced: Advanced config
    :param custom: User-defined Custom config
    """

    spec_version: str
    package: str
    datasources: dict[str, DatasourceConfigU] = field(default_factory=dict)
    database: SqliteDatabaseConfig | PostgresDatabaseConfig = SqliteDatabaseConfig(kind='sqlite')
    contracts: dict[str, ContractConfig] = field(default_factory=dict)
    indexes: dict[str, IndexConfigU] = field(default_factory=dict)
    templates: dict[str, ResolvedIndexConfigU] = field(default_factory=dict)
    jobs: dict[str, JobConfig] = field(default_factory=dict)
    hooks: dict[str, HookConfig] = field(default_factory=dict)
    hasura: HasuraConfig | None = None
    sentry: SentryConfig = SentryConfig()
    prometheus: PrometheusConfig | None = None
    advanced: AdvancedConfig = AdvancedConfig()
    custom: dict[str, Any] = field(default_factory=dict)
    logging: LoggingValues = LoggingValues.default

    def __post_init_post_parse__(self) -> None:
        if self.package != pascal_to_snake(self.package):
            # TODO: Remove in 7.0
            # raise ConfigurationError('Python package name must be in snake_case.')
            _logger.warning('Python package name must be in snake_case.')

        self.paths: list[Path] = []
        self.environment: dict[str, str] = {}
        self._contract_addresses = {v.address: k for k, v in self.contracts.items() if v.address is not None}
        self._contract_code_hashes = {v.code_hash: k for k, v in self.contracts.items() if v.code_hash is not None}

    @property
    def schema_name(self) -> str:
        if isinstance(self.database, PostgresDatabaseConfig):
            return self.database.schema_name
        # NOTE: Not exactly correct; historical reason
        return DEFAULT_POSTGRES_SCHEMA

    @property
    def package_path(self) -> Path:
        """Absolute path to the indexer package, existing or default"""
        # NOTE: Integration tests run in isolated environment
        if is_in_tests():
            return Path.cwd() / self.package

        with suppress(ImportError):
            package = importlib.import_module(self.package)
            if package.__file__ is None:
                raise FrameworkException(f'`{package.__name__}` package has no `__file__` attribute')
            return Path(package.__file__).parent

        # NOTE: Detect src/<package> layout
        if Path('src').is_dir():
            return Path('src', self.package)

        return Path(self.package)

    @property
    def oneshot(self) -> bool:
        """Whether all indexes have `last_level` field set"""
        syncable_indexes = tuple(c for c in self.indexes.values() if not isinstance(c, HeadIndexConfig))
        oneshot_indexes = tuple(c for c in syncable_indexes if c.last_level)
        if len(oneshot_indexes) == len(syncable_indexes) > 0:
            return True
        return False

    # TODO: Pick refactoring from `ref/config-module`
    @classmethod
    def load(
        cls,
        paths: list[Path],
        environment: bool = True,
    ) -> DipDupConfig:
        # NOTE: __future__.annotations
        JobConfig.__pydantic_model__.update_forward_refs()  # type: ignore[attr-defined]

        yaml = YAML(typ='base')

        json_config: dict[str, Any] = {}
        config_environment: dict[str, str] = {}
        for path in paths:
            raw_config = cls._load_raw_config(path)

            if environment:
                raw_config, raw_config_environment = cls._substitute_env_variables(raw_config)
                config_environment.update(raw_config_environment)

            json_config.update(yaml.load(raw_config))

        try:
            config = cls(**json_config)
        except ConfigurationError:
            raise
        except Exception as e:
            raise ConfigurationError(str(e)) from e

        config.environment = config_environment
        config.paths = paths
        return config

    def dump(self) -> str:
        yaml = YAML(typ='unsafe', pure=True)
        yaml.default_flow_style = False
        yaml.indent = 2

        config_json = json.dumps(self, default=pydantic_encoder)
        config_yaml = exclude_none(yaml.load(config_json))
        buffer = StringIO()
        yaml.dump(config_yaml, buffer)
        return buffer.getvalue()

    def get_contract(self, name: str) -> ContractConfig:
        try:
            return self.contracts[name]
        except KeyError as e:
            raise ConfigurationError(f'Contract `{name}` not found in `contracts` config section') from e

    def get_datasource(self, name: str) -> DatasourceConfigU:
        try:
            return self.datasources[name]
        except KeyError as e:
            raise ConfigurationError(f'Datasource `{name}` not found in `datasources` config section') from e

    def get_index(self, name: str) -> IndexConfigU:
        try:
            return self.indexes[name]
        except KeyError as e:
            raise ConfigurationError(f'Index `{name}` not found in `indexes` config section') from e

    def get_template(self, name: str) -> ResolvedIndexConfigU:
        try:
            return self.templates[name]
        except KeyError as e:
            raise ConfigurationError(f'Template `{name}` not found in `templates` config section') from e

    def get_hook(self, name: str) -> HookConfig:
        try:
            return self.hooks[name]
        except KeyError as e:
            raise ConfigurationError(f'Hook `{name}` not found in `templates` config section') from e

    def get_tzkt_datasource(self, name: str) -> TzktDatasourceConfig:
        datasource = self.get_datasource(name)
        if not isinstance(datasource, TzktDatasourceConfig):
            raise ConfigurationError('`datasource` field must refer to TzKT datasource')
        return datasource

    def set_up_logging(self) -> None:
        level = {
            LoggingValues.default: logging.INFO,
            LoggingValues.quiet: logging.WARNING,
            LoggingValues.verbose: logging.DEBUG,
        }[self.logging]
        logging.getLogger('dipdup').setLevel(level)
        # FIXME: Hack for some mocked tests; possibly outdated
        if isinstance(self.package, str):
            logging.getLogger(self.package).setLevel(level)

    def initialize(self, skip_imports: bool = False) -> None:
        self._set_names()
        self._resolve_templates()
        self._resolve_links()
        self._validate()

        if skip_imports:
            return

        for index_config in self.indexes.values():
            if isinstance(index_config, IndexTemplateConfig):
                raise ConfigInitializationException
            index_config.import_objects(self.package)

    def add_index(
        self,
        name: str,
        template: str,
        values: dict[str, str],
        first_level: int = 0,
        last_level: int = 0,
    ) -> None:
        if name in self.indexes:
            raise IndexAlreadyExistsError(name)
        template_config = IndexTemplateConfig(
            template=template,
            values=values,
            first_level=first_level,
            last_level=last_level,
        )
        template_config._name = name
        self._resolve_template(template_config)
        index_config = cast(ResolvedIndexConfigU, self.indexes[name])
        self._resolve_index_links(index_config)
        self._resolve_index_subscriptions(index_config)
        index_config._name = name
        index_config.import_objects(self.package)

    @classmethod
    def _load_raw_config(cls, path: Path) -> str:
        _logger.debug('Loading config from %s', path)
        try:
            with open(path) as file:
                return ''.join(filter(cls._filter_commented_lines, file.readlines()))
        except OSError as e:
            raise ConfigurationError(f'Config file `{path}` is missing or not readable.') from e

    @classmethod
    def _filter_commented_lines(cls, line: str) -> bool:
        return '#' not in line or line.lstrip()[0] != '#'

    @classmethod
    def _substitute_env_variables(cls, raw_config: str) -> tuple[str, dict[str, str]]:
        _logger.debug('Substituting environment variables')
        environment: dict[str, str] = {}

        for match in re.finditer(ENV_VARIABLE_REGEX, raw_config):
            variable, default_value = match.group('var_name'), match.group('default_value')
            value = env.get(variable, default_value)
            if not value:
                raise ConfigurationError(f'Environment variable `{variable}` is not set')
            environment[variable] = value
            placeholder = match.group(0)
            raw_config = raw_config.replace(placeholder, value or default_value)

        return raw_config, environment

    def _validate(self) -> None:
        # NOTE: Hasura and metadata interface
        if self.hasura:
            if isinstance(self.database, SqliteDatabaseConfig):
                raise ConfigurationError('SQLite database engine is not supported by Hasura')
            if self.advanced.metadata_interface and self.hasura.camel_case:
                raise ConfigurationError('`metadata_interface` flag is incompatible with `camel_case` one')
        else:
            if self.advanced.metadata_interface:
                raise ConfigurationError('`metadata_interface` flag requires `hasura` section to be present')

        # NOTE: Hook names and callbacks
        for name, hook_config in self.hooks.items():
            if name != hook_config.callback:
                raise ConfigurationError(f'`{name}` hook name must be equal to `callback` value.')
            if name in event_hooks:
                raise ConfigurationError(f'`{name}` hook name is reserved by event hook')

        # NOTE: Conflicting rollback techniques
        for name, datasource_config in self.datasources.items():
            if not isinstance(datasource_config, TzktDatasourceConfig):
                continue
            if datasource_config.buffer_size and self.advanced.rollback_depth:
                raise ConfigurationError(
                    f'`{name}`: `buffer_size` option is incompatible with `advanced.rollback_depth`'
                )

    def _resolve_template(self, template_config: IndexTemplateConfig) -> None:
        _logger.debug('Resolving index config `%s` from template `%s`', template_config.name, template_config.template)

        template = self.get_template(template_config.template)
        raw_template = json.dumps(template, default=pydantic_encoder)
        for key, value in template_config.values.items():
            value_regex = r'<[ ]*' + key + r'[ ]*>'
            raw_template = re.sub(value_regex, value, raw_template)

        if missing_value := re.search(r'<*>', raw_template):
            raise ConfigurationError(
                f'`{template_config.name}` index config is missing required template value `{missing_value}`'
            )

        json_template = json.loads(raw_template)
        new_index_config = template.__class__(**json_template)
        new_index_config._template_values = template_config.values
        new_index_config.parent = template
        new_index_config._name = template_config.name
        if not isinstance(new_index_config, HeadIndexConfig):
            new_index_config.first_level |= template_config.first_level
            new_index_config.last_level |= template_config.last_level
        self.indexes[template_config.name] = new_index_config

    def _resolve_templates(self) -> None:
        for index_config in self.indexes.values():
            if isinstance(index_config, IndexTemplateConfig):
                self._resolve_template(index_config)

    def _resolve_links(self) -> None:
        for index_config in self.indexes.values():
            if isinstance(index_config, IndexTemplateConfig):
                raise ConfigInitializationException('Index templates must be resolved first')

            self._resolve_index_links(index_config)
            # TODO: Not exactly link resolving, move somewhere else
            self._resolve_index_subscriptions(index_config)

        for job_config in self.jobs.values():
            if isinstance(job_config.hook, str):
                hook_config = self.get_hook(job_config.hook)
                if job_config.daemon and hook_config.atomic:
                    raise ConfigurationError('`HookConfig.atomic` and `JobConfig.daemon` flags are mutually exclusive')
                job_config.hook = hook_config

    def _resolve_index_subscriptions(self, index_config: IndexConfigU) -> None:
        if isinstance(index_config, IndexTemplateConfig):
            return
        if index_config.subscriptions:
            return

        if isinstance(index_config, OperationIndexConfig):
            if OperationType.transaction in index_config.types:
                if self.advanced.merge_subscriptions:
                    index_config.subscriptions.add(TransactionSubscription())
                else:
                    for contract_config in index_config.contracts:
                        if not isinstance(contract_config, ContractConfig):
                            raise ConfigInitializationException
                        index_config.subscriptions.add(TransactionSubscription(address=contract_config.address))

            if OperationType.origination in index_config.types:
                index_config.subscriptions.add(OriginationSubscription())

        elif isinstance(index_config, BigMapIndexConfig):
            if self.advanced.merge_subscriptions:
                index_config.subscriptions.add(BigMapSubscription())
            else:
                for big_map_handler_config in index_config.handlers:
                    address, path = big_map_handler_config.contract.address, big_map_handler_config.path
                    index_config.subscriptions.add(BigMapSubscription(address=address, path=path))

        elif isinstance(index_config, HeadIndexConfig):
            index_config.subscriptions.add(HeadSubscription())

        elif isinstance(index_config, TokenTransferIndexConfig):
            if self.advanced.merge_subscriptions:
                index_config.subscriptions.add(TokenTransferSubscription())
            else:
                for handler_config in index_config.handlers:
                    contract = (
                        handler_config.contract.address if isinstance(handler_config.contract, ContractConfig) else None
                    )
                    from_ = handler_config.from_.address if isinstance(handler_config.from_, ContractConfig) else None
                    to = handler_config.to.address if isinstance(handler_config.to, ContractConfig) else None
                    index_config.subscriptions.add(
                        TokenTransferSubscription(
                            contract=contract, from_=from_, to=to, token_id=handler_config.token_id
                        )
                    )

        elif isinstance(index_config, OperationUnfilteredIndexConfig):
            index_config.subscriptions.add(TransactionSubscription())

        elif isinstance(index_config, EventIndexConfig):
            if self.advanced.merge_subscriptions:
                index_config.subscriptions.add(EventSubscription())
            else:
                for event_handler_config in index_config.handlers:
                    address = event_handler_config.contract.address
                    index_config.subscriptions.add(EventSubscription(address=address))

        else:
            raise NotImplementedError(f'Index kind `{index_config.kind}` is not supported')

        if not index_config.subscriptions:
            raise ConfigurationError(
                f'`{index_config.name}` index has no subscriptions; ensure that config is correct.'
            )

    def _resolve_index_links(self, index_config: ResolvedIndexConfigU) -> None:
        """Resolve contract and datasource configs by aliases.

        WARNING: str type checks are intentional! See `dipdup.config.patch_annotations`.
        """
        # NOTE: Each index must have a corresponding (currently) TzKT datasource
        if isinstance(index_config.datasource, str):
            index_config.datasource = self.get_tzkt_datasource(index_config.datasource)

        if isinstance(index_config, OperationIndexConfig):
            if index_config.contracts is not None:
                for i, contract in enumerate(index_config.contracts):
                    if isinstance(contract, str):
                        index_config.contracts[i] = self.get_contract(contract)

            for handler_config in index_config.handlers:
                handler_config.parent = index_config
                for idx, pattern_config in enumerate(handler_config.pattern):
                    # NOTE: Untyped operations are named as `transaction_N` or `origination_N` based on their index
                    pattern_config._subgroup_index = idx

                    if isinstance(pattern_config, OperationHandlerTransactionPatternConfig):
                        if isinstance(pattern_config.destination, str):
                            pattern_config.destination = self.get_contract(pattern_config.destination)
                        if isinstance(pattern_config.source, str):
                            pattern_config.source = self.get_contract(pattern_config.source)

                    elif isinstance(pattern_config, OperationHandlerOriginationPatternConfig):
                        # TODO: Remove in 7.0
                        if pattern_config.similar_to:
                            raise FrameworkException('originated_contract` alias, should be replaced in __init__')

                        if isinstance(pattern_config.source, str):
                            pattern_config.source = self.get_contract(pattern_config.source)

                        if isinstance(pattern_config.originated_contract, str):
                            pattern_config.originated_contract = self.get_contract(pattern_config.originated_contract)

        elif isinstance(index_config, BigMapIndexConfig):
            for handler in index_config.handlers:
                handler.parent = index_config
                if isinstance(handler.contract, str):
                    handler.contract = self.get_contract(handler.contract)

        elif isinstance(index_config, HeadIndexConfig):
            for head_handler_config in index_config.handlers:
                head_handler_config.parent = index_config

        elif isinstance(index_config, TokenTransferIndexConfig):
            for token_transfer_handler_config in index_config.handlers:
                token_transfer_handler_config.parent = index_config

                if isinstance(token_transfer_handler_config.contract, str):
                    token_transfer_handler_config.contract = self.get_contract(token_transfer_handler_config.contract)

        elif isinstance(index_config, OperationUnfilteredIndexConfig):
            for operation_unfiltered_handler_config in index_config.handlers:
                operation_unfiltered_handler_config.parent = index_config

        elif isinstance(index_config, EventIndexConfig):
            for event_handler_config in index_config.handlers:
                event_handler_config.parent = index_config

                if isinstance(event_handler_config.contract, str):
                    event_handler_config.contract = self.get_contract(event_handler_config.contract)

        else:
            raise NotImplementedError(f'Index kind `{index_config.kind}` is not supported')

    def _set_names(self) -> None:
        # TODO: Forbid reusing names between sections?
        named_config_sections = cast(
            tuple[dict[str, NameMixin], ...],
            (
                self.contracts,
                self.datasources,
                self.hooks,
                self.jobs,
                self.templates,
                self.indexes,
            ),
        )

        for named_configs in named_config_sections:
            for name, config in named_configs.items():
                config._name = name


yaml_annotations = {
    'TzktDatasourceConfig': 'str | TzktDatasourceConfig',
    'ContractConfig': 'str | ContractConfig',
    'ContractConfig | None': 'str | ContractConfig | None',
    'list[ContractConfig]': 'list[str | ContractConfig]',
    'HookConfig': 'str | HookConfig',
}
orinal_annotations = {v: k for k, v in yaml_annotations.items()}


def patch_annotations(replace_table: dict[str, str]) -> None:
    """Patch dataclass annotations in runtime to allow using aliases in config files.

    DipDup YAML config uses string aliases for contracts and datasources. During `DipDupConfig.load` these
    aliases are resolved to actual configs from corresponding sections and never become strings again.
    This hack allows to add `str` in Unions before loading config so we don't need to write `isinstance(...)`
    checks everywhere.

    You can revert these changes by calling `patch_annotations(orinal_annotations)`, but tests will fail.
    """
    self = importlib.import_module(__name__)

    for attr in dir(self):
        value = getattr(self, attr)
        if not isinstance(value, type) or not hasattr(value, '__annotations__'):
            continue

        # NOTE: All annotations are strings now
        reload = False
        for name, annotation in value.__annotations__.items():
            if new_annotation := replace_table.get(annotation):
                value.__annotations__[name] = new_annotation
                reload = True

        # NOTE: Wrap dataclass again to recreate magic methods
        if reload:
            setattr(self, attr, dataclass(value))


patch_annotations(yaml_annotations)<|MERGE_RESOLUTION|>--- conflicted
+++ resolved
@@ -25,6 +25,7 @@
 from collections import Counter
 from contextlib import suppress
 from dataclasses import field
+from functools import cached_property
 from io import StringIO
 from os import environ as env
 from pathlib import Path
@@ -787,7 +788,7 @@
 class OperationHandlerConfig(HandlerConfig, kind='handler'):
     """Operation handler config
 
-    :param callback: Name of method in `handlers` package
+    :param callback: Callback name
     :param pattern: Filters to match operation groups
     """
 
@@ -813,18 +814,6 @@
 
 
 @dataclass
-class OperationUnfilteredHandlerConfig(HandlerConfig, kind='handler'):
-    def iter_imports(self, package: str) -> Iterator[tuple[str, str]]:
-        yield 'dipdup.context', 'HandlerContext'
-        yield 'dipdup.models', 'OperationData'
-        yield package, 'models as models'
-
-    def iter_arguments(self) -> Iterator[tuple[str, str]]:
-        yield 'ctx', 'HandlerContext'
-        yield 'origination', 'OperationData'
-
-
-@dataclass
 class TemplateValuesMixin:
     """`template_values` field"""
 
@@ -852,7 +841,7 @@
     :param name: Name of index template
     :param template_values: Values to be substituted in template (`<key>` -> `value`)
     :param first_level: Level to start indexing from
-    :param last_level: Level to stop indexing at (DipDup will terminate at this level)
+    :param last_level: Level to stop indexing at
     """
 
     kind = 'template'
@@ -915,7 +904,7 @@
     :param types: Types of transaction to fetch
     :param contracts: Aliases of contracts being indexed in `contracts` section
     :param first_level: Level to start indexing from
-    :param last_level: Level to stop indexing at (DipDup will terminate at this level)
+    :param last_level: Level to stop indexing at
     """
 
     kind: Literal['operation']
@@ -954,21 +943,39 @@
 
 
 @dataclass
+class OperationUnfilteredHandlerConfig(HandlerConfig, kind='handler'):
+    def iter_imports(self, package: str) -> Iterator[tuple[str, str]]:
+        yield 'dipdup.context', 'HandlerContext'
+        yield 'dipdup.models', 'OperationData'
+        yield package, 'models as models'
+
+    def iter_arguments(self) -> Iterator[tuple[str, str]]:
+        yield 'ctx', 'HandlerContext'
+        yield 'operation', 'OperationData'
+
+
+@dataclass
 class OperationUnfilteredIndexConfig(IndexConfig):
     """Operation index config
 
     :param kind: always `operation_unfiltered`
-    :param handlers: List of indexer handlers
+    :param types: Types of transaction to fetch
+
+    :param callback: Callback name
     :param first_level: Level to start indexing from
-    :param last_level: Level to stop indexing at (DipDup will terminate at this level)
+    :param last_level: Level to stop indexing at
     """
 
     kind: Literal['operation_unfiltered']
-    handlers: tuple[OperationUnfilteredHandlerConfig, ...]
-    types: tuple[OperationType, ...] = (OperationType.origination,)
+    callback: str
+    types: tuple[OperationType, ...] = (OperationType.transaction,)
 
     first_level: int = 0
     last_level: int = 0
+
+    @cached_property
+    def handler_config(self) -> OperationUnfilteredHandlerConfig:
+        return OperationUnfilteredHandlerConfig(callback=self.callback)
 
 
 @dataclass
@@ -1217,22 +1224,14 @@
         for handler_config in self.handlers:
             handler_config.initialize_callback_fn(package)
 
-            if isinstance(handler_config, EventHandlerConfig):
-                handler_config.initialize_event_type(package)
-
-
-<<<<<<< HEAD
-ResolvedIndexConfigT = (
+
+ResolvedIndexConfigU = (
     OperationIndexConfig
     | BigMapIndexConfig
     | HeadIndexConfig
     | TokenTransferIndexConfig
+    | EventIndexConfig
     | OperationUnfilteredIndexConfig
-    | EventIndexConfig
-=======
-ResolvedIndexConfigU = (
-    OperationIndexConfig | BigMapIndexConfig | HeadIndexConfig | TokenTransferIndexConfig | EventIndexConfig
->>>>>>> f85e5517
 )
 IndexConfigU = ResolvedIndexConfigU | IndexTemplateConfig
 HandlerPatternConfigU = OperationHandlerOriginationPatternConfig | OperationHandlerTransactionPatternConfig
@@ -1857,8 +1856,7 @@
                     token_transfer_handler_config.contract = self.get_contract(token_transfer_handler_config.contract)
 
         elif isinstance(index_config, OperationUnfilteredIndexConfig):
-            for operation_unfiltered_handler_config in index_config.handlers:
-                operation_unfiltered_handler_config.parent = index_config
+            index_config.parent = index_config
 
         elif isinstance(index_config, EventIndexConfig):
             for event_handler_config in index_config.handlers:
