import hashlib
import importlib
import json
import logging.config
import os
import re
from abc import ABC
from abc import abstractmethod
from collections import Counter
from collections import defaultdict
from contextlib import suppress
from copy import copy
from dataclasses import field
from functools import cached_property
from io import StringIO
from os import environ as env
from os.path import dirname
from pydoc import locate
from typing import Any
from typing import Callable
from typing import Dict
from typing import Generic
from typing import Iterator
from typing import List
from typing import Optional
from typing import Sequence
from typing import Set
from typing import Tuple
from typing import Type
from typing import TypeVar
from typing import Union
from typing import cast
from urllib.parse import quote_plus
from urllib.parse import urlparse

from pydantic import validator
from pydantic.dataclasses import dataclass
from pydantic.json import pydantic_encoder
from ruamel.yaml import YAML
from typing_extensions import Literal

from dipdup.datasources.metadata.enums import MetadataNetwork
from dipdup.datasources.subscription import BigMapSubscription
from dipdup.datasources.subscription import HeadSubscription
from dipdup.datasources.subscription import OriginationSubscription
from dipdup.datasources.subscription import Subscription
from dipdup.datasources.subscription import TokenTransferSubscription
from dipdup.datasources.subscription import TransactionSubscription
from dipdup.enums import LoggingValues
from dipdup.enums import OperationType
from dipdup.enums import ReindexingAction
from dipdup.enums import ReindexingReason
from dipdup.enums import SkipHistory
from dipdup.exceptions import ConfigInitializationException
from dipdup.exceptions import ConfigurationError
from dipdup.exceptions import IndexAlreadyExistsError
from dipdup.utils import exclude_none
from dipdup.utils import import_from
from dipdup.utils import pascal_to_snake
from dipdup.utils import snake_to_pascal

ENV_VARIABLE_REGEX = r'\$\{(?P<var_name>[\w]+)(?:\:\-(?P<default_value>.*))?\}'  # ${VARIABLE:-default} | ${VARIABLE}
DEFAULT_RETRY_COUNT = 3
DEFAULT_RETRY_SLEEP = 1
DEFAULT_METADATA_URL = 'https://metadata.dipdup.net'
DEFAULT_IPFS_URL = 'https://ipfs.io/ipfs'
DEFAULT_POSTGRES_SCHEMA = 'public'
DEFAULT_POSTGRES_USER = DEFAULT_POSTGRES_DATABASE = 'postgres'
DEFAULT_POSTGRES_PORT = 5432
DEFAULT_SQLITE_PATH = ':memory:'

_logger = logging.getLogger('dipdup.config')


@dataclass
class SqliteDatabaseConfig:
    """
    SQLite connection config

    :param kind: always 'sqlite'
    :param path: Path to .sqlite3 file, leave default for in-memory database (`:memory:`)
    """

    kind: Literal['sqlite']
    path: str = DEFAULT_SQLITE_PATH

    @property
    def schema_name(self) -> str:
        return 'public'

    @property
    def connection_string(self) -> str:
        return f'{self.kind}://{self.path}'

    @property
    def immune_tables(self) -> Set[str]:
        return set()

    @property
    def connection_timeout(self) -> int:
        # NOTE: Fail immediately
        return 1


@dataclass
class PostgresDatabaseConfig:
    """Postgres database connection config

    :param kind: always 'postgres'
    :param host: Host
    :param port: Port
    :param user: User
    :param password: Password
    :param database: Database name
    :param schema_name: Schema name
    :param immune_tables: List of tables to preserve during reindexing
    :param connection_timeout: Connection timeout
    """

    kind: Literal['postgres']
    host: str
    user: str = DEFAULT_POSTGRES_USER
    database: str = DEFAULT_POSTGRES_DATABASE
    port: int = DEFAULT_POSTGRES_PORT
    schema_name: str = DEFAULT_POSTGRES_SCHEMA
    password: str = field(default='', repr=False)
    immune_tables: Set[str] = field(default_factory=set)
    connection_timeout: int = 60

    @cached_property
    def connection_string(self) -> str:
        # NOTE: `maxsize=1` is important! Concurrency will be broken otherwise.
        # NOTE: https://github.com/tortoise/tortoise-orm/issues/792
        connection_string = f'{self.kind}://{self.user}:{quote_plus(self.password)}@{self.host}:{self.port}/{self.database}?maxsize=1'
        if self.schema_name != DEFAULT_POSTGRES_SCHEMA:
            connection_string += f'&schema={self.schema_name}'
        return connection_string

    @cached_property
    def hasura_connection_parameters(self) -> Dict[str, Any]:
        return {
            'username': self.user,
            'password': self.password,
            'database': self.database,
            'host': self.host,
            'port': self.port,
        }

    @validator('immune_tables')
    def _valid_immune_tables(cls, v) -> None:
        for table in v:
            if table.startswith('dipdup'):
                raise ConfigurationError('Tables with `dipdup` prefix can\'t be immune')
        return v


@dataclass
class HTTPConfig:
    """Advanced configuration of HTTP client

    :param retry_count: Number of retries after request failed before giving up
    :param retry_sleep: Sleep time between retries
    :param retry_multiplier: Multiplier for sleep time between retries
    :param ratelimit_rate: Number of requests per period ("drops" in leaky bucket)
    :param ratelimit_period: Time period for rate limiting in seconds
    :param connection_limit: Number of simultaneous connections
    :param connection_timeout: Connection timeout in seconds
    :param batch_size: Number of items fetched in a single paginated request (for some APIs)
    """

    retry_count: Optional[int] = None
    retry_sleep: Optional[float] = None
    retry_multiplier: Optional[float] = None
    ratelimit_rate: Optional[int] = None
    ratelimit_period: Optional[int] = None
    connection_limit: Optional[int] = None  # default 100
    connection_timeout: Optional[int] = None  # default 60
    batch_size: Optional[int] = None

    def merge(self, other: Optional['HTTPConfig']) -> 'HTTPConfig':
        """Set missing values from other config"""
        config = copy(self)
        if other:
            for k, v in other.__dict__.items():
                if v is not None:
                    setattr(config, k, v)
        return config


@dataclass
class NameMixin:
    def __post_init_post_parse__(self) -> None:
        self._name: Optional[str] = None

    @cached_property
    def name(self) -> str:
        if self._name is None:
            raise ConfigInitializationException(f'{self.__class__.__name__} name is not set')
        return self._name


@dataclass
class ContractConfig(NameMixin):
    """Contract config

    :param address: Contract address
    :param typename: User-defined alias for the contract script
    """

    address: str
    typename: Optional[str] = None

    def __hash__(self) -> int:
        return hash(f'{self.address}{self.typename or ""}')

    @cached_property
    def module_name(self) -> str:
        return self.typename or self.name

    @validator('address', allow_reuse=True)
    def _valid_address(cls, v: str) -> str:
        # NOTE: Environment substitution was disabled during export, skip validation
        if '$' in v:
            return v

        # NOTE: Wallet addresses are allowed for debugging purposes (source field). Do we need a separate section?
        if not (v.startswith('KT1') or v.startswith(('tz1', 'tz2', 'tz3'))) or len(v) != 36:
            raise ConfigurationError(f'`{v}` is not a valid contract address')
        return v


# NOTE: Don't forget `http` and `__hash__` in all datasource configs
@dataclass
class TzktDatasourceConfig(NameMixin):
    """TzKT datasource config

    :param kind: always 'tzkt'
    :param url: Base API URL, e.g. https://api.tzkt.io/
    :param http: HTTP client configuration
    :param buffer_size: Number of levels to keep in FIFO buffer before processing
    """

    kind: Literal['tzkt']
    url: str
    http: Optional[HTTPConfig] = None
    buffer_size: int = 0

    def __hash__(self) -> int:
        return hash(self.kind + self.url)

    def __post_init_post_parse__(self) -> None:
        super().__post_init_post_parse__()
        if self.http and self.http.batch_size and self.http.batch_size > 10000:
            raise ConfigurationError('`batch_size` must be less than 10000')
        parsed_url = urlparse(self.url)
        # NOTE: Environment substitution disabled
        if '$' in self.url:
            return
        if not (parsed_url.scheme and parsed_url.netloc):
            raise ConfigurationError(f'`{self.url}` is not a valid datasource URL')


@dataclass
class CoinbaseDatasourceConfig(NameMixin):
    """Coinbase datasource config

    :param kind: always 'coinbase'
    :param api_key: API key
    :param secret_key: API secret key
    :param passphrase: API passphrase
    :param http: HTTP client configuration
    """

    kind: Literal['coinbase']
    api_key: Optional[str] = None
    secret_key: Optional[str] = None
    passphrase: Optional[str] = None
    http: Optional[HTTPConfig] = None

    def __hash__(self) -> int:
        return hash(self.kind)


@dataclass
class MetadataDatasourceConfig(NameMixin):
    """DipDup Metadata datasource config

    :param kind: always 'metadata'
    :param network: Network name, e.g. mainnet, hangzhounet, etc.
    :param url: GraphQL API URL, e.g. https://metadata.dipdup.net
    :param http: HTTP client configuration
    """

    kind: Literal['metadata']
    network: MetadataNetwork
    url: str = DEFAULT_METADATA_URL
    http: Optional[HTTPConfig] = None

    def __hash__(self) -> int:
        return hash(self.kind + self.url + self.network.value)


@dataclass
class IpfsDatasourceConfig(NameMixin):
    """IPFS datasource config

    :param kind: always 'ipfs'
    :param url: IPFS node URL, e.g. https://ipfs.io/ipfs/
    :param http: HTTP client configuration
    """

    kind: Literal['ipfs']
    url: str = DEFAULT_IPFS_URL
    http: Optional[HTTPConfig] = None

    def __hash__(self) -> int:
        return hash(self.kind + self.url)


@dataclass
class HttpDatasourceConfig(NameMixin):
    """Generic HTTP datasource config

    kind: always 'http'
    url: URL to fetch data from
    http: HTTP client configuration
    """

    kind: Literal['http']
    url: str
    http: Optional[HTTPConfig] = None

    def __hash__(self) -> int:
        return hash(self.kind + self.url)


DatasourceConfigT = Union[
    TzktDatasourceConfig,
    CoinbaseDatasourceConfig,
    MetadataDatasourceConfig,
    IpfsDatasourceConfig,
    HttpDatasourceConfig,
]


@dataclass
class CodegenMixin(ABC):
    """Base for pattern config classes containing methods required for codegen"""

    @abstractmethod
    def iter_imports(self, package: str) -> Iterator[Tuple[str, str]]:
        ...

    @abstractmethod
    def iter_arguments(self) -> Iterator[Tuple[str, str]]:
        ...

    def format_imports(self, package: str) -> Iterator[str]:
        for package_name, cls in self.iter_imports(package):
            yield f'from {package_name} import {cls}'

    def format_arguments(self) -> Iterator[str]:
        arguments = list(self.iter_arguments())
        i, counter = 0, Counter(name for name, _ in arguments)

        for name, cls in arguments:
            if counter[name] > 1:
                yield f'{name}_{i}: {cls}'
                i += 1
            else:
                yield f'{name}: {cls}'

    def locate_arguments(self) -> Dict[str, Optional[Type]]:
        """Try to resolve scope annotations for arguments"""
        kwargs: Dict[str, Optional[Type[Any]]] = {}
        for name, cls in self.iter_arguments():
            cls = cls.split(' as ')[0]
            kwargs[name] = cast(Optional[Type], locate(cls))
        return kwargs


class PatternConfig(CodegenMixin):
    @classmethod
    def format_storage_import(cls, package: str, module_name: str) -> Tuple[str, str]:
        storage_cls = f'{snake_to_pascal(module_name)}Storage'
        return f'{package}.types.{module_name}.storage', storage_cls

    @classmethod
    def format_parameter_import(cls, package: str, module_name: str, entrypoint: str) -> Tuple[str, str]:
        entrypoint = entrypoint.lstrip('_')
        parameter_cls = f'{snake_to_pascal(entrypoint)}Parameter'
        return f'{package}.types.{module_name}.parameter.{pascal_to_snake(entrypoint)}', parameter_cls

    @classmethod
    def format_untyped_operation_import(cls) -> Tuple[str, str]:
        return 'dipdup.models', 'OperationData'

    @classmethod
    def format_origination_argument(cls, module_name: str, optional: bool) -> Tuple[str, str]:
        storage_cls = f'{snake_to_pascal(module_name)}Storage'
        if optional:
            return f'{module_name}_origination', f'Optional[Origination[{storage_cls}]] = None'
        return f'{module_name}_origination', f'Origination[{storage_cls}]'

    @classmethod
    def format_operation_argument(cls, module_name: str, entrypoint: str, optional: bool) -> Tuple[str, str]:
        entrypoint = entrypoint.lstrip('_')
        parameter_cls = f'{snake_to_pascal(entrypoint)}Parameter'
        storage_cls = f'{snake_to_pascal(module_name)}Storage'
        if optional:
            return pascal_to_snake(entrypoint), f'Optional[Transaction[{parameter_cls}, {storage_cls}]] = None'
        return pascal_to_snake(entrypoint), f'Transaction[{parameter_cls}, {storage_cls}]'

    @classmethod
    def format_untyped_operation_argument(cls, transaction_idx: int, optional: bool) -> Tuple[str, str]:
        if optional:
            return f'transaction_{transaction_idx}', 'Optional[OperationData] = None'
        return f'transaction_{transaction_idx}', 'OperationData'


@dataclass
class StorageTypeMixin:
    """`storage_type_cls` field"""

    def __post_init_post_parse__(self) -> None:
        self._storage_type_cls: Optional[Type[Any]] = None

    @cached_property
    def storage_type_cls(self) -> Type[Any]:
        if self._storage_type_cls is None:
            raise ConfigInitializationException
        return self._storage_type_cls

    def initialize_storage_cls(self, package: str, module_name: str) -> None:
        _logger.debug('Registering `%s` storage type', module_name)
        cls_name = snake_to_pascal(module_name) + 'Storage'
        module_name = f'{package}.types.{module_name}.storage'
        self.storage_type_cls = import_from(module_name, cls_name)


T = TypeVar('T')


@dataclass
class ParentMixin(Generic[T]):
    """`parent` field for index and template configs"""

    def __post_init_post_parse__(self: 'ParentMixin') -> None:
        self._parent: Optional[T] = None

    @property
    def parent(self) -> Optional[T]:
        return self._parent

    @parent.setter
    def parent(self, value: T) -> None:
        self._parent = value


@dataclass
class ParameterTypeMixin:
    """`parameter_type_cls` field"""

    def __post_init_post_parse__(self) -> None:
        self._parameter_type_cls: Optional[Type] = None

    @property
    def parameter_type_cls(self) -> Type:
        if self._parameter_type_cls is None:
            raise ConfigInitializationException
        return self._parameter_type_cls

    @parameter_type_cls.setter
    def parameter_type_cls(self, value: Type) -> None:
        self._parameter_type_cls = value

    def initialize_parameter_cls(self, package: str, typename: str, entrypoint: str) -> None:
        _logger.debug('Registering parameter type for entrypoint `%s`', entrypoint)
        entrypoint = entrypoint.lstrip('_')
        module_name = f'{package}.types.{typename}.parameter.{pascal_to_snake(entrypoint)}'
        cls_name = snake_to_pascal(entrypoint) + 'Parameter'
        self.parameter_type_cls = import_from(module_name, cls_name)


@dataclass
class TransactionIdxMixin:
    """`transaction_idx` field to track index of operation in group

    :param transaction_idx:
    """

    def __post_init_post_parse__(self):
        self._transaction_idx: Optional[int] = None

    @property
    def transaction_idx(self) -> int:
        if self._transaction_idx is None:
            raise ConfigInitializationException
        return self._transaction_idx

    @transaction_idx.setter
    def transaction_idx(self, value: int) -> None:
        self._transaction_idx = value


@dataclass
class OperationHandlerTransactionPatternConfig(PatternConfig, StorageTypeMixin, ParameterTypeMixin, TransactionIdxMixin):
    """Operation handler pattern config

    :param type: always 'transaction'
    :param source: Match operations by source contract alias
    :param destination: Match operations by destination contract alias
    :param entrypoint: Match operations by contract entrypoint
    :param optional: Whether can operation be missing in operation group
    """

    type: Literal['transaction'] = 'transaction'
    source: Optional[Union[str, ContractConfig]] = None
    destination: Optional[Union[str, ContractConfig]] = None
    entrypoint: Optional[str] = None
    optional: bool = False

    def __post_init_post_parse__(self):
        StorageTypeMixin.__post_init_post_parse__(self)
        ParameterTypeMixin.__post_init_post_parse__(self)
        TransactionIdxMixin.__post_init_post_parse__(self)
        if self.entrypoint and not self.destination:
            raise ConfigurationError('Transactions with entrypoint must also have destination')

    def iter_imports(self, package: str) -> Iterator[Tuple[str, str]]:
        if self.entrypoint:
            module_name = self.destination_contract_config.module_name
            yield 'dipdup.models', 'Transaction'
            yield self.format_parameter_import(package, module_name, self.entrypoint)
            yield self.format_storage_import(package, module_name)
        else:
            yield self.format_untyped_operation_import()

    def iter_arguments(self) -> Iterator[Tuple[str, str]]:
        if self.entrypoint:
            module_name = self.destination_contract_config.module_name
            yield self.format_operation_argument(module_name, self.entrypoint, self.optional)
        else:
            yield self.format_untyped_operation_argument(self.transaction_idx, self.optional)

    @cached_property
    def source_contract_config(self) -> ContractConfig:
        if not isinstance(self.source, ContractConfig):
            raise ConfigInitializationException
        return self.source

    @cached_property
    def destination_contract_config(self) -> ContractConfig:
        if not isinstance(self.destination, ContractConfig):
            raise ConfigInitializationException
        return self.destination


@dataclass
class OperationHandlerOriginationPatternConfig(PatternConfig, StorageTypeMixin):
    """Origination handler pattern config

    :param type: always 'origination'
    :param source: Match operations by source contract alias
    :param similar_to: Match operations which have the same code/signature (depending on `strict` field)
    :param originated_contract: Match origination of exact contract
    :param optional: Whether can operation be missing in operation group
    :param strict: Match operations by storage only or by the whole code
    """

    type: Literal['origination'] = 'origination'
    source: Optional[Union[str, ContractConfig]] = None
    similar_to: Optional[Union[str, ContractConfig]] = None
    originated_contract: Optional[Union[str, ContractConfig]] = None
    optional: bool = False
    strict: bool = False

    def __post_init_post_parse__(self):
        super().__post_init_post_parse__()
        self._matched_originations = []

    def origination_processed(self, address: str) -> bool:
        if address in self._matched_originations:
            return True
        self._matched_originations.append(address)
        return False

    def __hash__(self) -> int:
        return hash(
            ''.join(
                [
                    self.source_contract_config.address if self.source else '',
                    self.similar_to_contract_config.address if self.similar_to else '',
                    self.originated_contract_config.address if self.originated_contract else '',
                ]
            )
        )

    def iter_imports(self, package: str) -> Iterator[Tuple[str, str]]:
        if self.source:
            module_name = self.source_contract_config.module_name
        elif self.similar_to:
            module_name = self.similar_to_contract_config.module_name
        elif self.originated_contract:
            module_name = self.originated_contract_config.module_name
        else:
            raise ConfigurationError('Origination pattern must have at least one of `source`, `similar_to`, `originated_contract` fields')
        yield 'dipdup.models', 'Origination'
        yield self.format_storage_import(package, module_name)

    def iter_arguments(self) -> Iterator[Tuple[str, str]]:
        yield self.format_origination_argument(self.module_name, self.optional)

    @cached_property
    def module_name(self) -> str:
        return self.contract_config.module_name

    @cached_property
    def contract_config(self) -> ContractConfig:
        if self.originated_contract:
            return self.originated_contract_config
        if self.similar_to:
            return self.similar_to_contract_config
        if self.source:
            return self.source_contract_config
        raise RuntimeError

    @cached_property
    def source_contract_config(self) -> ContractConfig:
        if not isinstance(self.source, ContractConfig):
            raise ConfigInitializationException
        return self.source

    @cached_property
    def similar_to_contract_config(self) -> ContractConfig:
        if not isinstance(self.similar_to, ContractConfig):
            raise ConfigInitializationException
        return self.similar_to

    @cached_property
    def originated_contract_config(self) -> ContractConfig:
        if not isinstance(self.originated_contract, ContractConfig):
            raise ConfigInitializationException
        return self.originated_contract


@dataclass
class CallbackMixin(CodegenMixin):
    """Mixin for callback configs

    :param callback: Callback name
    """

    callback: str

    def __init_subclass__(cls, kind: str):
        cls._kind = kind  # type: ignore

    def __post_init_post_parse__(self):
        self._callback_fn = None
        if self.callback and self.callback != pascal_to_snake(self.callback, strip_dots=False):
            raise ConfigurationError('`callback` field must be a valid Python module name')

    @cached_property
    def kind(self) -> str:
        return self._kind  # type: ignore

    @cached_property
    def callback_fn(self) -> Callable:
        if self._callback_fn is None:
            raise ConfigInitializationException
        return self._callback_fn

    def initialize_callback_fn(self, package: str):
        if self._callback_fn:
            return
        _logger.debug('Registering %s callback `%s`', self.kind, self.callback)
        module_name = f'{package}.{self.kind}s.{self.callback}'
        fn_name = self.callback.rsplit('.', 1)[-1]
        self.callback_fn = import_from(module_name, fn_name)


@dataclass
class HandlerConfig(CallbackMixin, ParentMixin['IndexConfig'], kind='handler'):
    def __post_init_post_parse__(self) -> None:
        CallbackMixin.__post_init_post_parse__(self)
        ParentMixin.__post_init_post_parse__(self)


OperationHandlerPatternConfigT = Union[OperationHandlerOriginationPatternConfig, OperationHandlerTransactionPatternConfig]


@dataclass
class OperationHandlerConfig(HandlerConfig, kind='handler'):
    """Operation handler config

    :param callback: Name of method in `handlers` package
    :param pattern: Filters to match operation groups
    """

    pattern: Tuple[OperationHandlerPatternConfigT, ...]

    def iter_imports(self, package: str) -> Iterator[Tuple[str, str]]:
        yield 'dipdup.context', 'HandlerContext'
        for pattern in self.pattern:
            yield from pattern.iter_imports(package)

    def iter_arguments(self) -> Iterator[Tuple[str, str]]:
        yield 'ctx', 'HandlerContext'
        for pattern in self.pattern:
            yield from pattern.iter_arguments()


@dataclass
class TemplateValuesMixin:
    """`template_values` field"""

    def __post_init_post_parse__(self) -> None:
        self._template_values: Dict[str, str] = {}

    @cached_property
    def template_values(self) -> Dict[str, str]:
        return self._template_values


@dataclass
class SubscriptionsMixin:
    """`subscriptions` field"""

    def __post_init_post_parse__(self) -> None:
        self.subscriptions: Set[Subscription] = set()


@dataclass
class IndexTemplateConfig(NameMixin):
    """Index template config

    :param kind: always `template`
    :param name: Name of index template
    :param template_values: Values to be substituted in template (`<key>` -> `value`)
    :param first_level: Level to start indexing from
    :param last_level: Level to stop indexing at (DipDup will terminate at this level)
    """

    kind = 'template'
    template: str
    values: Dict[str, str]
    first_level: int = 0
    last_level: int = 0


@dataclass
class IndexConfig(TemplateValuesMixin, NameMixin, SubscriptionsMixin, ParentMixin['ResolvedIndexConfigT']):
    """Index config

    :param datasource: Alias of index datasource in `datasources` section
    """

    kind: str
    datasource: Union[str, TzktDatasourceConfig]

    def __post_init_post_parse__(self) -> None:
        TemplateValuesMixin.__post_init_post_parse__(self)
        NameMixin.__post_init_post_parse__(self)
        SubscriptionsMixin.__post_init_post_parse__(self)
        ParentMixin.__post_init_post_parse__(self)

    @cached_property
    def datasource_config(self) -> TzktDatasourceConfig:
        if not isinstance(self.datasource, TzktDatasourceConfig):
            raise ConfigInitializationException
        return self.datasource

    def hash(self) -> str:
        """Calculate hash to ensure config has not changed since last run."""
        config_json = json.dumps(self, default=pydantic_encoder)

        # FIXME: How to convert pydantic dataclass into dict without json.dumps? asdict is not recursive.
        config_dict = json.loads(config_json)

        # NOTE: We need to preserve datasource URL but remove its HTTP tunables to avoid false-positives.
        config_dict['datasource'].pop('http', None)
        # NOTE: TzKT tunable
        config_dict['datasource'].pop('buffer_size', None)
        # NOTE: Same for BigMapIndex tunables
        config_dict.pop('skip_history', None)

        config_json = json.dumps(config_dict)
        return hashlib.sha256(config_json.encode()).hexdigest()


@dataclass
class OperationIndexConfig(IndexConfig):
    """Operation index config

    :param kind: always `operation`
    :param handlers: List of indexer handlers
    :param types: Types of transaction to fetch
    :param contracts: Aliases of contracts being indexed in `contracts` section
    :param first_level: Level to start indexing from
    :param last_level: Level to stop indexing at (DipDup will terminate at this level)
    """

    kind: Literal["operation"]
    handlers: Tuple[OperationHandlerConfig, ...]
    types: Tuple[OperationType, ...] = (OperationType.transaction,)
    contracts: List[Union[str, ContractConfig]] = field(default_factory=list)

    first_level: int = 0
    last_level: int = 0

    @cached_property
    def entrypoint_filter(self) -> Set[Optional[str]]:
        """Set of entrypoints to filter operations with before an actual matching"""
        entrypoints = set()
        for handler_config in self.handlers:
            for pattern_config in handler_config.pattern:
                if isinstance(pattern_config, OperationHandlerTransactionPatternConfig):
                    entrypoints.add(pattern_config.entrypoint)
        return set(entrypoints)

    @cached_property
    def address_filter(self) -> Set[str]:
        """Set of addresses (any field) to filter operations with before an actual matching"""
        addresses = set()
        for handler_config in self.handlers:
            for pattern_config in handler_config.pattern:
                if isinstance(pattern_config, OperationHandlerTransactionPatternConfig):
                    if isinstance(pattern_config.source, ContractConfig):
                        addresses.add(pattern_config.source.address)
                    elif isinstance(pattern_config.source, str):
                        raise ConfigInitializationException

                    if isinstance(pattern_config.destination, ContractConfig):
                        addresses.add(pattern_config.destination.address)
                    elif isinstance(pattern_config.destination, str):
                        raise ConfigInitializationException

        return addresses


@dataclass
class BigMapHandlerConfig(HandlerConfig, kind='handler'):
    """Big map handler config

    :param contract: Contract to fetch big map from
    :param path: Path to big map (alphanumeric string with dots)
    """

    contract: Union[str, ContractConfig]
    path: str

    def __post_init_post_parse__(self):
        super().__post_init_post_parse__()
        self._key_type_cls: Optional[Type[Any]] = None
        self._value_type_cls: Optional[Type[Any]] = None

    @classmethod
    def format_key_import(cls, package: str, module_name: str, path: str) -> Tuple[str, str]:
        key_cls = f'{snake_to_pascal(path)}Key'
        key_module = f'{pascal_to_snake(path)}_key'
        return f'{package}.types.{module_name}.big_map.{key_module}', key_cls

    @classmethod
    def format_value_import(cls, package: str, module_name: str, path: str) -> Tuple[str, str]:
        value_cls = f'{snake_to_pascal(path)}Value'
        value_module = f'{pascal_to_snake(path)}_value'
        return f'{package}.types.{module_name}.big_map.{value_module}', value_cls

    @classmethod
    def format_big_map_diff_argument(cls, path: str) -> Tuple[str, str]:
        key_cls = f'{snake_to_pascal(path)}Key'
        value_cls = f'{snake_to_pascal(path)}Value'
        return pascal_to_snake(path), f'BigMapDiff[{key_cls}, {value_cls}]'

    def iter_imports(self, package: str) -> Iterator[Tuple[str, str]]:
        yield 'dipdup.context', 'HandlerContext'
        yield 'dipdup.models', 'BigMapDiff'
        yield package, 'models as models'

        yield self.format_key_import(package, self.contract_config.module_name, self.path)
        yield self.format_value_import(package, self.contract_config.module_name, self.path)

    def iter_arguments(self) -> Iterator[Tuple[str, str]]:
        yield 'ctx', 'HandlerContext'
        yield self.format_big_map_diff_argument(self.path)

    @cached_property
    def contract_config(self) -> ContractConfig:
        if not isinstance(self.contract, ContractConfig):
            raise ConfigInitializationException
        return self.contract

    @cached_property
    def key_type_cls(self) -> Type:
        if self._key_type_cls is None:
            raise ConfigInitializationException
        return self._key_type_cls

    @cached_property
    def value_type_cls(self) -> Type:
        if self._value_type_cls is None:
            raise ConfigInitializationException
        return self._value_type_cls

    def initialize_big_map_type(self, package: str) -> None:
        """Resolve imports and initialize key and value type classes"""
        _logger.debug('Registering big map types for path `%s`', self.path)
        path = pascal_to_snake(self.path.replace('.', '_'))

        module_name = f'{package}.types.{self.contract_config.module_name}.big_map.{path}_key'
        cls_name = snake_to_pascal(path + '_key')
        self.key_type_cls = import_from(module_name, cls_name)

        module_name = f'{package}.types.{self.contract_config.module_name}.big_map.{path}_value'
        cls_name = snake_to_pascal(path + '_value')
        self.value_type_cls = import_from(module_name, cls_name)


@dataclass
class BigMapIndexConfig(IndexConfig):
    """Big map index config

    :param kind: always `big_map`
    :param datasource: Index datasource to fetch big maps with
    :param handlers: Description of big map diff handlers
    :param skip_history: Fetch only current big map keys ignoring historical changes
    :param first_level: Level to start indexing from
    :param last_level: Level to stop indexing at (Dipdup will terminate at this level)
    """

    kind: Literal['big_map']
    datasource: Union[str, TzktDatasourceConfig]
    handlers: Tuple[BigMapHandlerConfig, ...]

    skip_history: SkipHistory = SkipHistory.never

    first_level: int = 0
    last_level: int = 0

    @cached_property
    def contracts(self) -> Set[ContractConfig]:
        return {handler_config.contract_config for handler_config in self.handlers}


@dataclass
class HeadHandlerConfig(HandlerConfig, kind='handler'):
    """Head block handler config"""

    def iter_imports(self, package: str) -> Iterator[Tuple[str, str]]:
        yield 'dipdup.context', 'HandlerContext'
        yield 'dipdup.models', 'HeadBlockData'
        yield package, 'models as models'

    def iter_arguments(self) -> Iterator[Tuple[str, str]]:
        yield 'ctx', 'HandlerContext'
        yield 'head', 'HeadBlockData'


@dataclass
class HeadIndexConfig(IndexConfig):
    """Head block index config"""

    kind: Literal['head']
    datasource: Union[str, TzktDatasourceConfig]
    handlers: Tuple[HeadHandlerConfig, ...]


@dataclass
class TokenTransferHandlerConfig(HandlerConfig, kind='handler'):
    def iter_imports(self, package: str) -> Iterator[Tuple[str, str]]:
        yield 'dipdup.context', 'HandlerContext'
        yield 'dipdup.models', 'TokenTransferData'
        yield package, 'models as models'

    def iter_arguments(self) -> Iterator[Tuple[str, str]]:
        yield 'ctx', 'HandlerContext'
        yield 'token_transfer', 'TokenTransferData'


@dataclass
class TokenTransferIndexConfig(IndexConfig):
    """Token index config"""

    kind: Literal['token_transfer']
    datasource: Union[str, TzktDatasourceConfig]
    handlers: Tuple[TokenTransferHandlerConfig, ...] = field(default_factory=tuple)

    first_level: int = 0
    last_level: int = 0


IndexConfigT = Union[
    OperationIndexConfig,
    BigMapIndexConfig,
    HeadIndexConfig,
    TokenTransferIndexConfig,
    IndexTemplateConfig,
]
ResolvedIndexConfigT = Union[OperationIndexConfig, BigMapIndexConfig, HeadIndexConfig, TokenTransferIndexConfig]
HandlerPatternConfigT = Union[OperationHandlerOriginationPatternConfig, OperationHandlerTransactionPatternConfig]


@dataclass
class HasuraConfig:
    """Config for the Hasura integration.

    :param url: URL of the Hasura instance.
    :param admin_secret: Admin secret of the Hasura instance.
    :param create_source: Whether source should be added to Hasura if missing.
    :param source: Hasura source for DipDup to configure, others will be left untouched.
    :param select_limit: Row limit for unauthenticated queries.
    :param allow_aggregations: Whether to allow aggregations in unauthenticated queries.
    :param camel_case: Whether to use camelCase instead of default pascal_case for the field names (incompatible with `metadata_interface` flag)
    :param rest: Enable REST API both for autogenerated and custom queries.
    :param http: HTTP connection tunables
    """

    url: str
    admin_secret: Optional[str] = field(default=None, repr=False)
    create_source: bool = False
    source: str = 'default'
    select_limit: int = 100
    allow_aggregations: bool = True
    camel_case: bool = False
    rest: bool = True
    http: Optional[HTTPConfig] = None

    @validator('url', allow_reuse=True)
    def _valid_url(cls, v):
        parsed_url = urlparse(v)
        if not (parsed_url.scheme and parsed_url.netloc):
            raise ConfigurationError(f'`{v}` is not a valid Hasura URL')
        return v.rstrip('/')

    @cached_property
    def headers(self) -> Dict[str, str]:
        """Headers to include with every request"""
        if self.admin_secret:
            return {'X-Hasura-Admin-Secret': self.admin_secret}
        return {}


@dataclass
class JobConfig(NameMixin):
    """Job schedule config

    :param hook: Name of hook to run
    :param crontab: Schedule with crontab syntax (`* * * * *`)
    :param interval: Schedule with interval in seconds
    :param daemon: Run hook as a daemon (never stops)
    :param args: Arguments to pass to the hook
    """

    hook: Union[str, 'HookConfig']
    crontab: Optional[str] = None
    interval: Optional[int] = None
    daemon: bool = False
    args: Dict[str, Any] = field(default_factory=dict)

    def __post_init_post_parse__(self):
        schedules_enabled = sum(int(bool(x)) for x in (self.crontab, self.interval, self.daemon))
        if schedules_enabled > 1:
            raise ConfigurationError('Only one of `crontab`, `interval` of `daemon` can be specified')
        elif not schedules_enabled:
            raise ConfigurationError('One of `crontab`, `interval` or `daemon` must be specified')

        NameMixin.__post_init_post_parse__(self)

    @cached_property
    def hook_config(self) -> 'HookConfig':
        if not isinstance(self.hook, HookConfig):
            raise ConfigInitializationException
        return self.hook


@dataclass
class SentryConfig:
    """Config for Sentry integration.

    :param dsn: DSN of the Sentry instance
    :param environment: Environment (defaults to `production`)
    :param server_name: Server name (defaults to hostname)
    :param release: Release version (defaults to DipDup version)
    :param debug: Catch warning messages and more context
    """

    dsn: str
    environment: Optional[str] = None
    server_name: Optional[str] = None
    release: Optional[str] = None
    debug: bool = False


@dataclass
class PrometheusConfig:
    """Config for Prometheus integration.

    :param host: Host to bind to
    :param port: Port to bind to
    :param update_interval: Interval to update some metrics in seconds
    """

    host: str
    port: int = 8000
    update_interval: float = 1.0


@dataclass
class HookConfig(CallbackMixin, kind='hook'):
    """Hook config

    :param args: Mapping of argument names and annotations (checked lazily when possible)
    :param atomic: Wrap hook in a single database transaction
    """

    args: Dict[str, str] = field(default_factory=dict)
    atomic: bool = False

    def iter_arguments(self) -> Iterator[Tuple[str, str]]:
        yield 'ctx', 'HookContext'
        for name, annotation in self.args.items():
            yield name, annotation.split('.')[-1]

    def iter_imports(self, package: str) -> Iterator[Tuple[str, str]]:
        yield 'dipdup.context', 'HookContext'
        for _, annotation in self.args.items():
            with suppress(ValueError):
                package, obj = annotation.rsplit('.', 1)
                yield package, obj


@dataclass
class EventHookConfig(HookConfig, kind='hook'):
    pass


event_hooks = {
    # NOTE: Fires on every run after datasources and schema are initialized.
    # NOTE: Default: nothing.
    'on_restart': EventHookConfig(
        callback='on_restart',
    ),
    # NOTE: Fires on rollback which affects specific index and can't be processed unattended.
    # NOTE: Default: database rollback.
    'on_index_rollback': EventHookConfig(
        callback='on_index_rollback',
        args={
            'index': 'dipdup.index.Index',
            'from_level': 'int',
            'to_level': 'int',
        },
    ),
    # NOTE: Fires when DipDup runs with empty schema, right after schema is initialized.
    # NOTE: Default: nothing.
    'on_reindex': EventHookConfig(
        callback='on_reindex',
    ),
    # NOTE: Fires when all indexes reach REALTIME state.
    # NOTE: Default: nothing.
    'on_synchronized': EventHookConfig(
        callback='on_synchronized',
    ),
}


@dataclass
class AdvancedConfig:
    """Feature flags and other advanced config.

    :param reindex: Mapping of reindexing reasons and actions DipDup performs
    :param scheduler: `apscheduler` scheduler config
    :param postpone_jobs: Do not start job scheduler until all indexes are in realtime state
    :param early_realtime: Establish realtime connection immediately after startup
    :param merge_subscriptions: Subscribe to all operations instead of exact channels
    :param metadata_interface: Expose metadata interface for TzKT
    :param skip_version_check: Do not check for new DipDup versions on startup
    :param rollback_depth: A number of levels to keep for rollback
    :param crash_reporting: Enable crash reporting
    """

    reindex: Dict[ReindexingReason, ReindexingAction] = field(default_factory=dict)
    scheduler: Optional[Dict[str, Any]] = None
    postpone_jobs: bool = False
    early_realtime: bool = False
    merge_subscriptions: bool = False
    metadata_interface: bool = False
    skip_version_check: bool = False
<<<<<<< HEAD
    head_status_timeout: int = 3 * 60
=======
    rollback_depth: int = 2
    crash_reporting: bool = False
>>>>>>> 6cb74a96


@dataclass
class DipDupConfig:
    """Main indexer config

    :param spec_version: Version of specification
    :param package: Name of indexer's Python package, existing or not
    :param datasources: Mapping of datasource aliases and datasource configs
    :param database: Database config
    :param contracts: Mapping of contract aliases and contract configs
    :param indexes: Mapping of index aliases and index configs
    :param templates: Mapping of template aliases and index templates
    :param jobs: Mapping of job aliases and job configs
    :param hooks: Mapping of hook aliases and hook configs
    :param hasura: Hasura integration config
    :param sentry: Sentry integration config
    :param prometheus: Prometheus integration config
    :param advanced: Advanced config
    :param custom: User-defined Custom config
    """

    spec_version: str
    package: str
    datasources: Dict[str, DatasourceConfigT] = field(default_factory=dict)
    database: Union[SqliteDatabaseConfig, PostgresDatabaseConfig] = SqliteDatabaseConfig(kind='sqlite')
    contracts: Dict[str, ContractConfig] = field(default_factory=dict)
    indexes: Dict[str, IndexConfigT] = field(default_factory=dict)
    templates: Dict[str, ResolvedIndexConfigT] = field(default_factory=dict)
    jobs: Dict[str, JobConfig] = field(default_factory=dict)
    hooks: Dict[str, HookConfig] = field(default_factory=dict)
    hasura: Optional[HasuraConfig] = None
    sentry: Optional[SentryConfig] = None
    prometheus: Optional[PrometheusConfig] = None
    advanced: AdvancedConfig = AdvancedConfig()
    custom: Dict[str, Any] = field(default_factory=dict)
    logging: LoggingValues = LoggingValues.default

    def __post_init_post_parse__(self):
        self.paths: List[str] = []
        self.environment: Dict[str, str] = {}
        self._callback_patterns: Dict[str, List[Sequence[HandlerPatternConfigT]]] = defaultdict(list)
        self._contract_addresses = {contract.address for contract in self.contracts.values()}

    @cached_property
    def schema_name(self) -> str:
        if isinstance(self.database, PostgresDatabaseConfig):
            return self.database.schema_name
        # NOTE: Not exactly correct; historical reason
        return DEFAULT_POSTGRES_SCHEMA

    @cached_property
    def package_path(self) -> str:
        """Absolute path to the indexer package, existing or default"""
        try:
            package = importlib.import_module(self.package)
            return dirname(cast(str, package.__file__))
        except ImportError:
            return os.path.join(os.getcwd(), self.package)

    @property
    def oneshot(self) -> bool:
        """Whether all indexes have `last_level` field set"""
        syncable_indexes = tuple(c for c in self.indexes.values() if not isinstance(c, HeadIndexConfig))
        oneshot_indexes = tuple(c for c in syncable_indexes if c.last_level)
        if len(oneshot_indexes) == len(syncable_indexes) > 0:
            return True
        return False

    @classmethod
    def load(
        cls,
        paths: List[str],
        environment: bool = True,
    ) -> 'DipDupConfig':
        yaml = YAML(typ='base')

        json_config: Dict[str, Any] = {}
        config_environment: Dict[str, str] = {}
        for path in paths:
            raw_config = cls._load_raw_config(path)

            if environment:
                raw_config, raw_config_environment = cls._substitute_env_variables(raw_config)
                config_environment.update(raw_config_environment)

            json_config.update(yaml.load(raw_config))

        try:
            config = cls(**json_config)
            config.environment = config_environment
            config.paths = paths
        except Exception as e:
            raise ConfigurationError(str(e)) from e
        return config

    def dump(self) -> str:
        yaml = YAML(typ='unsafe', pure=True)
        yaml.default_flow_style = False
        yaml.indent = 2

        config_json = json.dumps(self, default=pydantic_encoder)
        config_yaml = exclude_none(yaml.load(config_json))
        buffer = StringIO()
        yaml.dump(config_yaml, buffer)
        return buffer.getvalue()

    def get_contract(self, name: str) -> ContractConfig:
        try:
            return self.contracts[name]
        except KeyError as e:
            raise ConfigurationError(f'Contract `{name}` not found in `contracts` config section') from e

    def get_datasource(self, name: str) -> DatasourceConfigT:
        try:
            return self.datasources[name]
        except KeyError as e:
            raise ConfigurationError(f'Datasource `{name}` not found in `datasources` config section') from e

    def get_index(self, name: str) -> IndexConfigT:
        try:
            return self.indexes[name]
        except KeyError as e:
            raise ConfigurationError(f'Index `{name}` not found in `indexes` config section') from e

    def get_template(self, name: str) -> ResolvedIndexConfigT:
        try:
            return self.templates[name]
        except KeyError as e:
            raise ConfigurationError(f'Template `{name}` not found in `templates` config section') from e

    def get_hook(self, name: str) -> HookConfig:
        try:
            return self.hooks[name]
        except KeyError as e:
            raise ConfigurationError(f'Hook `{name}` not found in `templates` config section') from e

    def get_tzkt_datasource(self, name: str) -> TzktDatasourceConfig:
        datasource = self.get_datasource(name)
        if not isinstance(datasource, TzktDatasourceConfig):
            raise ConfigurationError('`datasource` field must refer to TzKT datasource')
        return datasource

    def set_up_logging(self) -> None:
        level = {
            LoggingValues.default: logging.INFO,
            LoggingValues.quiet: logging.WARNING,
            LoggingValues.verbose: logging.DEBUG,
        }[self.logging]
        logging.getLogger('dipdup').setLevel(level)

    def _import_index(self, index_config: IndexConfigT) -> None:
        _logger.debug('Loading callbacks and typeclasses of index `%s`', index_config.name)

        if isinstance(index_config, IndexTemplateConfig):
            raise ConfigInitializationException

        elif isinstance(index_config, OperationIndexConfig):
            self._import_operation_index_types(index_config)
            self._import_index_callbacks(index_config)

        elif isinstance(index_config, BigMapIndexConfig):
            self._import_big_map_index_types(index_config)
            self._import_index_callbacks(index_config)

        elif isinstance(index_config, HeadIndexConfig):
            self._import_index_callbacks(index_config)

        elif isinstance(index_config, TokenTransferIndexConfig):
            self._import_index_callbacks(index_config)

        else:
            raise NotImplementedError(f'Index kind `{index_config.kind}` is not supported')

    def initialize(self, skip_imports: bool = False) -> None:
        self._set_names()
        self._resolve_templates()
        self._resolve_links()
        self._validate()

        if skip_imports:
            return

        for index_config in self.indexes.values():
            self._import_index(index_config)

    def add_index(self, name: str, template: str, values: Dict[str, str]) -> None:
        if name in self.indexes:
            raise IndexAlreadyExistsError(self, name)
        template_config = IndexTemplateConfig(
            template=template,
            values=values,
        )
        template_config.name = name
        self._resolve_template(template_config)
        index_config = cast(ResolvedIndexConfigT, self.indexes[name])
        self._resolve_index_links(index_config)
        self._resolve_index_subscriptions(index_config)
        index_config.name = name
        self._import_index(index_config)

    @classmethod
    def _load_raw_config(cls, path: str) -> str:
        path = os.path.join(os.getcwd(), path)
        _logger.debug('Loading config from %s', path)
        try:
            with open(path) as file:
                return ''.join(filter(cls._filter_commented_lines, file.readlines()))
        except OSError as e:
            raise ConfigurationError(str(e)) from e

    @classmethod
    def _filter_commented_lines(cls, line: str) -> bool:
        return '#' not in line or line.lstrip()[0] != '#'

    @classmethod
    def _substitute_env_variables(cls, raw_config: str) -> Tuple[str, Dict[str, str]]:
        _logger.debug('Substituting environment variables')
        environment: Dict[str, str] = {}

        for match in re.finditer(ENV_VARIABLE_REGEX, raw_config):
            variable, default_value = match.group('var_name'), match.group('default_value')
            value = env.get(variable, default_value)
            if not value:
                raise ConfigurationError(f'Environment variable `{variable}` is not set')
            environment[variable] = value
            placeholder = match.group(0)
            raw_config = raw_config.replace(placeholder, value or default_value)

        return raw_config, environment

    def _validate(self) -> None:
        # NOTE: Hasura and metadata interface
        if self.hasura:
            if isinstance(self.database, SqliteDatabaseConfig):
                raise ConfigurationError('SQLite database engine is not supported by Hasura')
            if self.advanced.metadata_interface and self.hasura.camel_case:
                raise ConfigurationError('`metadata_interface` flag is incompatible with `camel_case` one')
        else:
            if self.advanced.metadata_interface:
                raise ConfigurationError('`metadata_interface` flag requires `hasura` section to be present')

        # NOTE: Hook names and callbacks
        for name, hook_config in self.hooks.items():
            if name != hook_config.callback:
                raise ConfigurationError(f'`{name}` hook name must be equal to `callback` value.')
            if name in event_hooks:
                raise ConfigurationError(f'`{name}` hook name is reserved by event hook')

        # NOTE: Conflicting rollback techniques
        for name, datasource_config in self.datasources.items():
            if not isinstance(datasource_config, TzktDatasourceConfig):
                continue
            if datasource_config.buffer_size and self.advanced.rollback_depth:
                raise ConfigurationError(f'`{name}`: `buffer_size` option is incompatible with `advanced.rollback_depth`')

    def _resolve_template(self, template_config: IndexTemplateConfig) -> None:
        _logger.debug('Resolving index config `%s` from template `%s`', template_config.name, template_config.template)

        template = self.get_template(template_config.template)
        raw_template = json.dumps(template, default=pydantic_encoder)
        for key, value in template_config.values.items():
            value_regex = r'<[ ]*' + key + r'[ ]*>'
            raw_template = re.sub(value_regex, value, raw_template)

        if missing_value := re.search(r'<*>', raw_template):
            raise ConfigurationError(f'`{template_config.name}` index config is missing required template value `{missing_value}`')

        json_template = json.loads(raw_template)
        new_index_config = template.__class__(**json_template)
        new_index_config.template_values = template_config.values
        new_index_config.parent = template
        new_index_config.name = template_config.name
        if not isinstance(new_index_config, HeadIndexConfig):
            new_index_config.first_level |= template_config.first_level
            new_index_config.last_level |= template_config.last_level
        self.indexes[template_config.name] = new_index_config

    def _resolve_templates(self) -> None:
        for index_config in self.indexes.values():
            if isinstance(index_config, IndexTemplateConfig):
                self._resolve_template(index_config)

    def _resolve_links(self) -> None:
        for index_config in self.indexes.values():
            self._resolve_index_links(index_config)
            # TODO: Not exactly link resolving, move somewhere else
            self._resolve_index_subscriptions(index_config)

        for job_config in self.jobs.values():
            if isinstance(job_config.hook, str):
                hook_config = self.get_hook(job_config.hook)
                if job_config.daemon and hook_config.atomic:
                    raise ConfigurationError('`HookConfig.atomic` and `JobConifg.daemon` flags are mutually exclusive')
                job_config.hook = hook_config

    def _resolve_index_subscriptions(self, index_config: IndexConfigT) -> None:
        if isinstance(index_config, IndexTemplateConfig):
            return
        if index_config.subscriptions:
            return

        if isinstance(index_config, OperationIndexConfig):
            if OperationType.transaction in index_config.types:
                if self.advanced.merge_subscriptions:
                    index_config.subscriptions.add(TransactionSubscription())
                else:
                    for contract_config in index_config.contracts:
                        if not isinstance(contract_config, ContractConfig):
                            raise ConfigInitializationException
                        index_config.subscriptions.add(TransactionSubscription(address=contract_config.address))

            if OperationType.origination in index_config.types:
                index_config.subscriptions.add(OriginationSubscription())

        elif isinstance(index_config, BigMapIndexConfig):
            if self.advanced.merge_subscriptions:
                index_config.subscriptions.add(BigMapSubscription())
            else:
                for big_map_handler_config in index_config.handlers:
                    address, path = big_map_handler_config.contract_config.address, big_map_handler_config.path
                    index_config.subscriptions.add(BigMapSubscription(address=address, path=path))

        elif isinstance(index_config, HeadIndexConfig):
            index_config.subscriptions.add(HeadSubscription())

        elif isinstance(index_config, TokenTransferIndexConfig):
            index_config.subscriptions.add(TokenTransferSubscription())

        else:
            raise NotImplementedError(f'Index kind `{index_config.kind}` is not supported')

    def _resolve_index_links(self, index_config: IndexConfigT) -> None:
        """Resolve contract and datasource configs by aliases"""

        if isinstance(index_config, OperationIndexConfig):
            if isinstance(index_config.datasource, str):
                index_config.datasource = self.get_tzkt_datasource(index_config.datasource)

            if index_config.contracts is not None:
                for i, contract in enumerate(index_config.contracts):
                    if isinstance(contract, str):
                        index_config.contracts[i] = self.get_contract(contract)

            for handler_config in index_config.handlers:
                handler_config.parent = index_config
                self._callback_patterns[handler_config.callback].append(handler_config.pattern)
                for idx, pattern_config in enumerate(handler_config.pattern):
                    # NOTE: Untyped operations are named as `transaction_N` based on their index
                    if isinstance(pattern_config, OperationHandlerTransactionPatternConfig):
                        if isinstance(pattern_config.destination, str):
                            pattern_config.destination = self.get_contract(pattern_config.destination)
                        if isinstance(pattern_config.source, str):
                            pattern_config.source = self.get_contract(pattern_config.source)
                        if not pattern_config.entrypoint:
                            pattern_config._transaction_idx = idx

                    elif isinstance(pattern_config, OperationHandlerOriginationPatternConfig):
                        if isinstance(pattern_config.source, str):
                            pattern_config.source = self.get_contract(pattern_config.source)
                        if isinstance(pattern_config.similar_to, str):
                            pattern_config.similar_to = self.get_contract(pattern_config.similar_to)
                        if isinstance(pattern_config.originated_contract, str):
                            pattern_config.originated_contract = self.get_contract(pattern_config.originated_contract)

        elif isinstance(index_config, BigMapIndexConfig):
            if isinstance(index_config.datasource, str):
                index_config.datasource = self.get_tzkt_datasource(index_config.datasource)

            for handler in index_config.handlers:
                handler.parent = index_config
                # TODO: Verify callback uniqueness
                # self._callback_patterns[handler.callback].append(handler.pattern)
                if isinstance(handler.contract, str):
                    handler.contract = self.get_contract(handler.contract)

        elif isinstance(index_config, HeadIndexConfig):
            if isinstance(index_config.datasource, str):
                index_config.datasource = self.get_tzkt_datasource(index_config.datasource)

            for head_handler_config in index_config.handlers:
                head_handler_config.parent = index_config

        elif isinstance(index_config, TokenTransferIndexConfig):
            if isinstance(index_config.datasource, str):
                index_config.datasource = self.get_tzkt_datasource(index_config.datasource)

            for token_transfer_handler_config in index_config.handlers:
                token_transfer_handler_config.parent = index_config

        else:
            raise NotImplementedError(f'Index kind `{index_config.kind}` is not supported')

    def _set_names(self) -> None:
        # TODO: Forbid reusing names?
        named_config_sections = cast(
            Tuple[Dict[str, NameMixin], ...],
            (
                self.contracts,
                self.datasources,
                self.hooks,
                self.jobs,
                self.templates,
                self.indexes,
            ),
        )

        for named_configs in named_config_sections:
            for name, config in named_configs.items():
                config.name = name

    def _import_operation_index_types(self, index_config: OperationIndexConfig) -> None:
        for handler_config in index_config.handlers:
            for pattern_config in handler_config.pattern:
                if isinstance(pattern_config, OperationHandlerTransactionPatternConfig):
                    if pattern_config.entrypoint:
                        module_name = pattern_config.destination_contract_config.module_name
                        pattern_config.initialize_parameter_cls(self.package, module_name, pattern_config.entrypoint)
                        pattern_config.initialize_storage_cls(self.package, module_name)
                elif isinstance(pattern_config, OperationHandlerOriginationPatternConfig):
                    module_name = pattern_config.module_name
                    pattern_config.initialize_storage_cls(self.package, module_name)
                else:
                    raise NotImplementedError

    def _import_index_callbacks(self, index_config: ResolvedIndexConfigT) -> None:
        for handler_config in index_config.handlers:
            handler_config.initialize_callback_fn(self.package)

    def _import_big_map_index_types(self, index_config: BigMapIndexConfig) -> None:
        for big_map_handler_config in index_config.handlers:
            big_map_handler_config.initialize_big_map_type(self.package)<|MERGE_RESOLUTION|>--- conflicted
+++ resolved
@@ -343,7 +343,6 @@
 ]
 
 
-@dataclass
 class CodegenMixin(ABC):
     """Base for pattern config classes containing methods required for codegen"""
 
@@ -1186,12 +1185,9 @@
     merge_subscriptions: bool = False
     metadata_interface: bool = False
     skip_version_check: bool = False
-<<<<<<< HEAD
     head_status_timeout: int = 3 * 60
-=======
     rollback_depth: int = 2
     crash_reporting: bool = False
->>>>>>> 6cb74a96
 
 
 @dataclass
