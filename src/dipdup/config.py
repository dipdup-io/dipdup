--- conflicted
+++ resolved
@@ -617,13 +617,8 @@
     values: Dict[str, str]
 
 
-<<<<<<< HEAD
-IndexConfigT = Union[OperationIndexConfig, BigMapIndexConfig, StaticTemplateConfig]
+IndexConfigT = Union[OperationIndexConfig, BigMapIndexConfig, IndexTemplateConfig]
 IndexConfigTemplateT = Union[OperationIndexConfig, BigMapIndexConfig]
-=======
-IndexConfigT = Union[OperationIndexConfig, BigMapIndexConfig, BlockIndexConfig, IndexTemplateConfig]
-IndexConfigTemplateT = Union[OperationIndexConfig, BigMapIndexConfig, BlockIndexConfig]
->>>>>>> 829f2aac
 HandlerPatternConfigT = Union[OperationHandlerOriginationPatternConfig, OperationHandlerTransactionPatternConfig]
 
 
@@ -832,17 +827,10 @@
         self._pre_initialized.append(index_name)
 
     def pre_initialize(self) -> None:
-<<<<<<< HEAD
-        for name, datasource_config in self.datasources.items():
-            datasource_config.name = name
-        for name, contract_config in self.contracts.items():
-            contract_config.name = name
-=======
         for name, contract_config in self.contracts.items():
             contract_config.name = name
         for name, datasource_config in self.datasources.items():
             datasource_config.name = name
->>>>>>> 829f2aac
 
         self.resolve_index_templates()
         for index_name, index_config in self.indexes.items():
