"""Config files parsing and processing

As you can see from the amount of code below, lots of things are going on here:

* Templating indexes and env variables (`<...>` and `${...}` syntax)
* Config initialization and validation
* Methods to generate paths for codegen
* And even importing contract types on demand

* YAML (de)serialization moved to `dipdup.yaml` module.

Dataclasses are used in this module instead of BaseModel for historical reasons, thus "...Mixin" classes to workaround the lack of proper
inheritance.
"""

from __future__ import annotations

import hashlib
import importlib
import inspect
import logging.config
import re
from abc import ABC
from abc import abstractmethod
from collections import Counter
from contextlib import suppress
<<<<<<< HEAD
=======
from dataclasses import field
from pathlib import Path
>>>>>>> 20e2f8d3
from pydoc import locate
from typing import TYPE_CHECKING
from typing import Any
from typing import Generic
from typing import Literal
from typing import TypeVar
from typing import cast
from urllib.parse import quote_plus
from urllib.parse import urlparse

import orjson
from pydantic import Field
from pydantic import validator
from pydantic.dataclasses import dataclass
from pydantic.json import pydantic_encoder

from dipdup import env
from dipdup.exceptions import ConfigInitializationException
from dipdup.exceptions import ConfigurationError
from dipdup.exceptions import FrameworkException
from dipdup.exceptions import IndexAlreadyExistsError
from dipdup.models import ReindexingAction
from dipdup.models import ReindexingReason
from dipdup.models import SkipHistory
from dipdup.utils import pascal_to_snake
from dipdup.yaml import DipDupYAMLConfig

if TYPE_CHECKING:
    from collections.abc import Iterator

    from dipdup.subscriptions import Subscription

DEFAULT_POSTGRES_SCHEMA = 'public'
DEFAULT_POSTGRES_DATABASE = 'postgres'
DEFAULT_POSTGRES_USER = 'postgres'
DEFAULT_POSTGRES_PORT = 5432
DEFAULT_SQLITE_PATH = ':memory:'


_logger = logging.getLogger(__name__)


@dataclass
class SqliteDatabaseConfig:
    """
    SQLite connection config

    :param kind: always 'sqlite'
    :param path: Path to .sqlite3 file, leave default for in-memory database (`:memory:`)
    :param immune_tables: List of tables to preserve during reindexing
    """

    kind: Literal['sqlite']
    path: str = DEFAULT_SQLITE_PATH
    immune_tables: set[str] = Field(default_factory=set)

    @property
    def schema_name(self) -> str:
        # NOTE: Used only as identifier in `dipdup_schema` dable, since Hasura integration is not supported for SQLite.
        return DEFAULT_POSTGRES_SCHEMA

    @property
    def connection_string(self) -> str:
        return f'{self.kind}://{self.path}'

    @property
    def connection_timeout(self) -> int:
        # NOTE: Fail immediately
        return 1


@dataclass
class PostgresDatabaseConfig:
    """Postgres database connection config

    :param kind: always 'postgres'
    :param host: Host
    :param port: Port
    :param user: User
    :param password: Password
    :param database: Database name
    :param schema_name: Schema name
    :param immune_tables: List of tables to preserve during reindexing
    :param connection_timeout: Connection timeout
    """

    kind: Literal['postgres']
    host: str
    user: str = DEFAULT_POSTGRES_USER
    database: str = DEFAULT_POSTGRES_DATABASE
    port: int = DEFAULT_POSTGRES_PORT
    schema_name: str = DEFAULT_POSTGRES_SCHEMA
    password: str = Field(default='', repr=False)
    immune_tables: set[str] = Field(default_factory=set)
    connection_timeout: int = 60

    @property
    def connection_string(self) -> str:
        # NOTE: `maxsize=1` is important! Concurrency will be broken otherwise.
        # NOTE: https://github.com/tortoise/tortoise-orm/issues/792
        connection_string = (
            f'{self.kind}://{self.user}:{quote_plus(self.password)}@{self.host}:{self.port}/{self.database}?maxsize=1'
        )
        if self.schema_name != DEFAULT_POSTGRES_SCHEMA:
            connection_string += f'&schema={self.schema_name}'
        return connection_string

    @property
    def hasura_connection_parameters(self) -> dict[str, Any]:
        return {
            'username': self.user,
            'password': self.password,
            'database': self.database,
            'host': self.host,
            'port': self.port,
        }

    @validator('immune_tables', allow_reuse=True)
    def _valid_immune_tables(cls, v: set[str]) -> set[str]:
        for table in v:
            if table.startswith('dipdup'):
                raise ConfigurationError("Tables with `dipdup` prefix can't be immune")
        return v


@dataclass
class HttpConfig:
    """Advanced configuration of HTTP client

    :param retry_count: Number of retries after request failed before giving up
    :param retry_sleep: Sleep time between retries
    :param retry_multiplier: Multiplier for sleep time between retries
    :param ratelimit_rate: Number of requests per period ("drops" in leaky bucket)
    :param ratelimit_period: Time period for rate limiting in seconds
    :param ratelimit_sleep: Sleep time between requests when rate limit is reached
    :param connection_limit: Number of simultaneous connections
    :param connection_timeout: Connection timeout in seconds
    :param request_timeout: Request timeout in seconds
    :param batch_size: Number of items fetched in a single paginated request (when applicable)
    :param polling_interval: Interval between polling requests in seconds (when applicable)
    :param replay_path: Use cached HTTP responses instead of making real requests (dev only)
    :param alias: Alias for this HTTP client (dev only)
    """

    retry_count: int | None = None
    retry_sleep: float | None = None
    retry_multiplier: float | None = None
    ratelimit_rate: int | None = None
    ratelimit_period: int | None = None
    ratelimit_sleep: float | None = None
    connection_limit: int | None = None
    connection_timeout: int | None = None
    request_timeout: int | None = None
    batch_size: int | None = None
    polling_interval: float | None = None
    replay_path: str | None = None
    alias: str | None = None


@dataclass
class ResolvedHttpConfig:
    __doc__ = HttpConfig.__doc__

    retry_count: int = 10
    retry_sleep: float = 1.0
    retry_multiplier: float = 2.0
    ratelimit_rate: int = 0
    ratelimit_period: int = 0
    ratelimit_sleep: float = 0.0
    connection_limit: int = 100
    connection_timeout: int = 60
    request_timeout: int = 60
    batch_size: int = 10000
    polling_interval: float = 1.0
    replay_path: str | None = None
    alias: str | None = None

    @classmethod
    def create(
        cls,
        default: HttpConfig,
        user: HttpConfig | None,
    ) -> ResolvedHttpConfig:
        config = cls()
        # NOTE: Apply datasource defaults first
        for merge_config in (default, user):
            if merge_config is None:
                continue
            for k, v in merge_config.__dict__.items():
                if v is not None:
                    setattr(config, k, v)
        return config


@dataclass
class NameMixin:
    def __post_init__(self) -> None:
        self._name: str | None = None

    @property
    def name(self) -> str:
        if self._name is None:
            raise ConfigInitializationException(f'{self.__class__.__name__} name is not set')
        return self._name


class ContractConfig(ABC, NameMixin):
    """Contract config

    :param kind: Defined by child class
    :param typename: Alias for the contract script
    """

    kind: str
    typename: str | None

    @property
    def module_name(self) -> str:
        return self.typename or self.name

    @property
    def module_path(self) -> Path:
        return Path(*self.module_name.split('.'))


class DatasourceConfig(ABC, NameMixin):
    """Base class for datasource configs

    :param kind: Defined by child class
    :param url: URL of the API
    :param http: HTTP connection tunables
    """

    kind: str
    url: str
    http: HttpConfig | None


class AbiDatasourceConfig(DatasourceConfig):
    """Provider of EVM contract ABIs. Datasource kind starts with 'abi.'"""

    ...


class IndexDatasourceConfig(DatasourceConfig):
    """Datasource that can be used as a primary source of historical data"""

    ...


@dataclass
class CodegenMixin(ABC):
    """Base for pattern config classes containing methods required for codegen"""

    @abstractmethod
    def iter_imports(self, package: str) -> Iterator[tuple[str, str]]: ...

    @abstractmethod
    def iter_arguments(self) -> Iterator[tuple[str, str]]: ...

    def format_imports(self, package: str) -> Iterator[str]:
        for package_name, cls in self.iter_imports(package):
            yield f'from {package_name} import {cls}'

    def format_arguments(self) -> Iterator[str]:
        arguments = list(self.iter_arguments())
        i, counter = 0, Counter(name for name, _ in arguments)

        for name, cls in arguments:
            if counter[name] > 1:
                yield f'{name}_{i}: {cls}'
                i += 1
            else:
                yield f'{name}: {cls}'

    def locate_arguments(self) -> dict[str, type | None]:
        """Try to resolve scope annotations for arguments"""
        kwargs: dict[str, type[Any] | None] = {}
        for name, cls in self.iter_arguments():
            cls = cls.split(' as ')[0]
            kwargs[name] = cast(type | None, locate(cls))
        return kwargs


ParentT = TypeVar('ParentT')


@dataclass
class ParentMixin(Generic[ParentT]):
    """`parent` field for index and template configs"""

    def __post_init__(self: ParentMixin[ParentT]) -> None:
        self._parent: ParentT | None = None

    @property
    def parent(self) -> ParentT | None:
        return self._parent

    @parent.setter
    def parent(self, value: ParentT) -> None:
        self._parent = value


@dataclass
class CallbackMixin(CodegenMixin):
    """Mixin for callback configs

    :param callback: Callback name
    """

    callback: str

    def __post_init__(self) -> None:
        if self.callback and self.callback != pascal_to_snake(self.callback, strip_dots=False):
            raise ConfigurationError('`callback` field must be a valid Python module name')


@dataclass
class HandlerConfig(CallbackMixin, ParentMixin['IndexConfig']):
<<<<<<< HEAD
    def __post_init__(self) -> None:
        CallbackMixin.__post_init__(self)
        ParentMixin.__post_init__(self)
=======
    """Base class for index handlers

    :param callback: Callback name
    """

    def __post_init_post_parse__(self) -> None:
        CallbackMixin.__post_init_post_parse__(self)
        ParentMixin.__post_init_post_parse__(self)
>>>>>>> 20e2f8d3


@dataclass
class IndexTemplateConfig(NameMixin):
    """Index template config

    :param kind: always 'template'
    :param values: Values to be substituted in template (`<key>` -> `value`)
    :param first_level: Level to start indexing from
    :param last_level: Level to stop indexing at
    :param template: Template alias in `templates` section

    """

    kind = 'template'
    template: str
    values: dict[str, str]
    first_level: int = 0
    last_level: int = 0


@dataclass
class IndexConfig(ABC, NameMixin, ParentMixin['ResolvedIndexConfigU']):
    """Index config

    :param kind: Defined by child class
    :param datasource: Alias of index datasource in `datasources` section
    """

    kind: str
    datasource: DatasourceConfig

    def __post_init__(self) -> None:
        NameMixin.__post_init__(self)
        ParentMixin.__post_init__(self)

        self.template_values: dict[str, str] = {}

    @abstractmethod
    def get_subscriptions(self) -> set[Subscription]: ...

    def hash(self) -> str:
        """Calculate hash to ensure config has not changed since last run."""
        # FIXME: How to convert pydantic dataclass into dict without json.dumps? asdict is not recursive.
        config_json = orjson.dumps(self, default=pydantic_encoder)
        config_dict = orjson.loads(config_json)

        self.strip(config_dict)

        config_json = orjson.dumps(config_dict)
        return hashlib.sha256(config_json).hexdigest()

    @classmethod
    def strip(cls, config_dict: dict[str, Any]) -> None:
        """Strip config from tunables that are not needed for hash calculation."""
        config_dict['datasource'].pop('http', None)
        config_dict['datasource'].pop('buffer_size', None)


@dataclass
class HasuraConfig:
    """Config for the Hasura integration.

    :param url: URL of the Hasura instance.
    :param admin_secret: Admin secret of the Hasura instance.
    :param create_source: Whether source should be added to Hasura if missing.
    :param source: Hasura source for DipDup to configure, others will be left untouched.
    :param select_limit: Row limit for unauthenticated queries.
    :param allow_aggregations: Whether to allow aggregations in unauthenticated queries.
    :param allow_inconsistent_metadata: Whether to ignore errors when applying Hasura metadata.
    :param camel_case: Whether to use camelCase instead of default pascal_case for the field names.
    :param rest: Enable REST API both for autogenerated and custom queries.
    :param http: HTTP connection tunables
    """

    url: str
    admin_secret: str | None = Field(default=None, repr=False)
    create_source: bool = False
    source: str = 'default'
    select_limit: int = 1000
    allow_aggregations: bool = True
    allow_inconsistent_metadata: bool = False
    camel_case: bool = False
    rest: bool = True
    http: HttpConfig | None = None

    @validator('url', allow_reuse=True)
    def _valid_url(cls, v: str) -> str:
        parsed_url = urlparse(v)
        if not (parsed_url.scheme and parsed_url.netloc):
            raise ConfigurationError(f'`{v}` is not a valid Hasura URL')
        return v.rstrip('/')

    @property
    def headers(self) -> dict[str, str]:
        """Headers to include with every request"""
        if self.admin_secret:
            return {'X-Hasura-Admin-Secret': self.admin_secret}
        return {}


@dataclass
class JobConfig(NameMixin):
    """Job schedule config

    :param hook: Name of hook to run
    :param args: Arguments to pass to the hook
    :param crontab: Schedule with crontab syntax (`* * * * *`)
    :param interval: Schedule with interval in seconds
    :param daemon: Run hook as a daemon (never stops)
    """

    hook: HookConfig
    args: dict[str, Any] = Field(default_factory=dict)
    crontab: str | None = None
    interval: int | None = None
    daemon: bool = False

    def __post_init__(self) -> None:
        schedules_enabled = sum(int(bool(x)) for x in (self.crontab, self.interval, self.daemon))
        if schedules_enabled > 1:
            raise ConfigurationError('Only one of `crontab`, `interval` of `daemon` can be specified')
        if not schedules_enabled:
            raise ConfigurationError('One of `crontab`, `interval` or `daemon` must be specified')

        NameMixin.__post_init__(self)


@dataclass
class SentryConfig:
    """Config for Sentry integration.

    :param dsn: DSN of the Sentry instance
    :param environment: Environment; if not set, guessed from docker/ci/gha/local.
    :param server_name: Server name; defaults to obfuscated hostname.
    :param release: Release version; defaults to DipDup package version.
    :param user_id: User ID; defaults to obfuscated package/environment.
    :param debug: Catch warning messages, increase verbosity.
    """

    dsn: str
    environment: str | None = None
    server_name: str | None = None
    release: str | None = None
    user_id: str | None = None
    debug: bool = False


@dataclass
class PrometheusConfig:
    """Config for Prometheus integration.

    :param host: Host to bind to
    :param port: Port to bind to
    :param update_interval: Interval to update some metrics in seconds
    """

    host: str
    port: int = 8000
    update_interval: float = 1.0


@dataclass
class HookConfig(CallbackMixin):
    """Hook config

    :param callback: Callback name
    :param args: Mapping of argument names and annotations (checked lazily when possible)
    :param atomic: Wrap hook in a single database transaction
    """

    args: dict[str, str] = Field(default_factory=dict)
    atomic: bool = False

    def iter_arguments(self) -> Iterator[tuple[str, str]]:
        yield 'ctx', 'HookContext'
        for name, annotation in self.args.items():
            yield name, annotation.split('.')[-1]

    def iter_imports(self, package: str) -> Iterator[tuple[str, str]]:
        yield 'dipdup.context', 'HookContext'
        for _, annotation in self.args.items():
            with suppress(ValueError):
                package, obj = annotation.rsplit('.', 1)
                yield package, obj


@dataclass
class SystemHookConfig(HookConfig):
    __doc__ = HookConfig.__doc__


system_hooks = {
    # NOTE: Fires on every run after datasources and schema are initialized.
    # NOTE: Default: nothing.
    'on_restart': SystemHookConfig(
        callback='on_restart',
    ),
    # NOTE: Fires on rollback which affects specific index and can't be processed unattended.
    # NOTE: Default: database rollback.
    'on_index_rollback': SystemHookConfig(
        callback='on_index_rollback',
        args={
            'index': 'dipdup.index.Index',
            'from_level': 'int',
            'to_level': 'int',
        },
    ),
    # NOTE: Fires when DipDup runs with empty schema, right after schema is initialized.
    # NOTE: Default: nothing.
    'on_reindex': SystemHookConfig(
        callback='on_reindex',
    ),
    # NOTE: Fires when all indexes reach REALTIME state.
    # NOTE: Default: nothing.
    'on_synchronized': SystemHookConfig(
        callback='on_synchronized',
    ),
}


@dataclass
class ApiConfig:
    """Management API config

    :param host: Host to bind to
    :param port: Port to bind to
    """

    host: str = '127.0.0.1'
    port: int = 46339  # dial INDEX 😎


@dataclass
class AdvancedConfig:
    """This section allows users to tune some system-wide options, either experimental or unsuitable for generic configurations.

    :param reindex: Mapping of reindexing reasons and actions DipDup performs.
    :param scheduler: `apscheduler` scheduler config.
    :param postpone_jobs: Do not start job scheduler until all indexes reach the realtime state.
    :param early_realtime: Establish realtime connection and start collecting messages while sync is in progress (faster, but consumes more RAM).
    :param skip_version_check: Disable warning about running unstable or out-of-date DipDup version.
    :param rollback_depth: A number of levels to keep for rollback.
    :param decimal_precision: Overwrite precision if it's not guessed correctly based on project models.
    :param unsafe_sqlite: Disable journaling and data integrity checks. Use only for testing.
    :param alt_operation_matcher: Use different algorithm to match Tezos operations (dev only)
    """

    reindex: dict[ReindexingReason, ReindexingAction] = Field(default_factory=dict)
    scheduler: dict[str, Any] | None = None
    postpone_jobs: bool = False
    early_realtime: bool = False
    skip_version_check: bool = False
    rollback_depth: int | None = None
    decimal_precision: int | None = None
    unsafe_sqlite: bool = False
    alt_operation_matcher: bool = False

    class Config:
        extra = 'allow'


@dataclass()
class DipDupConfig:
    """Main indexer config

    :param spec_version: Version of config specification, currently always `2.0`
    :param package: Name of indexer's Python package, existing or not
    :param datasources: Mapping of datasource aliases and datasource configs
    :param database: Database config
    :param contracts: Mapping of contract aliases and contract configs
    :param indexes: Mapping of index aliases and index configs
    :param templates: Mapping of template aliases and index templates
    :param jobs: Mapping of job aliases and job configs
    :param hooks: Mapping of hook aliases and hook configs
    :param hasura: Hasura integration config
    :param sentry: Sentry integration config
    :param prometheus: Prometheus integration config
    :param api: Management API config
    :param advanced: Advanced config
    :param custom: User-defined configuration to use in callbacks
    :param logging: Modify logging verbosity
    """

    spec_version: str | float
    package: str
    datasources: dict[str, DatasourceConfigU] = Field(default_factory=dict)
    database: SqliteDatabaseConfig | PostgresDatabaseConfig = Field(
        default_factory=lambda *a, **kw: SqliteDatabaseConfig(kind='sqlite')
    )
    contracts: dict[str, ContractConfigU] = Field(default_factory=dict)
    indexes: dict[str, IndexConfigU] = Field(default_factory=dict)
    templates: dict[str, ResolvedIndexConfigU] = Field(default_factory=dict)
    jobs: dict[str, JobConfig] = Field(default_factory=dict)
    hooks: dict[str, HookConfig] = Field(default_factory=dict)
    hasura: HasuraConfig | None = None
    sentry: SentryConfig | None = None
    prometheus: PrometheusConfig | None = None
    api: ApiConfig | None = None
    advanced: AdvancedConfig = Field(default_factory=AdvancedConfig)
    custom: dict[str, Any] = Field(default_factory=dict)
    logging: dict[str, str | int] | str | int = 'INFO'

    def __post_init__(self) -> None:
        if self.package != pascal_to_snake(self.package):
            raise ConfigurationError('Python package name must be in snake_case.')

        self._paths: list[Path] = []
        self._environment: dict[str, str] = {}
        self._json = DipDupYAMLConfig()

    @property
    def schema_name(self) -> str:
        return self.database.schema_name

    @property
    def package_path(self) -> Path:
        return env.get_package_path(self.package)

    @property
    def abi_datasources(self) -> tuple[AbiDatasourceConfig, ...]:
        return tuple(c for c in self.datasources.values() if isinstance(c, AbiDatasourceConfig))

    @classmethod
    def load(
        cls,
        paths: list[Path],
        environment: bool = True,
    ) -> DipDupConfig:
        config_json, config_environment = DipDupYAMLConfig.load(paths, environment)

        try:
            config = cls(**config_json)
        except ConfigurationError:
            raise
        except Exception as e:
            raise ConfigurationError(str(e)) from e

        config._paths = paths
        config._json = config_json
        config._environment = config_environment
        return config

    def get_contract(self, name: str) -> ContractConfig:
        try:
            return self.contracts[name]
        except KeyError as e:
            raise ConfigurationError(f'Contract `{name}` not found in `contracts` config section') from e

    def get_tezos_contract(self, name: str) -> TezosContractConfig:
        contract = self.get_contract(name)
        if not isinstance(contract, TezosContractConfig):
            raise ConfigurationError(f'Contract `{name}` is not a Tezos contract')
        return contract

    def get_evm_contract(self, name: str) -> EvmContractConfig:
        contract = self.get_contract(name)
        if not isinstance(contract, EvmContractConfig):
            raise ConfigurationError(f'Contract `{name}` is not an EVM contract')
        return contract

    def get_datasource(self, name: str) -> DatasourceConfigU:
        try:
            return self.datasources[name]
        except KeyError as e:
            raise ConfigurationError(f'Datasource `{name}` not found in `datasources` config section') from e

    def get_index(self, name: str) -> IndexConfigU:
        try:
            return self.indexes[name]
        except KeyError as e:
            raise ConfigurationError(f'Index `{name}` not found in `indexes` config section') from e

    def get_template(self, name: str) -> ResolvedIndexConfigU:
        try:
            return self.templates[name]
        except KeyError as e:
            raise ConfigurationError(f'Template `{name}` not found in `templates` config section') from e

    def get_hook(self, name: str) -> HookConfig:
        try:
            return self.hooks[name]
        except KeyError as e:
            raise ConfigurationError(f'Hook `{name}` not found in `templates` config section') from e

    def get_tzkt_datasource(self, name: str) -> TzktDatasourceConfig:
        datasource = self.get_datasource(name)
        if not isinstance(datasource, TzktDatasourceConfig):
            raise ConfigurationError('`datasource` field must refer to TzKT datasource')
        return datasource

    def get_subsquid_datasource(self, name: str) -> SubsquidDatasourceConfig:
        datasource = self.get_datasource(name)
        if not isinstance(datasource, SubsquidDatasourceConfig):
            raise ConfigurationError('`datasource` field must refer to Subsquid datasource')
        return datasource

    def get_evm_node_datasource(self, name: str) -> EvmNodeDatasourceConfig:
        datasource = self.get_datasource(name)
        if not isinstance(datasource, EvmNodeDatasourceConfig):
            raise ConfigurationError('`datasource` field must refer to TzKT datasource')
        return datasource

    def set_up_logging(self) -> None:
        loglevels = {}
        if not isinstance(self.logging, dict):
            loglevels['dipdup'] = self.logging
            loglevels[self.package] = self.logging

        if env.DEBUG:
            loglevels['dipdup'] = 'DEBUG'
            loglevels[self.package] = 'DEBUG'

        for name, level in loglevels.items():
            try:
                if isinstance(level, str):
                    level = getattr(logging, level.upper())
                if not isinstance(level, int):
                    raise ValueError
            except (AttributeError, ValueError):
                raise ConfigurationError(f'Invalid logging level `{level}` for logger `{name}`') from None

            logging.getLogger(name).setLevel(level)

    def initialize(self) -> None:
        self._set_names()
        self._resolve_templates()
        self._resolve_links()
        self._validate()

    def dump(self) -> str:
        return DipDupYAMLConfig(
            **orjson.loads(
                orjson.dumps(
                    self,
                    default=pydantic_encoder,
                )
            )
        ).dump()

    def add_index(
        self,
        name: str,
        template: str,
        values: dict[str, str],
        first_level: int = 0,
        last_level: int = 0,
    ) -> None:
        if name in self.indexes:
            raise IndexAlreadyExistsError(name)
        template_config = IndexTemplateConfig(
            template=template,
            values=values,
            first_level=first_level,
            last_level=last_level,
        )
        template_config._name = name
        self._resolve_template(template_config)
        index_config = cast(ResolvedIndexConfigU, self.indexes[name])
        self._resolve_index_links(index_config)
        index_config._name = name

    def _validate(self) -> None:
        # NOTE: Hasura and metadata interface
        if self.hasura:
            if isinstance(self.database, SqliteDatabaseConfig):
                raise ConfigurationError('SQLite database engine is not supported by Hasura')

        # NOTE: Hook names and callbacks
        for name, hook_config in self.hooks.items():
            if name != hook_config.callback:
                raise ConfigurationError(f'`{name}` hook name must be equal to `callback` value.')
            if name in system_hooks:
                raise ConfigurationError(f'`{name}` hook name is reserved by system hook')

        # NOTE: Rollback depth euristics and validation
        rollback_depth = self.advanced.rollback_depth
        if rollback_depth is None:
            rollback_depth = 0
            for name, datasource_config in self.datasources.items():
                if not isinstance(datasource_config, IndexDatasourceConfig):
                    continue
                rollback_depth = max(rollback_depth, datasource_config.rollback_depth or 0)

                if not isinstance(datasource_config, TzktDatasourceConfig):
                    continue
                if datasource_config.buffer_size and self.advanced.rollback_depth:
                    raise ConfigurationError(
                        f'`{name}`: `buffer_size` option is incompatible with `advanced.rollback_depth`'
                    )
        elif self.advanced.rollback_depth is not None and rollback_depth > self.advanced.rollback_depth:
            raise ConfigurationError(
                '`advanced.rollback_depth` cannot be less than the maximum rollback depth of all index datasources'
            )
        self.advanced.rollback_depth = rollback_depth

        if self.advanced.early_realtime:
            return

        # NOTE: Indexes that process only the current state imply early realtime.
        from dipdup.config.tezos_tzkt_big_maps import TzktBigMapsIndexConfig
        from dipdup.config.tezos_tzkt_token_balances import TzktTokenBalancesIndexConfig

        for name, index_config in self.indexes.items():
            is_big_maps = (
                isinstance(index_config, TzktBigMapsIndexConfig) and index_config.skip_history != SkipHistory.never
            )
            is_token_balances = isinstance(index_config, TzktTokenBalancesIndexConfig)
            if is_big_maps or is_token_balances:
                _logger.info('`%s` index is configured to skip history; implying `early_realtime` flag', name)
                self.advanced.early_realtime = True
                break

    def _resolve_template(self, template_config: IndexTemplateConfig) -> None:
        _logger.debug('Resolving index config `%s` from template `%s`', template_config.name, template_config.template)

        template = self.get_template(template_config.template)
        raw_template = orjson.dumps(template, default=pydantic_encoder).decode()
        for key, value in template_config.values.items():
            value_regex = r'<[ ]*' + key + r'[ ]*>'
            raw_template = re.sub(value_regex, value, raw_template)

        if missing_value := re.search(r'<*>', raw_template):
            raise ConfigurationError(
                f'`{template_config.name}` index config is missing required template value `{missing_value}`'
            )

        json_template = orjson.loads(raw_template)
        new_index_config = template.__class__(**json_template)
        new_index_config.template_values = template_config.values
        new_index_config.parent = template
        new_index_config._name = template_config.name
        if not isinstance(new_index_config, TzktHeadIndexConfig):
            new_index_config.first_level |= template_config.first_level
            new_index_config.last_level |= template_config.last_level
        self.indexes[template_config.name] = new_index_config

    def _resolve_templates(self) -> None:
        for index_config in self.indexes.values():
            if isinstance(index_config, IndexTemplateConfig):
                self._resolve_template(index_config)

    def _resolve_links(self) -> None:
        for datasource_config in self.datasources.values():
            if not isinstance(datasource_config, SubsquidDatasourceConfig):
                continue
            node_field = datasource_config.node
            if isinstance(node_field, str):
                datasource_config.node = self.datasources[node_field]
            elif isinstance(node_field, tuple):
                nodes = []
                for node in node_field:
                    nodes.append(self.get_evm_node_datasource(node) if isinstance(node, str) else node)
                datasource_config.node = tuple(nodes)

        for index_config in self.indexes.values():
            if isinstance(index_config, IndexTemplateConfig):
                raise ConfigInitializationException('Index templates must be resolved first')

            self._resolve_index_links(index_config)

        for job_config in self.jobs.values():
            if isinstance(job_config.hook, str):
                hook_config = self.get_hook(job_config.hook)
                if job_config.daemon and hook_config.atomic:
                    raise ConfigurationError('`HookConfig.atomic` and `JobConfig.daemon` flags are mutually exclusive')
                job_config.hook = hook_config

    def _resolve_index_links(self, index_config: ResolvedIndexConfigU) -> None:
        """Resolve contract and datasource configs by aliases.

        WARNING: str type checks are intentional! See `dipdup.config.patch_annotations`.
        """
        handler_config: HandlerConfig

        # NOTE: Each index must have a corresponding (currently) TzKT datasource
        if isinstance(index_config.datasource, str):
            if 'tzkt' in index_config.kind:
                index_config.datasource = self.get_tzkt_datasource(index_config.datasource)
            elif 'subsquid' in index_config.kind:
                index_config.datasource = self.get_subsquid_datasource(index_config.datasource)
            else:
                raise FrameworkException(f'Unknown datasource type for index `{index_config.name}`')

        if isinstance(index_config, TzktOperationsIndexConfig):
            if index_config.contracts is not None:
                for i, contract in enumerate(index_config.contracts):
                    if isinstance(contract, str):
                        index_config.contracts[i] = self.get_tezos_contract(contract)

            for handler_config in index_config.handlers:
                handler_config.parent = index_config
                for idx, pattern_config in enumerate(handler_config.pattern):
                    # NOTE: Untyped operations are named as `transaction_N` or `origination_N` based on their index
                    pattern_config._subgroup_index = idx

                    if isinstance(pattern_config, OperationsHandlerTransactionPatternConfig):
                        if isinstance(pattern_config.destination, str):
                            pattern_config.destination = self.get_tezos_contract(pattern_config.destination)
                        if isinstance(pattern_config.source, str):
                            pattern_config.source = self.get_tezos_contract(pattern_config.source)

                    elif isinstance(pattern_config, OperationsHandlerOriginationPatternConfig):
                        if isinstance(pattern_config.source, str):
                            pattern_config.source = self.get_tezos_contract(pattern_config.source)

                        if isinstance(pattern_config.originated_contract, str):
                            pattern_config.originated_contract = self.get_tezos_contract(
                                pattern_config.originated_contract
                            )

                    elif isinstance(pattern_config, OperationsHandlerSmartRollupExecutePatternConfig):
                        if isinstance(pattern_config.destination, str):
                            pattern_config.destination = self.get_tezos_contract(pattern_config.destination)

        elif isinstance(index_config, TzktBigMapsIndexConfig):
            for handler_config in index_config.handlers:
                handler_config.parent = index_config
                if isinstance(handler_config.contract, str):
                    handler_config.contract = self.get_tezos_contract(handler_config.contract)

        elif isinstance(index_config, TzktHeadIndexConfig):
            index_config.handler_config.parent = index_config

        elif isinstance(index_config, TzktTokenTransfersIndexConfig):
            for handler_config in index_config.handlers:
                handler_config.parent = index_config

                if isinstance(handler_config.contract, str):
                    handler_config.contract = self.get_tezos_contract(handler_config.contract)

                if isinstance(handler_config.from_, str):
                    handler_config.from_ = self.get_tezos_contract(handler_config.from_)

                if isinstance(handler_config.to, str):
                    handler_config.to = self.get_tezos_contract(handler_config.to)

        elif isinstance(index_config, TzktTokenBalancesIndexConfig):
            for handler_config in index_config.handlers:
                handler_config.parent = index_config

                if isinstance(handler_config.contract, str):
                    handler_config.contract = self.get_tezos_contract(handler_config.contract)

        elif isinstance(index_config, TzktOperationsUnfilteredIndexConfig):
            index_config.handler_config.parent = index_config

        elif isinstance(index_config, TzktEventsIndexConfig):
            for handler_config in index_config.handlers:
                handler_config.parent = index_config

                if isinstance(handler_config.contract, str):
                    handler_config.contract = self.get_tezos_contract(handler_config.contract)

        elif isinstance(index_config, SubsquidEventsIndexConfig):
            for handler_config in index_config.handlers:
                handler_config.parent = index_config

                if isinstance(handler_config.contract, str):
                    handler_config.contract = self.get_evm_contract(handler_config.contract)

        elif isinstance(index_config, SubsquidTracesIndexConfig):
            raise NotImplementedError

        elif isinstance(index_config, SubsquidTransactionsIndexConfig):
            for handler_config in index_config.handlers:
                handler_config.parent = index_config

                if isinstance(handler_config.to, str):
                    handler_config.to = self.get_evm_contract(handler_config.to)

                if isinstance(handler_config.from_, str):
                    handler_config.from_ = self.get_evm_contract(handler_config.from_)
        else:
            raise NotImplementedError(f'Index kind `{index_config.kind}` is not supported')

    def _set_names(self) -> None:
        # TODO: Forbid reusing names between sections?
        named_config_sections = cast(
            tuple[dict[str, NameMixin], ...],
            (
                self.contracts,
                self.datasources,
                self.hooks,
                self.jobs,
                self.templates,
                self.indexes,
            ),
        )

        for named_configs in named_config_sections:
            for name, config in named_configs.items():
                config._name = name


"""
WARNING: A very dark magic ahead. Be extra careful when editing code below.
"""

# NOTE: Reimport to avoid circular imports
from dipdup.config.abi_etherscan import EtherscanDatasourceConfig
from dipdup.config.coinbase import CoinbaseDatasourceConfig
from dipdup.config.evm import EvmContractConfig
from dipdup.config.evm_node import EvmNodeDatasourceConfig
from dipdup.config.evm_subsquid import SubsquidDatasourceConfig
from dipdup.config.evm_subsquid_events import SubsquidEventsIndexConfig
from dipdup.config.evm_subsquid_traces import SubsquidTracesIndexConfig
from dipdup.config.evm_subsquid_transactions import SubsquidTransactionsIndexConfig
from dipdup.config.http import HttpDatasourceConfig
from dipdup.config.ipfs import IpfsDatasourceConfig
from dipdup.config.tezos import TezosContractConfig
from dipdup.config.tezos_tzkt import TzktDatasourceConfig
from dipdup.config.tezos_tzkt_big_maps import TzktBigMapsIndexConfig
from dipdup.config.tezos_tzkt_events import TzktEventsIndexConfig
from dipdup.config.tezos_tzkt_head import TzktHeadIndexConfig
from dipdup.config.tezos_tzkt_operations import OperationsHandlerOriginationPatternConfig
from dipdup.config.tezos_tzkt_operations import OperationsHandlerSmartRollupExecutePatternConfig
from dipdup.config.tezos_tzkt_operations import OperationsHandlerTransactionPatternConfig
from dipdup.config.tezos_tzkt_operations import TzktOperationsIndexConfig
from dipdup.config.tezos_tzkt_operations import TzktOperationsUnfilteredIndexConfig
from dipdup.config.tezos_tzkt_token_balances import TzktTokenBalancesIndexConfig
from dipdup.config.tezos_tzkt_token_transfers import TzktTokenTransfersIndexConfig
from dipdup.config.tzip_metadata import TzipMetadataDatasourceConfig

# NOTE: Unions for Pydantic config deserialization
ContractConfigU = EvmContractConfig | TezosContractConfig
DatasourceConfigU = (
    CoinbaseDatasourceConfig
    | EtherscanDatasourceConfig
    | HttpDatasourceConfig
    | IpfsDatasourceConfig
    | SubsquidDatasourceConfig
    | EvmNodeDatasourceConfig
    | TzipMetadataDatasourceConfig
    | TzktDatasourceConfig
)
TzktIndexConfigU = (
    TzktBigMapsIndexConfig
    | TzktEventsIndexConfig
    | TzktHeadIndexConfig
    | TzktOperationsIndexConfig
    | TzktOperationsUnfilteredIndexConfig
    | TzktTokenTransfersIndexConfig
    | TzktTokenBalancesIndexConfig
)
SubsquidIndexConfigU = SubsquidEventsIndexConfig | SubsquidTracesIndexConfig | SubsquidTransactionsIndexConfig

ResolvedIndexConfigU = TzktIndexConfigU | SubsquidIndexConfigU
IndexConfigU = ResolvedIndexConfigU | IndexTemplateConfig


def _patch_annotations(replace_table: dict[str, str]) -> None:
    """Patch dataclass annotations in runtime to allow using aliases in config files.

    DipDup YAML config uses string aliases for contracts and datasources. During `DipDupConfig.load` these
    aliases are resolved to actual configs from corresponding sections and never become strings again.
    This hack allows to add `str` in Unions before loading config so we don't need to write `isinstance(...)`
    checks everywhere.

    You can revert these changes by calling `patch_annotations(orinal_annotations)`, but tests will fail.
    """
    self = importlib.import_module(__name__)
    submodules = tuple(inspect.getmembers(self, inspect.ismodule))
    submodules += ((__name__, self),)

    for name, submodule in submodules:
        if not submodule.__name__.startswith('dipdup.config'):
            continue

        for attr in dir(submodule):
            value = getattr(submodule, attr)
            if not hasattr(value, '__annotations__'):
                continue

            reload = False
            for name, annotation in value.__annotations__.items():
                # NOTE: All annotations are strings now
                if new_annotation := replace_table.get(annotation):
                    value.__annotations__[name] = new_annotation
                    reload = True

            if not reload:
                continue

            # NOTE: Wrap dataclass again to recreate magic methods.
            # NOTE: We need to trick Pydantic that it's a native dataclass.
            delattr(value, '__pydantic_validator__')
            try:
                value = dataclass(value)
            except RuntimeError:
                value = dataclass(value)
            setattr(submodule, attr, value)


_original_to_aliased = {
    'TzktDatasourceConfig': 'str | TzktDatasourceConfig',
    'SubsquidDatasourceConfig': 'str | SubsquidDatasourceConfig',
    'ContractConfig': 'str | ContractConfig',
    'ContractConfig | None': 'str | ContractConfig | None',
    'TezosContractConfig': 'str | TezosContractConfig',
    'TezosContractConfig | None': 'str | TezosContractConfig | None',
    'EvmContractConfig': 'str | EvmContractConfig',
    'EvmContractConfig | None': 'str | EvmContractConfig | None',
    'list[TezosContractConfig]': 'list[str | TezosContractConfig]',
    'HookConfig': 'str | HookConfig',
    'EvmNodeDatasourceConfig | tuple[EvmNodeDatasourceConfig, ...] | None': (
        'str | tuple[str, ...] | EvmNodeDatasourceConfig | tuple[EvmNodeDatasourceConfig, ...] | None'
    ),
}


_patch_annotations(_original_to_aliased)
# rebuild_dataclass(DipDupConfig, force=True, raise_errors=False)<|MERGE_RESOLUTION|>--- conflicted
+++ resolved
@@ -24,11 +24,8 @@
 from abc import abstractmethod
 from collections import Counter
 from contextlib import suppress
-<<<<<<< HEAD
-=======
 from dataclasses import field
 from pathlib import Path
->>>>>>> 20e2f8d3
 from pydoc import locate
 from typing import TYPE_CHECKING
 from typing import Any
@@ -348,20 +345,13 @@
 
 @dataclass
 class HandlerConfig(CallbackMixin, ParentMixin['IndexConfig']):
-<<<<<<< HEAD
+    """Base class for index handlers
+
+    :param callback: Callback name
+    """
     def __post_init__(self) -> None:
         CallbackMixin.__post_init__(self)
         ParentMixin.__post_init__(self)
-=======
-    """Base class for index handlers
-
-    :param callback: Callback name
-    """
-
-    def __post_init_post_parse__(self) -> None:
-        CallbackMixin.__post_init_post_parse__(self)
-        ParentMixin.__post_init_post_parse__(self)
->>>>>>> 20e2f8d3
 
 
 @dataclass
