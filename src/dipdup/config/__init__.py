--- conflicted
+++ resolved
@@ -577,23 +577,14 @@
     skip_version_check: bool = False
     rollback_depth: int | None = None
     crash_reporting: bool = False
-<<<<<<< HEAD
     decimal_precision: int | None = None
     unsafe_sqlite: bool = False
     api: ApiConfig = field(default_factory=ApiConfig)
     metrics: MetricsLevel = MetricsLevel.basic
     alt_operation_matcher: bool = False
-=======
 
     class Config:
         extra = 'allow'
-
-    @property
-    def rollback_depth_int(self) -> int:
-        if self.rollback_depth is None:
-            raise FrameworkException('`rollback_depth` was not set on config initialization')
-        return self.rollback_depth
->>>>>>> 3288e6e0
 
 
 @dataclass
@@ -759,15 +750,6 @@
         return datasource
 
     def set_up_logging(self) -> None:
-<<<<<<< HEAD
-        level = {
-            LoggingValues.default: logging.INFO,
-            LoggingValues.quiet: logging.WARNING,
-            LoggingValues.verbose: logging.DEBUG,
-        }[self.logging]
-        logging.getLogger('dipdup').setLevel(level)
-        logging.getLogger(self.package).setLevel(level)
-=======
         loglevels = self.logging
         if not isinstance(loglevels, dict):
             loglevels = {
@@ -785,7 +767,6 @@
                 raise ConfigurationError(f'Invalid logging level `{level}` for logger `{name}`') from None
 
             logging.getLogger(name).setLevel(level)
->>>>>>> 3288e6e0
 
     def initialize(self) -> None:
         self._set_names()
