--- conflicted
+++ resolved
@@ -1,18 +1,14 @@
 from typing import Literal
 
-<<<<<<< HEAD
+from pydantic import ConfigDict
 from pydantic import Field
-=======
-from pydantic import ConfigDict
-from pydantic import Extra
->>>>>>> 60afd564
 from pydantic.dataclasses import dataclass
 
 from dipdup.config import DatasourceConfig
 from dipdup.config import HttpConfig
 
 
-@dataclass(config=ConfigDict(extra=Extra.forbid), kw_only=True)
+@dataclass(config=ConfigDict(extra='forbid'), kw_only=True)
 class CoinbaseDatasourceConfig(DatasourceConfig):
     """Coinbase datasource config
 
