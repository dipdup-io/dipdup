--- conflicted
+++ resolved
@@ -2,13 +2,8 @@
 
 from eth_utils.address import is_address
 from eth_utils.address import to_normalized_address
-<<<<<<< HEAD
+from pydantic import ConfigDict
 from pydantic import field_validator
-=======
-from pydantic import ConfigDict
-from pydantic import Extra
-from pydantic import validator
->>>>>>> 60afd564
 from pydantic.dataclasses import dataclass
 
 from dipdup.config import ContractConfig
@@ -18,7 +13,7 @@
 EVM_ADDRESS_LENGTH = 42
 
 
-@dataclass(config=ConfigDict(extra=Extra.forbid), kw_only=True)
+@dataclass(config=ConfigDict(extra='forbid'), kw_only=True)
 class EvmContractConfig(ContractConfig):
     """EVM contract config
 
