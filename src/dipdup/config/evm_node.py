from __future__ import annotations

from typing import Literal

<<<<<<< HEAD
from pydantic import field_validator
=======
from pydantic import ConfigDict
from pydantic import Extra
from pydantic import validator
>>>>>>> 60afd564
from pydantic.dataclasses import dataclass

from dipdup.config import HttpConfig
from dipdup.config import IndexDatasourceConfig


@dataclass(config=ConfigDict(extra=Extra.forbid), kw_only=True)
class EvmNodeDatasourceConfig(IndexDatasourceConfig):
    """Subsquid datasource config

    :param kind: Always 'evm.node'
    :param url: Ethereum node URL
    :param ws_url: Ethereum node WebSocket URL
    :param http: HTTP client configuration
    :param rollback_depth: A number of blocks to store in database for rollback
    """

    kind: Literal['evm.node']
    url: str
    ws_url: str | None = None
    http: HttpConfig | None = None
    rollback_depth: int = 32

    @property
    def merge_subscriptions(self) -> bool:
        return False

    @field_validator('url')
    @classmethod
    def _valid_url(cls, v: str) -> str:
        if not v.startswith(('http://', 'https://')):
            raise ValueError('Ethereum node URL must start with http(s)://')
        return v

    @field_validator('ws_url')
    @classmethod
    def _valid_ws_url(cls, v: str | None) -> str | None:
        if v and not v.startswith(('ws://', 'wss://')):
            raise ValueError('Ethereum node WebSocket URL must start with ws(s)://')
        return v<|MERGE_RESOLUTION|>--- conflicted
+++ resolved
@@ -2,20 +2,15 @@
 
 from typing import Literal
 
-<<<<<<< HEAD
+from pydantic import ConfigDict
 from pydantic import field_validator
-=======
-from pydantic import ConfigDict
-from pydantic import Extra
-from pydantic import validator
->>>>>>> 60afd564
 from pydantic.dataclasses import dataclass
 
 from dipdup.config import HttpConfig
 from dipdup.config import IndexDatasourceConfig
 
 
-@dataclass(config=ConfigDict(extra=Extra.forbid), kw_only=True)
+@dataclass(config=ConfigDict(extra='forbid'), kw_only=True)
 class EvmNodeDatasourceConfig(IndexDatasourceConfig):
     """Subsquid datasource config
 
