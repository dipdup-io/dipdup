--- conflicted
+++ resolved
@@ -15,13 +15,8 @@
 from dipdup.exceptions import ConfigurationError
 
 
-<<<<<<< HEAD
-@dataclass
+@dataclass(config=ConfigDict(extra='forbid'), kw_only=True)
 class EvmSubsquidDatasourceConfig(IndexDatasourceConfig):
-=======
-@dataclass(config=ConfigDict(extra='forbid'), kw_only=True)
-class SubsquidDatasourceConfig(IndexDatasourceConfig):
->>>>>>> 38333ba0
     """Subsquid datasource config
 
     :param kind: always 'evm.subsquid'
@@ -57,13 +52,8 @@
         return v
 
 
-<<<<<<< HEAD
-@dataclass
+@dataclass(config=ConfigDict(extra='forbid'), kw_only=True)
 class EvmSubsquidIndexConfig(IndexConfig, ABC):
-=======
-@dataclass(config=ConfigDict(extra='forbid'), kw_only=True)
-class SubsquidIndexConfig(IndexConfig, ABC):
->>>>>>> 38333ba0
     """EVM index that use Subsquid Network as a datasource
 
     :param kind: starts with 'evm.subsquid'
