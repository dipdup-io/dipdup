--- conflicted
+++ resolved
@@ -4,13 +4,8 @@
 from abc import ABC
 from typing import Literal
 
-<<<<<<< HEAD
+from pydantic import ConfigDict
 from pydantic import field_validator
-=======
-from pydantic import ConfigDict
-from pydantic import Extra
-from pydantic import validator
->>>>>>> 60afd564
 from pydantic.dataclasses import dataclass
 
 from dipdup.config import HttpConfig
@@ -20,7 +15,7 @@
 from dipdup.exceptions import ConfigurationError
 
 
-@dataclass(config=ConfigDict(extra=Extra.forbid), kw_only=True)
+@dataclass(config=ConfigDict(extra='forbid'), kw_only=True)
 class SubsquidDatasourceConfig(IndexDatasourceConfig):
     """Subsquid datasource config
 
@@ -57,7 +52,7 @@
         return v
 
 
-@dataclass(config=ConfigDict(extra=Extra.forbid), kw_only=True)
+@dataclass(config=ConfigDict(extra='forbid'), kw_only=True)
 class SubsquidIndexConfig(IndexConfig, ABC):
     """EVM index that use Subsquid Network as a datasource
 
