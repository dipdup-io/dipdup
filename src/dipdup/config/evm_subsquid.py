--- conflicted
+++ resolved
@@ -19,11 +19,7 @@
     """Subsquid datasource config
 
     :param kind: always 'evm.subsquid'
-<<<<<<< HEAD
-    :param url: URL of Subsquid Network
-=======
     :param url: URL of Subsquid Network API
->>>>>>> 63f6786b
     :param node: One or more `evm.node` datasource(s) for the same network
     :param http: HTTP client configuration
     """
