from __future__ import annotations

from typing import TYPE_CHECKING
from typing import Literal

<<<<<<< HEAD
from pydantic import Field
=======
from pydantic import ConfigDict
from pydantic import Extra
>>>>>>> 60afd564
from pydantic.dataclasses import dataclass

from dipdup.config import AbiDatasourceConfig
from dipdup.config import HandlerConfig
from dipdup.config.evm import EvmContractConfig
from dipdup.config.evm_subsquid import SubsquidDatasourceConfig
from dipdup.config.evm_subsquid import SubsquidIndexConfig
from dipdup.models.evm_node import EvmNodeHeadSubscription
from dipdup.models.evm_node import EvmNodeLogsSubscription
from dipdup.utils import pascal_to_snake
from dipdup.utils import snake_to_pascal

if TYPE_CHECKING:
    from collections.abc import Iterator

    from dipdup.subscriptions import Subscription


@dataclass(config=ConfigDict(extra=Extra.forbid), kw_only=True)
class SubsquidEventsHandlerConfig(HandlerConfig):
    """Subsquid event handler

    :param callback: Callback name
    :param contract: EVM contract
    :param name: Event name
    """

    contract: EvmContractConfig
    name: str

    def iter_imports(self, package: str) -> Iterator[tuple[str, str]]:
        yield 'dipdup.context', 'HandlerContext'
        yield 'dipdup.models.evm_subsquid', 'SubsquidEvent'
        yield package, 'models as models'

        event_cls = snake_to_pascal(self.name)
        event_module = pascal_to_snake(self.name)
        module_name = self.contract.module_name
        yield f'{package}.types.{module_name}.evm_events.{event_module}', event_cls

    def iter_arguments(self) -> Iterator[tuple[str, str]]:
        event_cls = snake_to_pascal(self.name)
        yield 'ctx', 'HandlerContext'
        yield 'event', f'SubsquidEvent[{event_cls}]'


@dataclass(config=ConfigDict(extra=Extra.forbid), kw_only=True)
class SubsquidEventsIndexConfig(SubsquidIndexConfig):
    """Subsquid datasource config

    :param kind: Always 'evm.subsquid.events'
    :param datasource: Subsquid datasource
    :param handlers: Event handlers
    :param abi: One or more `evm.abi` datasource(s) for the same network
    :param node_only: Don't use Subsquid Network API (dev only)
    :param first_level: Level to start indexing from
    :param last_level: Level to stop indexing and disable this index
    """

    kind: Literal['evm.subsquid.events']
    datasource: SubsquidDatasourceConfig
    handlers: tuple[SubsquidEventsHandlerConfig, ...] = Field(default_factory=tuple)
    abi: AbiDatasourceConfig | tuple[AbiDatasourceConfig, ...] | None = None
    node_only: bool = False

    first_level: int = 0
    last_level: int = 0

    def get_subscriptions(self) -> set[Subscription]:
        subs: set[Subscription] = {EvmNodeHeadSubscription()}
        for handler in self.handlers:
            if address := handler.contract.address:
                subs.add(EvmNodeLogsSubscription(address=address))
        return subs<|MERGE_RESOLUTION|>--- conflicted
+++ resolved
@@ -3,12 +3,8 @@
 from typing import TYPE_CHECKING
 from typing import Literal
 
-<<<<<<< HEAD
+from pydantic import ConfigDict
 from pydantic import Field
-=======
-from pydantic import ConfigDict
-from pydantic import Extra
->>>>>>> 60afd564
 from pydantic.dataclasses import dataclass
 
 from dipdup.config import AbiDatasourceConfig
@@ -27,7 +23,7 @@
     from dipdup.subscriptions import Subscription
 
 
-@dataclass(config=ConfigDict(extra=Extra.forbid), kw_only=True)
+@dataclass(config=ConfigDict(extra='forbid'), kw_only=True)
 class SubsquidEventsHandlerConfig(HandlerConfig):
     """Subsquid event handler
 
@@ -55,7 +51,7 @@
         yield 'event', f'SubsquidEvent[{event_cls}]'
 
 
-@dataclass(config=ConfigDict(extra=Extra.forbid), kw_only=True)
+@dataclass(config=ConfigDict(extra='forbid'), kw_only=True)
 class SubsquidEventsIndexConfig(SubsquidIndexConfig):
     """Subsquid datasource config
 
