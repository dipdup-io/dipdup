--- conflicted
+++ resolved
@@ -58,11 +58,7 @@
     :param datasource: Subsquid datasource
     :param handlers: Event handlers
     :param abi: One or more `evm.abi` datasource(s) for the same network
-<<<<<<< HEAD
-    :param node_only: Don't use Subsquid Network (dev only)
-=======
     :param node_only: Don't use Subsquid Network API (dev only)
->>>>>>> 63f6786b
     :param first_level: Level to start indexing from
     :param last_level: Level to stop indexing and disable this index
     """
