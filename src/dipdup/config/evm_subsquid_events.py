--- conflicted
+++ resolved
@@ -23,13 +23,8 @@
     from dipdup.subscriptions import Subscription
 
 
-<<<<<<< HEAD
-@dataclass
+@dataclass(config=ConfigDict(extra='forbid'), kw_only=True)
 class EvmSubsquidEventsHandlerConfig(HandlerConfig):
-=======
-@dataclass(config=ConfigDict(extra='forbid'), kw_only=True)
-class SubsquidEventsHandlerConfig(HandlerConfig):
->>>>>>> 38333ba0
     """Subsquid event handler
 
     :param callback: Callback name
@@ -56,13 +51,8 @@
         yield 'event', f'EvmSubsquidEvent[{event_cls}]'
 
 
-<<<<<<< HEAD
-@dataclass
+@dataclass(config=ConfigDict(extra='forbid'), kw_only=True)
 class EvmSubsquidEventsIndexConfig(EvmSubsquidIndexConfig):
-=======
-@dataclass(config=ConfigDict(extra='forbid'), kw_only=True)
-class SubsquidEventsIndexConfig(SubsquidIndexConfig):
->>>>>>> 38333ba0
     """Subsquid datasource config
 
     :param kind: Always 'evm.subsquid.events'
