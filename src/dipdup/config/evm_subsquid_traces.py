--- conflicted
+++ resolved
@@ -17,16 +17,12 @@
 
 
 @dataclass
-<<<<<<< HEAD
-class EvmSubsquidTracesHandlerConfig(HandlerConfig): ...
-=======
-class SubsquidTracesHandlerConfig(HandlerConfig, ABC):
+class EvmSubsquidTracesHandlerConfig(HandlerConfig, ABC):
     def iter_arguments(self) -> Iterator[tuple[str, str]]:
         raise NotImplementedError
 
     def iter_imports(self, package: str) -> Iterator[tuple[str, str]]:
         raise NotImplementedError
->>>>>>> 9341fbc0
 
 
 @dataclass
