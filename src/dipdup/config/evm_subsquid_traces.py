from __future__ import annotations

from abc import ABC
from dataclasses import field
from typing import TYPE_CHECKING
from typing import Literal

from pydantic import ConfigDict
from pydantic import Extra
from pydantic.dataclasses import dataclass

from dipdup.config import AbiDatasourceConfig
from dipdup.config import HandlerConfig
from dipdup.config.evm_subsquid import SubsquidDatasourceConfig
from dipdup.config.evm_subsquid import SubsquidIndexConfig

if TYPE_CHECKING:
    from collections.abc import Iterator


<<<<<<< HEAD
@dataclass
class SubsquidTracesHandlerConfig(HandlerConfig, ABC):
    def iter_arguments(self) -> Iterator[tuple[str, str]]:
        raise NotImplementedError

    def iter_imports(self, package: str) -> Iterator[tuple[str, str]]:
        raise NotImplementedError
=======
@dataclass(config=ConfigDict(extra=Extra.forbid), kw_only=True)
class SubsquidTracesHandlerConfig(HandlerConfig): ...
>>>>>>> 60afd564


@dataclass(config=ConfigDict(extra=Extra.forbid), kw_only=True)
class SubsquidTracesIndexConfig(SubsquidIndexConfig):
    kind: Literal['evm.subsquid.traces']

    datasource: SubsquidDatasourceConfig
    handlers: tuple[SubsquidTracesHandlerConfig, ...] = field(default_factory=tuple)
    abi: AbiDatasourceConfig | tuple[AbiDatasourceConfig, ...] | None = None
    node_only: bool = False

    first_level: int = 0
    last_level: int = 0<|MERGE_RESOLUTION|>--- conflicted
+++ resolved
@@ -6,7 +6,6 @@
 from typing import Literal
 
 from pydantic import ConfigDict
-from pydantic import Extra
 from pydantic.dataclasses import dataclass
 
 from dipdup.config import AbiDatasourceConfig
@@ -18,21 +17,16 @@
     from collections.abc import Iterator
 
 
-<<<<<<< HEAD
-@dataclass
+@dataclass(config=ConfigDict(extra='forbid'), kw_only=True)
 class SubsquidTracesHandlerConfig(HandlerConfig, ABC):
     def iter_arguments(self) -> Iterator[tuple[str, str]]:
         raise NotImplementedError
 
     def iter_imports(self, package: str) -> Iterator[tuple[str, str]]:
         raise NotImplementedError
-=======
-@dataclass(config=ConfigDict(extra=Extra.forbid), kw_only=True)
-class SubsquidTracesHandlerConfig(HandlerConfig): ...
->>>>>>> 60afd564
 
 
-@dataclass(config=ConfigDict(extra=Extra.forbid), kw_only=True)
+@dataclass(config=ConfigDict(extra='forbid'), kw_only=True)
 class SubsquidTracesIndexConfig(SubsquidIndexConfig):
     kind: Literal['evm.subsquid.traces']
 
