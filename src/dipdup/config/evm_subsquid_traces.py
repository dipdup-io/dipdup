--- conflicted
+++ resolved
@@ -17,13 +17,8 @@
     from collections.abc import Iterator
 
 
-<<<<<<< HEAD
-@dataclass
+@dataclass(config=ConfigDict(extra='forbid'), kw_only=True)
 class EvmSubsquidTracesHandlerConfig(HandlerConfig, ABC):
-=======
-@dataclass(config=ConfigDict(extra='forbid'), kw_only=True)
-class SubsquidTracesHandlerConfig(HandlerConfig, ABC):
->>>>>>> 38333ba0
     def iter_arguments(self) -> Iterator[tuple[str, str]]:
         raise NotImplementedError
 
@@ -31,13 +26,8 @@
         raise NotImplementedError
 
 
-<<<<<<< HEAD
-@dataclass
+@dataclass(config=ConfigDict(extra='forbid'), kw_only=True)
 class EvmSubsquidTracesIndexConfig(EvmSubsquidIndexConfig):
-=======
-@dataclass(config=ConfigDict(extra='forbid'), kw_only=True)
-class SubsquidTracesIndexConfig(SubsquidIndexConfig):
->>>>>>> 38333ba0
     kind: Literal['evm.subsquid.traces']
 
     datasource: EvmSubsquidDatasourceConfig
