--- conflicted
+++ resolved
@@ -22,13 +22,8 @@
     from collections.abc import Iterator
 
 
-<<<<<<< HEAD
-@dataclass
+@dataclass(config=ConfigDict(extra='forbid'), kw_only=True)
 class EvmSubsquidTransactionsHandlerConfig(HandlerConfig, CodegenMixin):
-=======
-@dataclass(config=ConfigDict(extra='forbid'), kw_only=True)
-class SubsquidTransactionsHandlerConfig(HandlerConfig, CodegenMixin):
->>>>>>> 38333ba0
     """Subsquid transaction handler
 
     :param callback: Callback name
@@ -72,13 +67,8 @@
         return None
 
 
-<<<<<<< HEAD
-@dataclass
+@dataclass(config=ConfigDict(extra='forbid'), kw_only=True)
 class EvmSubsquidTransactionsIndexConfig(EvmSubsquidIndexConfig):
-=======
-@dataclass(config=ConfigDict(extra='forbid'), kw_only=True)
-class SubsquidTransactionsIndexConfig(SubsquidIndexConfig):
->>>>>>> 38333ba0
     """Index that uses Subsquid Network as a datasource for transactions
 
     :param kind: always 'evm.subsquid.transactions'
