from typing import Literal
from urllib.parse import urlparse

from pydantic import ConfigDict
from pydantic.dataclasses import dataclass

from dipdup.config import HttpConfig
from dipdup.config import IndexConfig
from dipdup.config import IndexDatasourceConfig
from dipdup.exceptions import ConfigurationError
from dipdup.models.tezos_tzkt import HeadSubscription
from dipdup.subscriptions import Subscription

TZKT_API_URLS: dict[str, str] = {
    'https://api.tzkt.io': 'mainnet',
    'https://api.ghostnet.tzkt.io': 'ghostnet',
    'https://api.limanet.tzkt.io': 'limanet',
    'https://staging.api.tzkt.io': 'staging',
}


DEFAULT_TZKT_URL = next(iter(TZKT_API_URLS.keys()))
MAX_BATCH_SIZE = 10000


<<<<<<< HEAD
@dataclass
class TezosTzktDatasourceConfig(IndexDatasourceConfig):
=======
@dataclass(config=ConfigDict(extra='forbid'), kw_only=True)
class TzktDatasourceConfig(IndexDatasourceConfig):
>>>>>>> 38333ba0
    """TzKT datasource config

    :param kind: always 'tezos.tzkt'
    :param url: Base API URL, e.g. https://api.tzkt.io/
    :param http: HTTP client configuration
    :param buffer_size: Number of levels to keep in FIFO buffer before processing
    :param merge_subscriptions: Whether to merge realtime subscriptions
    :param rollback_depth: Number of blocks to keep in the database to handle reorgs
    """

    kind: Literal['tezos.tzkt']
    url: str = DEFAULT_TZKT_URL
    http: HttpConfig | None = None
    buffer_size: int = 0
    merge_subscriptions: bool = False
    rollback_depth: int = 2

    def __post_init__(self) -> None:
        super().__post_init__()
        self.url = self.url.rstrip('/')

        limit = MAX_BATCH_SIZE
        if self.http and self.http.batch_size and self.http.batch_size > limit:
            raise ConfigurationError(f'`batch_size` must be less than {limit}')
        # NOTE: It's a `config export` call with environment variable substitution disabled
        if '$' in self.url:
            return
        parsed_url = urlparse(self.url)
        if not (parsed_url.scheme and parsed_url.netloc):
            raise ConfigurationError(f'`{self.url}` is not a valid TzKT API URL')


<<<<<<< HEAD
@dataclass
class TezosTzktIndexConfig(IndexConfig):
=======
@dataclass(config=ConfigDict(extra='forbid'), kw_only=True)
class TzktIndexConfig(IndexConfig):
>>>>>>> 38333ba0
    """TzKT index config

    :param kind: starts with 'tezos.tzkt'
    :param datasource: `tezos.tzkt` datasource to use
    """

    datasource: TezosTzktDatasourceConfig

    def get_subscriptions(self) -> set[Subscription]:
        return {HeadSubscription()}<|MERGE_RESOLUTION|>--- conflicted
+++ resolved
@@ -23,13 +23,8 @@
 MAX_BATCH_SIZE = 10000
 
 
-<<<<<<< HEAD
-@dataclass
+@dataclass(config=ConfigDict(extra='forbid'), kw_only=True)
 class TezosTzktDatasourceConfig(IndexDatasourceConfig):
-=======
-@dataclass(config=ConfigDict(extra='forbid'), kw_only=True)
-class TzktDatasourceConfig(IndexDatasourceConfig):
->>>>>>> 38333ba0
     """TzKT datasource config
 
     :param kind: always 'tezos.tzkt'
@@ -62,13 +57,8 @@
             raise ConfigurationError(f'`{self.url}` is not a valid TzKT API URL')
 
 
-<<<<<<< HEAD
-@dataclass
+@dataclass(config=ConfigDict(extra='forbid'), kw_only=True)
 class TezosTzktIndexConfig(IndexConfig):
-=======
-@dataclass(config=ConfigDict(extra='forbid'), kw_only=True)
-class TzktIndexConfig(IndexConfig):
->>>>>>> 38333ba0
     """TzKT index config
 
     :param kind: starts with 'tezos.tzkt'
