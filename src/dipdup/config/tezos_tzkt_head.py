from __future__ import annotations

from typing import TYPE_CHECKING
from typing import Literal

from pydantic.dataclasses import dataclass

from dipdup.config import HandlerConfig
from dipdup.config.tezos_tzkt import TezosTzktDatasourceConfig
from dipdup.config.tezos_tzkt import TezosTzktIndexConfig

if TYPE_CHECKING:
    from collections.abc import Iterator


@dataclass
class TezosTzktHeadHandlerConfig(HandlerConfig):
    """Head block handler config

    :param callback: Callback name
    """

    def iter_imports(self, package: str) -> Iterator[tuple[str, str]]:
        yield 'dipdup.context', 'HandlerContext'
        yield 'dipdup.models.tezos_tzkt', 'TezosTzktHeadBlockData'
        yield package, 'models as models'

    def iter_arguments(self) -> Iterator[tuple[str, str]]:
        yield 'ctx', 'HandlerContext'
        yield 'head', 'TezosTzktHeadBlockData'


@dataclass
class TezosTzktHeadIndexConfig(TezosTzktIndexConfig):
    """Head block index config

    :param kind: always 'tezos.tzkt.head'
    :param callback: Callback name
    :param datasource: Index datasource to receive head blocks
    :param handlers: Mapping of head block handlers
    """

    kind: Literal['tezos.tzkt.head']
    datasource: TezosTzktDatasourceConfig
    callback: str

    @property
    def first_level(self) -> int:
        return 0

    @property
    def last_level(self) -> int:
        return 0

<<<<<<< HEAD
    def __post_init_post_parse__(self) -> None:
        super().__post_init_post_parse__()
        self.handler_config = TezosTzktHeadHandlerConfig(callback=self.callback)
=======
    def __post_init__(self) -> None:
        super().__post_init__()
        self.handler_config = HeadHandlerConfig(callback=self.callback)
>>>>>>> 9341fbc0
<|MERGE_RESOLUTION|>--- conflicted
+++ resolved
@@ -52,12 +52,6 @@
     def last_level(self) -> int:
         return 0
 
-<<<<<<< HEAD
-    def __post_init_post_parse__(self) -> None:
-        super().__post_init_post_parse__()
-        self.handler_config = TezosTzktHeadHandlerConfig(callback=self.callback)
-=======
     def __post_init__(self) -> None:
         super().__post_init__()
-        self.handler_config = HeadHandlerConfig(callback=self.callback)
->>>>>>> 9341fbc0
+        self.handler_config = TezosTzktHeadHandlerConfig(callback=self.callback)