--- conflicted
+++ resolved
@@ -20,13 +20,8 @@
     from dipdup.subscriptions import Subscription
 
 
-<<<<<<< HEAD
-@dataclass
+@dataclass(config=ConfigDict(extra='forbid'), kw_only=True)
 class TezosTzktTokenBalancesHandlerConfig(HandlerConfig):
-=======
-@dataclass(config=ConfigDict(extra='forbid'), kw_only=True)
-class TzktTokenBalancesHandlerConfig(HandlerConfig):
->>>>>>> 38333ba0
     """Token balance handler config
 
     :param callback: Callback name
@@ -49,13 +44,8 @@
         yield 'token_balance', 'TezosTzktTokenBalanceData'
 
 
-<<<<<<< HEAD
-@dataclass
+@dataclass(config=ConfigDict(extra='forbid'), kw_only=True)
 class TezosTzktTokenBalancesIndexConfig(TezosTzktIndexConfig):
-=======
-@dataclass(config=ConfigDict(extra='forbid'), kw_only=True)
-class TzktTokenBalancesIndexConfig(TzktIndexConfig):
->>>>>>> 38333ba0
     """Token balance index config
 
     :param kind: always 'tezos.tzkt.token_balances'
