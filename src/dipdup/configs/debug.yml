--- conflicted
+++ resolved
@@ -12,16 +12,6 @@
   loggers:
     SignalRCoreClient:
       formatter: brief
-<<<<<<< HEAD
-    # dipdup.datasources.tzkt.datasource:
-    #   level: INFO
-    # dipdup.datasources.tzkt.cache:
-    #   level: INFO
-    # aiosqlite:
-    #   level: INFO
-    # db_client:
-    #   level: INFO
-=======
     dipdup.datasources.tzkt.datasource:
       level: DEBUG
     dipdup.datasources.tzkt.cache:
@@ -32,7 +22,6 @@
       level: DEBUG
     dipdup.models:
       level: DEBUG
->>>>>>> 579e95ea
   root:
     level: DEBUG
     handlers:
