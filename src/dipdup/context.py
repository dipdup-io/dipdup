--- conflicted
+++ resolved
@@ -60,12 +60,8 @@
 from dipdup.utils.database import execute_sql_scripts
 from dipdup.utils.database import wipe_schema
 
-<<<<<<< HEAD
+DatasourceT = TypeVar('DatasourceT', bound=Datasource)
 # NOTE: Dependency cycle
-=======
-DatasourceT = TypeVar('DatasourceT', bound=Datasource)
-
->>>>>>> f6093358
 pending_indexes = deque()  # type: ignore
 pending_hooks: Deque[Awaitable[None]] = deque()
 
