--- conflicted
+++ resolved
@@ -51,12 +51,8 @@
 from dipdup.models import Schema
 from dipdup.prometheus import Metrics
 from dipdup.utils import FormattedLogger
-<<<<<<< HEAD
-from dipdup.utils import iter_files
+from dipdup.utils.database import execute_sql_scripts
 from dipdup.utils.database import in_global_transaction
-=======
-from dipdup.utils.database import execute_sql_scripts
->>>>>>> e6fbf60f
 from dipdup.utils.database import wipe_schema
 
 pending_indexes = deque()  # type: ignore
