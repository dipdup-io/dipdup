import asyncio
import logging
import os
import sys
from collections import deque
from contextlib import AsyncExitStack
from contextlib import ExitStack
from contextlib import contextmanager
from contextlib import suppress
from multiprocessing.pool import AsyncResult
from multiprocessing.pool import Pool
from os.path import exists
from os.path import join
from pprint import pformat
from typing import Any
from typing import Awaitable
from typing import Callable
from typing import Deque
from typing import Dict
from typing import Iterable
from typing import Iterator
from typing import Optional
from typing import Tuple
from typing import Type
from typing import TypeVar
from typing import Union
from typing import cast

from tortoise import Tortoise
from tortoise.exceptions import OperationalError
from tortoise.transactions import get_connection

from dipdup.config import BigMapIndexConfig
from dipdup.config import ContractConfig
from dipdup.config import DipDupConfig
from dipdup.config import HandlerConfig
from dipdup.config import HeadIndexConfig
from dipdup.config import HookConfig
from dipdup.config import IndexTemplateConfig
from dipdup.config import OperationIndexConfig
from dipdup.config import PostgresDatabaseConfig
from dipdup.config import ResolvedIndexConfigT
from dipdup.config import TzktDatasourceConfig
from dipdup.datasources.coinbase.datasource import CoinbaseDatasource
from dipdup.datasources.datasource import Datasource
from dipdup.datasources.datasource import HttpDatasource
from dipdup.datasources.ipfs.datasource import IpfsDatasource
from dipdup.datasources.metadata.datasource import MetadataDatasource
from dipdup.datasources.tzkt.datasource import TzktDatasource
from dipdup.enums import ReindexingAction
from dipdup.enums import ReindexingReason
from dipdup.exceptions import CallbackError
from dipdup.exceptions import CallbackTypeError
from dipdup.exceptions import ConfigurationError
from dipdup.exceptions import ContractAlreadyExistsError
from dipdup.exceptions import IndexAlreadyExistsError
from dipdup.exceptions import InitializationRequiredError
from dipdup.exceptions import ReindexingRequiredError
from dipdup.models import Contract
from dipdup.models import ContractMetadata
from dipdup.models import Index
from dipdup.models import Schema
from dipdup.models import TokenMetadata
from dipdup.prometheus import Metrics
from dipdup.utils import FormattedLogger
from dipdup.utils import slowdown
from dipdup.utils.database import execute_sql_scripts
from dipdup.utils.database import in_global_transaction
from dipdup.utils.database import wipe_schema

DatasourceT = TypeVar('DatasourceT', bound=Datasource)
# NOTE: Dependency cycle
pending_indexes = deque()  # type: ignore
pending_hooks: Deque[Awaitable[None]] = deque()

T = TypeVar('T')


class MetadataCursor:
    _contract = 0
    _token = 0

    def __new__(cls):
        raise NotImplementedError

    @classmethod
    async def initialize(cls) -> None:
        if last_contract := await ContractMetadata.filter().order_by('-update_id').first():
            cls._contract = last_contract.update_id
        if last_token := await TokenMetadata.filter().order_by('-update_id').first():
            cls._token = last_token.update_id

    @classmethod
    def contract(cls) -> int:
        cls._contract += 1
        return cls._contract

    @classmethod
    def token(cls) -> int:
        cls._token += 1
        return cls._token


# TODO: Dataclasses are cool, everyone loves them. Resolve issue with pydantic serialization.
class DipDupContext:
    """Class to store application context

    :param datasources: Mapping of available datasources
    :param config: DipDup configuration
    :param callbacks: Low-level callback interface (intented for internal use)
    :param logger: Context-aware logger instance
    """

    def __init__(
        self,
        datasources: Dict[str, Datasource],
        config: DipDupConfig,
        callbacks: 'CallbackManager',
    ) -> None:
        self.datasources = datasources
        self.config = config
        self.callbacks = callbacks
        self.logger = FormattedLogger('dipdup.context')

    def __str__(self) -> str:
        return pformat(self.__dict__)

    async def fire_hook(
        self,
        name: str,
        fmt: Optional[str] = None,
        wait: bool = True,
        *args,
        **kwargs: Any,
    ) -> None:
        """Fire hook with given name and arguments.

        :param name: Hook name
        :param fmt: Format string for `ctx.logger` messages
        :param wait: Wait for hook to finish or fire and forget
        """
        await self.callbacks.fire_hook(self, name, fmt, wait, *args, **kwargs)

    async def fire_handler(
        self,
        name: str,
        index: str,
        datasource: TzktDatasource,
        fmt: Optional[str] = None,
        *args,
        **kwargs: Any,
    ) -> None:
        """Fire handler with given name and arguments.

        :param name: Handler name
        :param index: Index name
        :param datasource: An instance of datasource that triggered the handler
        :param fmt: Format string for `ctx.logger` messages
        """
        await self.callbacks.fire_handler(self, name, index, datasource, fmt, *args, **kwargs)

    async def execute_sql(self, name: str) -> None:
        """Execute SQL script with given name

        :param name: SQL script name within `<project>/sql` directory
        """
        await self.callbacks.execute_sql(self, name)

    async def restart(self) -> None:
        """Restart indexer preserving CLI arguments"""
        os.execl(sys.executable, sys.executable, *sys.argv)

    async def reindex(self, reason: Optional[Union[str, ReindexingReason]] = None, **context) -> None:
        """Drop the whole database and restart with the same CLI arguments"""
        if not reason:
            reason = ReindexingReason.manual
        elif isinstance(reason, str):
            context['message'] = reason
            reason = ReindexingReason.manual

        action = self.config.advanced.reindex.get(reason, ReindexingAction.exception)
        self.logger.warning('Reindexing initialized, reason: %s, action: %s', reason.value, action.value)

        if action == ReindexingAction.ignore:
            if reason == ReindexingReason.schema_modified:
                await Schema.filter(name=self.config.schema_name).update(hash='')
            elif reason == ReindexingReason.config_modified:
                await Index.filter().update(config_hash='')
            return

        elif action == ReindexingAction.exception:
            schema = await Schema.filter(name=self.config.schema_name).get()
            if not schema.reindex:
                schema.reindex = reason
                await schema.save()
            raise ReindexingRequiredError(schema.reindex, context)

        elif action == ReindexingAction.wipe:
            conn = get_connection(None)
            if isinstance(self.config.database, PostgresDatabaseConfig):
                await wipe_schema(conn, self.config.database.schema_name, self.config.database.immune_tables)
            else:
                await Tortoise._drop_databases()
            await self.restart()

        else:
            raise NotImplementedError

    async def add_contract(self, name: str, address: str, typename: Optional[str] = None) -> None:
        self.logger.info('Creating contract `%s` with typename `%s`', name, typename)
        if name in self.config.contracts:
            raise ContractAlreadyExistsError(self, name, address)

        contract_config = ContractConfig(
            address=address,
            typename=typename,
        )
        contract_config.name = name
        self.config.contracts[name] = contract_config

        with suppress(OperationalError):
            await Contract(
                name=contract_config.name,
                address=contract_config.address,
                typename=contract_config.typename,
            ).save()

    # TODO: Option to override first_level/last_level?
    async def add_index(self, name: str, template: str, values: Dict[str, Any], state: Optional[Index] = None) -> None:
        self.logger.info('Creating index `%s` from template `%s`', name, template)
        if name in self.config.indexes:
            raise IndexAlreadyExistsError(self, name)

        self.config.indexes[name] = IndexTemplateConfig(
            template=template,
            values=values,
        )
        self.config.initialize()

        await self.spawn_index(name, state)

    async def spawn_index(self, name: str, state: Optional[Index] = None) -> None:
        from dipdup.index import BigMapIndex
        from dipdup.index import HeadIndex
        from dipdup.index import OperationIndex

        index_config = cast(ResolvedIndexConfigT, self.config.get_index(name))
        index: Union[OperationIndex, BigMapIndex, HeadIndex]

        datasource_name = cast(TzktDatasourceConfig, index_config.datasource).name
        datasource = self.get_tzkt_datasource(datasource_name)

        if isinstance(index_config, OperationIndexConfig):
            index = OperationIndex(self, index_config, datasource)
        elif isinstance(index_config, BigMapIndexConfig):
            index = BigMapIndex(self, index_config, datasource)
        elif isinstance(index_config, HeadIndexConfig):
            index = HeadIndex(self, index_config, datasource)
        else:
            raise NotImplementedError

        await datasource.add_index(index_config)
        for handler_config in index_config.handlers:
            self.callbacks.register_handler(handler_config)
        await index.initialize_state(state)

        # NOTE: IndexDispatcher will handle further initialization when it's time
        pending_indexes.append(index)

<<<<<<< HEAD
    async def pool_apply(
        self,
        cls: Type[Pool],
        func: Callable[[Any], T],
        timeout: Optional[int] = None,
    ) -> T:
        def _get(fut: AsyncResult[T]) -> T:
            return fut.get(timeout)

        with cls() as executor:
            fut = executor.apply_async(func)
            return await asyncio.get_event_loop().run_in_executor(
                None,
                lambda: _get(fut),
            )

    async def pool_map(
        self,
        cls: Type[Pool],
        func: Callable[[Any], T],
        iterable: Iterable[Any],
        timeout: Optional[int] = None,
    ) -> T:
        def _get(fut) -> T:
            return fut.get(timeout)

        with cls() as executor:
            fut = executor.map_async(func, iterable)
            return await asyncio.get_event_loop().run_in_executor(
                None,
                lambda: _get(fut),
            )
=======
    async def update_contract_metadata(
        self,
        network: str,
        address: str,
        metadata: Dict[str, Any],
    ) -> None:
        if not self.config.advanced.metadata_interface:
            return
        update_id = MetadataCursor.contract()
        await ContractMetadata.update_or_create(
            network=network,
            contract=address,
            defaults={'metadata': metadata, 'update_id': update_id},
        )

    async def update_token_metadata(
        self,
        network: str,
        address: str,
        token_id: str,
        metadata: Dict[str, Any],
    ) -> None:
        if not self.config.advanced.metadata_interface:
            return
        if not all(str.isdigit(c) for c in token_id):
            raise ValueError('`token_id` must be a number')

        update_id = MetadataCursor.token()
        await TokenMetadata.update_or_create(
            network=network,
            contract=address,
            token_id=token_id,
            defaults={'metadata': metadata, 'update_id': update_id},
        )
>>>>>>> b4b15770

    def _get_datasource(self, name: str, type_: Type[DatasourceT]) -> DatasourceT:
        datasource = self.datasources.get(name)
        if not datasource:
            raise ConfigurationError(f'Datasource `{name}` is missing')
        if not isinstance(datasource, type_):
            raise ConfigurationError(f'Datasource `{name}` is not a `{type.__name__}`')
        return datasource

    def get_tzkt_datasource(self, name: str) -> TzktDatasource:
        return self._get_datasource(name, TzktDatasource)

    def get_coinbase_datasource(self, name: str) -> CoinbaseDatasource:
        return self._get_datasource(name, CoinbaseDatasource)

    def get_metadata_datasource(self, name: str) -> MetadataDatasource:
        return self._get_datasource(name, MetadataDatasource)

    def get_ipfs_datasource(self, name: str) -> IpfsDatasource:
        return self._get_datasource(name, IpfsDatasource)

    def get_http_datasource(self, name: str) -> HttpDatasource:
        return self._get_datasource(name, HttpDatasource)


class HookContext(DipDupContext):
    """Hook callback context."""

    def __init__(
        self,
        datasources: Dict[str, Datasource],
        config: DipDupConfig,
        callbacks: 'CallbackManager',
        logger: FormattedLogger,
        hook_config: HookConfig,
    ) -> None:
        super().__init__(datasources, config, callbacks)
        self.logger = logger
        self.hook_config = hook_config


class TemplateValuesDict(dict):
    def __init__(self, ctx, **kwargs):
        self.ctx = ctx
        super().__init__(**kwargs)

    def __getitem__(self, key):
        try:
            return dict.__getitem__(self, key)
        except KeyError as e:
            raise ConfigurationError(f'Index `{self.ctx.index_config.name}` requires `{key}` template value to be set') from e


class HandlerContext(DipDupContext):
    """Common handler context."""

    def __init__(
        self,
        datasources: Dict[str, Datasource],
        config: DipDupConfig,
        callbacks: 'CallbackManager',
        logger: FormattedLogger,
        handler_config: HandlerConfig,
        datasource: TzktDatasource,
    ) -> None:
        super().__init__(datasources, config, callbacks)
        self.logger = logger
        self.handler_config = handler_config
        self.datasource = datasource
        template_values = handler_config.parent.template_values if handler_config.parent else {}
        self.template_values = TemplateValuesDict(self, **template_values)


class CallbackManager:
    def __init__(self, package: str) -> None:
        self._logger = logging.getLogger('dipdup.callback')
        self._package = package
        self._handlers: Dict[Tuple[str, str], HandlerConfig] = {}
        self._hooks: Dict[str, HookConfig] = {}

    async def run(self) -> None:
        while True:
            async with slowdown(1):
                while pending_hooks:
                    await pending_hooks.popleft()

    def register_handler(self, handler_config: HandlerConfig) -> None:
        if not handler_config.parent:
            raise RuntimeError('Handler must have a parent index')

        # NOTE: Same handlers can be linked to different indexes, we need to use exact config
        key = (handler_config.callback, handler_config.parent.name)
        if key not in self._handlers:
            self._handlers[key] = handler_config
            handler_config.initialize_callback_fn(self._package)

    def register_hook(self, hook_config: HookConfig) -> None:
        key = hook_config.callback
        if key not in self._hooks:
            self._hooks[key] = hook_config
            hook_config.initialize_callback_fn(self._package)

    async def fire_handler(
        self,
        ctx: 'DipDupContext',
        name: str,
        index: str,
        datasource: TzktDatasource,
        fmt: Optional[str] = None,
        *args,
        **kwargs: Any,
    ) -> None:
        handler_config = self._get_handler(name, index)
        new_ctx = HandlerContext(
            datasources=ctx.datasources,
            config=ctx.config,
            callbacks=ctx.callbacks,
            logger=FormattedLogger(f'dipdup.handlers.{name}', fmt),
            handler_config=handler_config,
            datasource=datasource,
        )
        # NOTE: Handlers are not atomic, levels are. Do not open transaction here.
        with self._callback_wrapper('handler', name):
            await handler_config.callback_fn(new_ctx, *args, **kwargs)

    async def fire_hook(
        self,
        ctx: 'DipDupContext',
        name: str,
        fmt: Optional[str] = None,
        wait: bool = True,
        *args,
        **kwargs: Any,
    ) -> None:
        hook_config = self._get_hook(name)
        new_ctx = HookContext(
            datasources=ctx.datasources,
            config=ctx.config,
            callbacks=ctx.callbacks,
            logger=FormattedLogger(f'dipdup.hooks.{name}', fmt),
            hook_config=hook_config,
        )

        self._verify_arguments(new_ctx, *args, **kwargs)

        async def _wrapper():
            async with AsyncExitStack() as stack:

                stack.enter_context(self._callback_wrapper('hook', name))
                if hook_config.atomic:
                    await stack.enter_async_context(in_global_transaction())

                await hook_config.callback_fn(ctx, *args, **kwargs)

        if wait:
            await _wrapper()
        else:
            pending_hooks.append(_wrapper())

    async def execute_sql(self, ctx: 'DipDupContext', name: str) -> None:
        """Execute SQL included with project"""
        if not isinstance(ctx.config.database, PostgresDatabaseConfig):
            self._logger.warning('Skipping SQL hook `%s`: not supported on SQLite', name)
            return

        subpackages = name.split('.')
        sql_path = join(ctx.config.package_path, 'sql', *subpackages)
        if not exists(sql_path):
            raise InitializationRequiredError(f'Missing SQL directory for hook `{name}`')

        # NOTE: SQL hooks are executed on default connection
        connection = get_connection(None)
        await execute_sql_scripts(connection, sql_path)

    @contextmanager
    def _callback_wrapper(self, kind: str, name: str) -> Iterator[None]:
        try:
            with ExitStack() as stack:
                if Metrics.enabled:
                    stack.enter_context(Metrics.measure_callback_duration(name))
                yield
        except Exception as e:
            if isinstance(e, ReindexingRequiredError):
                raise
            raise CallbackError(kind, name) from e

    @classmethod
    def _verify_arguments(cls, ctx: HookContext, *args, **kwargs) -> None:
        kwargs_annotations = ctx.hook_config.locate_arguments()
        args_names = tuple(kwargs_annotations.keys())
        args_annotations = tuple(kwargs_annotations.values())

        for i, arg in enumerate(args):
            expected_type = args_annotations[i]
            if expected_type and not isinstance(arg, expected_type):
                raise CallbackTypeError(
                    name=ctx.hook_config.callback,
                    kind='hook',
                    arg=args_names[i],
                    type_=type(arg),
                    expected_type=expected_type,
                )

    def _get_handler(self, name: str, index: str) -> HandlerConfig:
        try:
            return self._handlers[(name, index)]
        except KeyError as e:
            raise ConfigurationError(f'Attempt to fire unregistered handler `{name}` of index `{index}`') from e

    def _get_hook(self, name: str) -> HookConfig:

        try:
            return self._hooks[name]
        except KeyError as e:
            raise ConfigurationError(f'Attempt to fire unregistered hook `{name}`') from e<|MERGE_RESOLUTION|>--- conflicted
+++ resolved
@@ -267,7 +267,6 @@
         # NOTE: IndexDispatcher will handle further initialization when it's time
         pending_indexes.append(index)
 
-<<<<<<< HEAD
     async def pool_apply(
         self,
         cls: Type[Pool],
@@ -300,7 +299,7 @@
                 None,
                 lambda: _get(fut),
             )
-=======
+
     async def update_contract_metadata(
         self,
         network: str,
@@ -335,7 +334,6 @@
             token_id=token_id,
             defaults={'metadata': metadata, 'update_id': update_id},
         )
->>>>>>> b4b15770
 
     def _get_datasource(self, name: str, type_: Type[DatasourceT]) -> DatasourceT:
         datasource = self.datasources.get(name)
