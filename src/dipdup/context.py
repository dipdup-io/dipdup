import logging
import os
import sys
import time
from collections import deque
from contextlib import contextmanager, suppress
from os.path import exists, join
from pprint import pformat
from typing import Any, Dict, Iterator, Optional, Tuple, Union, cast

import sqlparse  # type: ignore
from tortoise import Tortoise
from tortoise.exceptions import OperationalError
from tortoise.transactions import get_connection

from dipdup.config import (
    BigMapIndexConfig,
    ContractConfig,
    DipDupConfig,
    HandlerConfig,
    HeadIndexConfig,
    HookConfig,
    IndexTemplateConfig,
    OperationIndexConfig,
    PostgresDatabaseConfig,
    ResolvedIndexConfigT,
    TzktDatasourceConfig,
)
from dipdup.datasources.datasource import Datasource
from dipdup.datasources.tzkt.datasource import TzktDatasource
from dipdup.exceptions import (
    CallbackError,
    CallbackTypeError,
    ConfigurationError,
    ContractAlreadyExistsError,
    IndexAlreadyExistsError,
    InitializationRequiredError,
    ReindexingRequiredError,
)
from dipdup.models import Contract, ReindexingReason, Schema
from dipdup.utils import FormattedLogger, iter_files
from dipdup.utils.database import create_schema, drop_schema, move_table, truncate_schema

pending_indexes = deque()  # type: ignore
forbid_reindexing = False


# TODO: Dataclasses are cool, everyone loves them. Resolve issue with pydantic serialization.
class DipDupContext:
    def __init__(
        self,
        datasources: Dict[str, Datasource],
        config: DipDupConfig,
        callbacks: 'CallbackManager',
    ) -> None:
        self.datasources = datasources
        self.config = config
        self.callbacks = callbacks
        self.logger = FormattedLogger('dipdup.context')

    def __str__(self) -> str:
        return pformat(self.__dict__)

    async def fire_hook(
        self,
        name: str,
        fmt: Optional[str] = None,
        *args,
        **kwargs: Any,
    ) -> None:
        await self.callbacks.fire_hook(self, name, fmt, *args, **kwargs)

    async def fire_handler(
        self,
        name: str,
        index: str,
        datasource: TzktDatasource,
        fmt: Optional[str] = None,
        *args,
        **kwargs: Any,
    ) -> None:
        await self.callbacks.fire_handler(self, name, index, datasource, fmt, *args, **kwargs)

    async def execute_sql(self, name: str) -> None:
        await self.callbacks.execute_sql(self, name)

    async def restart(self) -> None:
        """Restart preserving CLI arguments"""
        # NOTE: Remove --reindex from arguments to avoid reindexing loop
        if '--reindex' in sys.argv:
            sys.argv.remove('--reindex')
        os.execl(sys.executable, sys.executable, *sys.argv)

    async def reindex(self, reason: Optional[Union[str, ReindexingReason]] = None, **context) -> None:
        """Drop all tables or whole database and restart with the same CLI arguments"""
        if not reason:
            reason = ReindexingReason.MANUAL
        elif isinstance(reason, str):
            context['message'] = reason
            reason = ReindexingReason.MANUAL

<<<<<<< HEAD
        reason_str = reason.value + (f' ({context["message"]})' if "message" in context else '')
=======
        reason_str = reason.value + f' ({context["message"]})' if "message" in context else reason.value
>>>>>>> 3f34bc2d
        self.logger.warning('Reindexing initialized, reason: %s', reason_str)

        if forbid_reindexing:
            schema = await Schema.filter().get()
            if schema.reindex:
                raise ReindexingRequiredError(schema.reindex, context)

            schema.reindex = reason
            await schema.save()
            raise ReindexingRequiredError(schema.reindex, context)

        database_config = self.config.database
        if isinstance(database_config, PostgresDatabaseConfig):
            conn = get_connection(None)
            immune_schema_name = f'{database_config.schema_name}_immune'

            if database_config.immune_tables:
                await create_schema(conn, immune_schema_name)
                for table in database_config.immune_tables:
                    await move_table(conn, table, database_config.schema_name, immune_schema_name)

            await truncate_schema(conn, database_config.schema_name)

            if database_config.immune_tables:
                for table in database_config.immune_tables:
                    await move_table(conn, table, immune_schema_name, database_config.schema_name)
                await drop_schema(conn, immune_schema_name)

        else:
            await Tortoise._drop_databases()
        await self.restart()

    async def add_contract(self, name: str, address: str, typename: Optional[str] = None) -> None:
        self.logger.info('Creating contract `%s` with typename `%s`', name, typename)
        if name in self.config.contracts:
            raise ContractAlreadyExistsError(self, name, address)

        contract_config = ContractConfig(
            address=address,
            typename=typename,
        )
        contract_config.name = name
        self.config.contracts[name] = contract_config

        with suppress(OperationalError):
            await Contract(
                name=contract_config.name,
                address=contract_config.address,
                typename=contract_config.typename,
            ).save()

    async def add_index(self, name: str, template: str, values: Dict[str, Any]) -> None:
        self.logger.info('Creating index `%s` from template `%s`', name, template)
        if name in self.config.indexes:
            raise IndexAlreadyExistsError(self, name)

        self.config.indexes[name] = IndexTemplateConfig(
            template=template,
            values=values,
        )
        self.config.initialize()

        await self._spawn_index(name)

    async def _spawn_index(self, name: str) -> None:
        from dipdup.index import BigMapIndex, HeadIndex, OperationIndex

        index_config = cast(ResolvedIndexConfigT, self.config.get_index(name))
        index: Union[OperationIndex, BigMapIndex, HeadIndex]

        datasource_name = cast(TzktDatasourceConfig, index_config.datasource).name
        datasource = self.datasources[datasource_name]
        if not isinstance(datasource, TzktDatasource):
            raise RuntimeError(f'`{datasource_name}` is not a TzktDatasource')

        if isinstance(index_config, OperationIndexConfig):
            index = OperationIndex(self, index_config, datasource)
        elif isinstance(index_config, BigMapIndexConfig):
            index = BigMapIndex(self, index_config, datasource)
        elif isinstance(index_config, HeadIndexConfig):
            index = HeadIndex(self, index_config, datasource)
        else:
            raise NotImplementedError

        await datasource.add_index(index_config)
        for handler_config in index_config.handlers:
            self.callbacks.register_handler(handler_config)
        await index.initialize_state()

        pending_indexes.append(index)


class HookContext(DipDupContext):
    """Hook callback context."""

    def __init__(
        self,
        datasources: Dict[str, Datasource],
        config: DipDupConfig,
        callbacks: 'CallbackManager',
        logger: FormattedLogger,
        hook_config: HookConfig,
    ) -> None:
        super().__init__(datasources, config, callbacks)
        self.logger = logger
        self.hook_config = hook_config


class TemplateValuesDict(dict):
    def __init__(self, ctx, **kwargs):
        self.ctx = ctx
        super().__init__(**kwargs)

    def __getitem__(self, key):
        try:
            return dict.__getitem__(self, key)
        except KeyError as e:
            raise ConfigurationError(f'Index `{self.ctx.index_config.name}` requires `{key}` template value to be set') from e


class HandlerContext(DipDupContext):
    """Common handler context."""

    def __init__(
        self,
        datasources: Dict[str, Datasource],
        config: DipDupConfig,
        callbacks: 'CallbackManager',
        logger: FormattedLogger,
        handler_config: HandlerConfig,
        datasource: TzktDatasource,
    ) -> None:
        super().__init__(datasources, config, callbacks)
        self.logger = logger
        self.handler_config = handler_config
        self.datasource = datasource
        template_values = handler_config.parent.template_values if handler_config.parent else {}
        self.template_values = TemplateValuesDict(self, **template_values)


class CallbackManager:
    def __init__(self, package: str) -> None:
        self._logger = logging.getLogger('dipdup.callback')
        self._package = package
        self._handlers: Dict[Tuple[str, str], HandlerConfig] = {}
        self._hooks: Dict[str, HookConfig] = {}

    def register_handler(self, handler_config: HandlerConfig) -> None:
        if not handler_config.parent:
            raise RuntimeError('Handler must have a parent index')

        # NOTE: Same handlers can be linked to different indexes, we need to use exact config
        key = (handler_config.callback, handler_config.parent.name)
        if key not in self._handlers:
            self._handlers[key] = handler_config
            handler_config.initialize_callback_fn(self._package)

    def register_hook(self, hook_config: HookConfig) -> None:
        key = hook_config.callback
        if key not in self._hooks:
            self._hooks[key] = hook_config
            hook_config.initialize_callback_fn(self._package)

    async def fire_handler(
        self,
        ctx: 'DipDupContext',
        name: str,
        index: str,
        datasource: TzktDatasource,
        fmt: Optional[str] = None,
        *args,
        **kwargs: Any,
    ) -> None:
        handler_config = self._get_handler(name, index)
        new_ctx = HandlerContext(
            datasources=ctx.datasources,
            config=ctx.config,
            callbacks=ctx.callbacks,
            logger=FormattedLogger(f'dipdup.handlers.{name}', fmt),
            handler_config=handler_config,
            datasource=datasource,
        )
        with self._wrapper('handler', name):
            await handler_config.callback_fn(new_ctx, *args, **kwargs)

    async def fire_hook(
        self,
        ctx: 'DipDupContext',
        name: str,
        fmt: Optional[str] = None,
        *args,
        **kwargs: Any,
    ) -> None:
        hook_config = self._get_hook(name)
        new_ctx = HookContext(
            datasources=ctx.datasources,
            config=ctx.config,
            callbacks=ctx.callbacks,
            logger=FormattedLogger(f'dipdup.hooks.{name}', fmt),
            hook_config=hook_config,
        )

        self._verify_arguments(new_ctx, *args, **kwargs)
        with self._wrapper('hook', name):
            await hook_config.callback_fn(ctx, *args, **kwargs)

    async def execute_sql(self, ctx: 'DipDupContext', name: str) -> None:
        """Execute SQL included with project"""
        if not isinstance(ctx.config.database, PostgresDatabaseConfig):
            self._logger.warning('Skipping SQL hook `%s`: not supported on SQLite', name)
            return

        sql_path = join(ctx.config.package_path, 'sql')
        if not exists(sql_path):
            raise InitializationRequiredError

        paths = (
            # NOTE: `sql` directory -> relative/absolute path
            join(sql_path, name),
            name,
        )

        try:
            path = next(filter(exists, paths))
        except StopIteration:
            # NOTE: Not exactly this type of error
            raise ConfigurationError(f'SQL file/directory `{name}` not exists')

        # NOTE: SQL hooks are executed on default connection
        connection = get_connection(None)

        for file in iter_files(path, '.sql'):
            ctx.logger.info('Executing `%s`', file.name)
            sql = file.read()
            for statement in sqlparse.split(sql):
                # NOTE: Ignore empty statements
                with suppress(AttributeError):
                    await connection.execute_script(statement)

    @contextmanager
    def _wrapper(self, kind: str, name: str) -> Iterator[None]:
        try:
            start = time.perf_counter()
            yield
            diff = time.perf_counter() - start
            level = self._logger.info if diff > 1 else self._logger.debug
            level('`%s` %s callback executed in %s seconds', name, kind, diff)
        except Exception as e:
            raise CallbackError(kind, name) from e

    @classmethod
    def _verify_arguments(cls, ctx: HookContext, *args, **kwargs) -> None:
        kwargs_annotations = ctx.hook_config.locate_arguments()
        args_names = tuple(kwargs_annotations.keys())
        args_annotations = tuple(kwargs_annotations.values())

        for i, arg in enumerate(args):
            expected_type = args_annotations[i]
            if expected_type and not isinstance(arg, expected_type):
                raise CallbackTypeError(
                    name=ctx.hook_config.callback,
                    kind='hook',
                    arg=args_names[i],
                    type_=type(arg),
                    expected_type=expected_type,
                )

    def _get_handler(self, name: str, index: str) -> HandlerConfig:
        try:
            return self._handlers[(name, index)]
        except KeyError as e:
            raise ConfigurationError(f'Attempt to fire unregistered handler `{name}` of index `{index}`') from e

    def _get_hook(self, name: str) -> HookConfig:

        try:
            return self._hooks[name]
        except KeyError as e:
            raise ConfigurationError(f'Attempt to fire unregistered hook `{name}`') from e<|MERGE_RESOLUTION|>--- conflicted
+++ resolved
@@ -99,11 +99,7 @@
             context['message'] = reason
             reason = ReindexingReason.MANUAL
 
-<<<<<<< HEAD
         reason_str = reason.value + (f' ({context["message"]})' if "message" in context else '')
-=======
-        reason_str = reason.value + f' ({context["message"]})' if "message" in context else reason.value
->>>>>>> 3f34bc2d
         self.logger.warning('Reindexing initialized, reason: %s', reason_str)
 
         if forbid_reindexing:
