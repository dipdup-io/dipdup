import logging
import os
import sys
from collections import deque
from contextlib import AsyncExitStack
from contextlib import ExitStack
from contextlib import contextmanager
from contextlib import suppress
from os.path import exists
from os.path import join
from pprint import pformat
from typing import Any
from typing import Awaitable
from typing import Deque
from typing import Dict
from typing import Iterator
from typing import Optional
from typing import Tuple
from typing import Type
from typing import TypeVar
from typing import Union
from typing import cast

from tortoise import Tortoise
from tortoise.exceptions import OperationalError
from tortoise.transactions import get_connection

from dipdup.config import BigMapIndexConfig
from dipdup.config import ContractConfig
from dipdup.config import DipDupConfig
from dipdup.config import HandlerConfig
from dipdup.config import HeadIndexConfig
from dipdup.config import HookConfig
from dipdup.config import IndexTemplateConfig
from dipdup.config import OperationIndexConfig
from dipdup.config import PostgresDatabaseConfig
from dipdup.config import ResolvedIndexConfigT
from dipdup.config import TzktDatasourceConfig
from dipdup.datasources.coinbase.datasource import CoinbaseDatasource
from dipdup.datasources.datasource import Datasource
from dipdup.datasources.ipfs.datasource import IpfsDatasource
from dipdup.datasources.metadata.datasource import MetadataDatasource
from dipdup.datasources.tzkt.datasource import TzktDatasource
from dipdup.enums import ReindexingAction
from dipdup.enums import ReindexingReasonC
from dipdup.enums import reason_to_reasonc
from dipdup.enums import reasonc_to_reason
from dipdup.exceptions import CallbackError
from dipdup.exceptions import CallbackTypeError
from dipdup.exceptions import ConfigurationError
from dipdup.exceptions import ContractAlreadyExistsError
from dipdup.exceptions import IndexAlreadyExistsError
from dipdup.exceptions import InitializationRequiredError
from dipdup.exceptions import ReindexingRequiredError
from dipdup.models import Contract
from dipdup.models import ContractMetadata
from dipdup.models import Index
from dipdup.models import ReindexingReason
from dipdup.models import Schema
from dipdup.models import TokenMetadata
<<<<<<< HEAD
from dipdup.prometheus import Metrics
=======
>>>>>>> 3395cc61
from dipdup.utils import FormattedLogger
from dipdup.utils import slowdown
from dipdup.utils.database import execute_sql_scripts
from dipdup.utils.database import in_global_transaction
from dipdup.utils.database import wipe_schema

DatasourceT = TypeVar('DatasourceT', bound=Datasource)
# NOTE: Dependency cycle
pending_indexes = deque()  # type: ignore
pending_hooks: Deque[Awaitable[None]] = deque()


class MetadataCursor:
    _contract = 0
    _token = 0

    def __new__(cls):
        raise NotImplementedError

    @classmethod
    async def initialize(cls) -> None:
        if last_contract := await ContractMetadata.filter().order_by('-update_id').first():
            cls._contract = last_contract.update_id
        if last_token := await TokenMetadata.filter().order_by('-update_id').first():
            cls._token = last_token.update_id

    @classmethod
    def contract(cls) -> int:
        cls._contract += 1
        return cls._contract

    @classmethod
    def token(cls) -> int:
        cls._token += 1
        return cls._token


# TODO: Dataclasses are cool, everyone loves them. Resolve issue with pydantic serialization.
class DipDupContext:
    def __init__(
        self,
        datasources: Dict[str, Datasource],
        config: DipDupConfig,
        callbacks: 'CallbackManager',
    ) -> None:
        self.datasources = datasources
        self.config = config
        self.callbacks = callbacks
        self.logger = FormattedLogger('dipdup.context')

    def __str__(self) -> str:
        return pformat(self.__dict__)

    async def fire_hook(
        self,
        name: str,
        fmt: Optional[str] = None,
        wait: bool = True,
        *args,
        **kwargs: Any,
    ) -> None:
        await self.callbacks.fire_hook(self, name, fmt, wait, *args, **kwargs)

    async def fire_handler(
        self,
        name: str,
        index: str,
        datasource: TzktDatasource,
        fmt: Optional[str] = None,
        *args,
        **kwargs: Any,
    ) -> None:
        await self.callbacks.fire_handler(self, name, index, datasource, fmt, *args, **kwargs)

    async def execute_sql(self, name: str) -> None:
        await self.callbacks.execute_sql(self, name)

    async def restart(self) -> None:
        """Restart preserving CLI arguments"""
        # NOTE: Remove --reindex from arguments to avoid reindexing loop
        if '--reindex' in sys.argv:
            sys.argv.remove('--reindex')
        os.execl(sys.executable, sys.executable, *sys.argv)

    async def reindex(self, reason: Optional[Union[str, ReindexingReason, ReindexingReasonC]] = None, **context) -> None:
        """Drop all tables or whole database and restart with the same CLI arguments"""
        if not reason:
            reason = ReindexingReasonC.manual
        elif isinstance(reason, str):
            context['message'] = reason
            reason = ReindexingReasonC.manual
        elif isinstance(reason, ReindexingReason):
            reason = reason_to_reasonc[reason]
        else:
            raise NotImplementedError

        action = self.config.advanced.reindex.get(reason, ReindexingAction.exception)
        self.logger.warning('Reindexing initialized, reason: %s, action: %s', reason.value, action.value)

        if action == ReindexingAction.ignore:
            if reason == ReindexingReasonC.schema_modified:
                await Schema.filter(name=self.config.schema_name).update(hash='')
            elif reason == ReindexingReasonC.config_modified:
                await Index.filter().update(config_hash='')
            return

        elif action == ReindexingAction.exception:
            schema = await Schema.filter(name=self.config.schema_name).get()
            if not schema.reindex:
                schema.reindex = reasonc_to_reason[reason]
                await schema.save()
            raise ReindexingRequiredError(schema.reindex, context)

        elif action == ReindexingAction.wipe:
            conn = get_connection(None)
            if isinstance(self.config.database, PostgresDatabaseConfig):
                await wipe_schema(conn, self.config.database.schema_name, self.config.database.immune_tables)
            else:
                await Tortoise._drop_databases()
            await self.restart()

        else:
            raise NotImplementedError

    async def add_contract(self, name: str, address: str, typename: Optional[str] = None) -> None:
        self.logger.info('Creating contract `%s` with typename `%s`', name, typename)
        if name in self.config.contracts:
            raise ContractAlreadyExistsError(self, name, address)

        contract_config = ContractConfig(
            address=address,
            typename=typename,
        )
        contract_config.name = name
        self.config.contracts[name] = contract_config

        with suppress(OperationalError):
            await Contract(
                name=contract_config.name,
                address=contract_config.address,
                typename=contract_config.typename,
            ).save()

    # TODO: Option to override first_level/last_level?
    async def add_index(self, name: str, template: str, values: Dict[str, Any], state: Optional[Index] = None) -> None:
        self.logger.info('Creating index `%s` from template `%s`', name, template)
        if name in self.config.indexes:
            raise IndexAlreadyExistsError(self, name)

        self.config.indexes[name] = IndexTemplateConfig(
            template=template,
            values=values,
        )
        self.config.initialize()

        await self.spawn_index(name, state)

    async def spawn_index(self, name: str, state: Optional[Index] = None) -> None:
        from dipdup.index import BigMapIndex
        from dipdup.index import HeadIndex
        from dipdup.index import OperationIndex

        index_config = cast(ResolvedIndexConfigT, self.config.get_index(name))
        index: Union[OperationIndex, BigMapIndex, HeadIndex]

        datasource_name = cast(TzktDatasourceConfig, index_config.datasource).name
        datasource = self.get_tzkt_datasource(datasource_name)

        if isinstance(index_config, OperationIndexConfig):
            index = OperationIndex(self, index_config, datasource)
        elif isinstance(index_config, BigMapIndexConfig):
            index = BigMapIndex(self, index_config, datasource)
        elif isinstance(index_config, HeadIndexConfig):
            index = HeadIndex(self, index_config, datasource)
        else:
            raise NotImplementedError

        await datasource.add_index(index_config)
        for handler_config in index_config.handlers:
            self.callbacks.register_handler(handler_config)
        await index.initialize_state(state)

        # NOTE: IndexDispatcher will handle further initialization when it's time
        pending_indexes.append(index)

<<<<<<< HEAD
    async def update_contract_metadata(self, address: str, metadata: Dict[str, Any]) -> None:
=======
    async def update_contract_metadata(
        self,
        network: str,
        address: str,
        metadata: Dict[str, Any],
    ) -> None:
>>>>>>> 3395cc61
        if not self.config.advanced.metadata_interface:
            return
        update_id = MetadataCursor.contract()
        await ContractMetadata.update_or_create(
<<<<<<< HEAD
=======
            network=network,
>>>>>>> 3395cc61
            contract=address,
            defaults={'metadata': metadata, 'update_id': update_id},
        )

<<<<<<< HEAD
    async def update_token_metadata(self, address: str, token_id: int, metadata: Dict[str, Any]) -> None:
=======
    async def update_token_metadata(
        self,
        network: str,
        address: str,
        token_id: int,
        metadata: Dict[str, Any],
    ) -> None:
>>>>>>> 3395cc61
        if not self.config.advanced.metadata_interface:
            return
        update_id = MetadataCursor.token()
        await TokenMetadata.update_or_create(
<<<<<<< HEAD
=======
            network=network,
>>>>>>> 3395cc61
            contract=address,
            token_id=token_id,
            defaults={'metadata': metadata, 'update_id': update_id},
        )

    def _get_datasource(self, name: str, type_: Type[DatasourceT]) -> DatasourceT:
        datasource = self.datasources.get(name)
        if not datasource:
            raise ConfigurationError(f'Datasource `{name}` is missing')
        if not isinstance(datasource, type_):
            raise ConfigurationError(f'Datasource `{name}` is not a `{type.__name__}`')
        return datasource

    def get_tzkt_datasource(self, name: str) -> TzktDatasource:
        return self._get_datasource(name, TzktDatasource)

    def get_coinbase_datasource(self, name: str) -> CoinbaseDatasource:
        return self._get_datasource(name, CoinbaseDatasource)

    def get_metadata_datasource(self, name: str) -> MetadataDatasource:
        return self._get_datasource(name, MetadataDatasource)

    def get_ipfs_datasource(self, name: str) -> IpfsDatasource:
        return self._get_datasource(name, IpfsDatasource)


class HookContext(DipDupContext):
    """Hook callback context."""

    def __init__(
        self,
        datasources: Dict[str, Datasource],
        config: DipDupConfig,
        callbacks: 'CallbackManager',
        logger: FormattedLogger,
        hook_config: HookConfig,
    ) -> None:
        super().__init__(datasources, config, callbacks)
        self.logger = logger
        self.hook_config = hook_config


class TemplateValuesDict(dict):
    def __init__(self, ctx, **kwargs):
        self.ctx = ctx
        super().__init__(**kwargs)

    def __getitem__(self, key):
        try:
            return dict.__getitem__(self, key)
        except KeyError as e:
            raise ConfigurationError(f'Index `{self.ctx.index_config.name}` requires `{key}` template value to be set') from e


class HandlerContext(DipDupContext):
    """Common handler context."""

    def __init__(
        self,
        datasources: Dict[str, Datasource],
        config: DipDupConfig,
        callbacks: 'CallbackManager',
        logger: FormattedLogger,
        handler_config: HandlerConfig,
        datasource: TzktDatasource,
    ) -> None:
        super().__init__(datasources, config, callbacks)
        self.logger = logger
        self.handler_config = handler_config
        self.datasource = datasource
        template_values = handler_config.parent.template_values if handler_config.parent else {}
        self.template_values = TemplateValuesDict(self, **template_values)


class CallbackManager:
    def __init__(self, package: str) -> None:
        self._logger = logging.getLogger('dipdup.callback')
        self._package = package
        self._handlers: Dict[Tuple[str, str], HandlerConfig] = {}
        self._hooks: Dict[str, HookConfig] = {}

    async def run(self) -> None:
        while True:
            async with slowdown(1):
                while coro := pending_hooks.popleft():
                    await coro

    def register_handler(self, handler_config: HandlerConfig) -> None:
        if not handler_config.parent:
            raise RuntimeError('Handler must have a parent index')

        # NOTE: Same handlers can be linked to different indexes, we need to use exact config
        key = (handler_config.callback, handler_config.parent.name)
        if key not in self._handlers:
            self._handlers[key] = handler_config
            handler_config.initialize_callback_fn(self._package)

    def register_hook(self, hook_config: HookConfig) -> None:
        key = hook_config.callback
        if key not in self._hooks:
            self._hooks[key] = hook_config
            hook_config.initialize_callback_fn(self._package)

    async def fire_handler(
        self,
        ctx: 'DipDupContext',
        name: str,
        index: str,
        datasource: TzktDatasource,
        fmt: Optional[str] = None,
        *args,
        **kwargs: Any,
    ) -> None:
        handler_config = self._get_handler(name, index)
        new_ctx = HandlerContext(
            datasources=ctx.datasources,
            config=ctx.config,
            callbacks=ctx.callbacks,
            logger=FormattedLogger(f'dipdup.handlers.{name}', fmt),
            handler_config=handler_config,
            datasource=datasource,
        )
        # NOTE: Handlers are not atomic, levels are. Do not open transaction here.
        with self._callback_wrapper('handler', name):
            await handler_config.callback_fn(new_ctx, *args, **kwargs)

    async def fire_hook(
        self,
        ctx: 'DipDupContext',
        name: str,
        fmt: Optional[str] = None,
        wait: bool = True,
        *args,
        **kwargs: Any,
    ) -> None:
        hook_config = self._get_hook(name)
        new_ctx = HookContext(
            datasources=ctx.datasources,
            config=ctx.config,
            callbacks=ctx.callbacks,
            logger=FormattedLogger(f'dipdup.hooks.{name}', fmt),
            hook_config=hook_config,
        )

        self._verify_arguments(new_ctx, *args, **kwargs)

        async def _wrapper():
            async with AsyncExitStack() as stack:

                stack.enter_context(self._callback_wrapper('hook', name))
                if hook_config.atomic:
                    await stack.enter_async_context(in_global_transaction())

                await hook_config.callback_fn(ctx, *args, **kwargs)

        if wait:
            await _wrapper()
        else:
            pending_hooks.append(_wrapper())

    async def execute_sql(self, ctx: 'DipDupContext', name: str) -> None:
        """Execute SQL included with project"""
        if not isinstance(ctx.config.database, PostgresDatabaseConfig):
            self._logger.warning('Skipping SQL hook `%s`: not supported on SQLite', name)
            return

        subpackages = name.split('.')
        sql_path = join(ctx.config.package_path, 'sql', *subpackages)
        if not exists(sql_path):
            raise InitializationRequiredError(f'Missing SQL directory for hook `{name}`')

        # NOTE: SQL hooks are executed on default connection
        connection = get_connection(None)
        await execute_sql_scripts(connection, sql_path)

    @contextmanager
    def _callback_wrapper(self, kind: str, name: str) -> Iterator[None]:
        try:
            with ExitStack() as stack:
                if Metrics.enabled:
                    stack.enter_context(Metrics.measure_callback_duration(name))
                yield
        except Exception as e:
            if isinstance(e, ReindexingRequiredError):
                raise
            raise CallbackError(kind, name) from e

    @classmethod
    def _verify_arguments(cls, ctx: HookContext, *args, **kwargs) -> None:
        kwargs_annotations = ctx.hook_config.locate_arguments()
        args_names = tuple(kwargs_annotations.keys())
        args_annotations = tuple(kwargs_annotations.values())

        for i, arg in enumerate(args):
            expected_type = args_annotations[i]
            if expected_type and not isinstance(arg, expected_type):
                raise CallbackTypeError(
                    name=ctx.hook_config.callback,
                    kind='hook',
                    arg=args_names[i],
                    type_=type(arg),
                    expected_type=expected_type,
                )

    def _get_handler(self, name: str, index: str) -> HandlerConfig:
        try:
            return self._handlers[(name, index)]
        except KeyError as e:
            raise ConfigurationError(f'Attempt to fire unregistered handler `{name}` of index `{index}`') from e

    def _get_hook(self, name: str) -> HookConfig:

        try:
            return self._hooks[name]
        except KeyError as e:
            raise ConfigurationError(f'Attempt to fire unregistered hook `{name}`') from e<|MERGE_RESOLUTION|>--- conflicted
+++ resolved
@@ -58,10 +58,7 @@
 from dipdup.models import ReindexingReason
 from dipdup.models import Schema
 from dipdup.models import TokenMetadata
-<<<<<<< HEAD
 from dipdup.prometheus import Metrics
-=======
->>>>>>> 3395cc61
 from dipdup.utils import FormattedLogger
 from dipdup.utils import slowdown
 from dipdup.utils.database import execute_sql_scripts
@@ -247,31 +244,21 @@
         # NOTE: IndexDispatcher will handle further initialization when it's time
         pending_indexes.append(index)
 
-<<<<<<< HEAD
-    async def update_contract_metadata(self, address: str, metadata: Dict[str, Any]) -> None:
-=======
     async def update_contract_metadata(
         self,
         network: str,
         address: str,
         metadata: Dict[str, Any],
     ) -> None:
->>>>>>> 3395cc61
         if not self.config.advanced.metadata_interface:
             return
         update_id = MetadataCursor.contract()
         await ContractMetadata.update_or_create(
-<<<<<<< HEAD
-=======
             network=network,
->>>>>>> 3395cc61
             contract=address,
             defaults={'metadata': metadata, 'update_id': update_id},
         )
 
-<<<<<<< HEAD
-    async def update_token_metadata(self, address: str, token_id: int, metadata: Dict[str, Any]) -> None:
-=======
     async def update_token_metadata(
         self,
         network: str,
@@ -279,15 +266,11 @@
         token_id: int,
         metadata: Dict[str, Any],
     ) -> None:
->>>>>>> 3395cc61
         if not self.config.advanced.metadata_interface:
             return
         update_id = MetadataCursor.token()
         await TokenMetadata.update_or_create(
-<<<<<<< HEAD
-=======
             network=network,
->>>>>>> 3395cc61
             contract=address,
             token_id=token_id,
             defaults={'metadata': metadata, 'update_id': update_id},
