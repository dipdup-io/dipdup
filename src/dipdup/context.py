import logging
import os
import sys
from collections import deque
from contextlib import AsyncExitStack
from contextlib import ExitStack
from contextlib import contextmanager
from contextlib import suppress
from os.path import exists
from os.path import join
from pprint import pformat
from typing import Any
from typing import Awaitable
from typing import Deque
from typing import Dict
from typing import Iterator
from typing import Optional
from typing import Tuple
from typing import Type
from typing import TypeVar
from typing import Union
from typing import cast

from tortoise import Tortoise
from tortoise.exceptions import OperationalError
from tortoise.transactions import get_connection

from dipdup.config import BigMapIndexConfig
from dipdup.config import ContractConfig
from dipdup.config import DipDupConfig
from dipdup.config import HandlerConfig
from dipdup.config import HeadIndexConfig
from dipdup.config import HookConfig
from dipdup.config import IndexTemplateConfig
from dipdup.config import OperationIndexConfig
from dipdup.config import PostgresDatabaseConfig
from dipdup.config import ResolvedIndexConfigT
from dipdup.config import TzktDatasourceConfig
from dipdup.datasources.coinbase.datasource import CoinbaseDatasource
from dipdup.datasources.datasource import Datasource
from dipdup.datasources.ipfs.datasource import IpfsDatasource
from dipdup.datasources.metadata.datasource import MetadataDatasource
from dipdup.datasources.tzkt.datasource import TzktDatasource
from dipdup.enums import ReindexingAction
from dipdup.enums import ReindexingReasonC
from dipdup.enums import reason_to_reasonc
from dipdup.enums import reasonc_to_reason
from dipdup.exceptions import CallbackError
from dipdup.exceptions import CallbackTypeError
from dipdup.exceptions import ConfigurationError
from dipdup.exceptions import ContractAlreadyExistsError
from dipdup.exceptions import IndexAlreadyExistsError
from dipdup.exceptions import InitializationRequiredError
from dipdup.exceptions import ReindexingRequiredError
from dipdup.models import Contract
from dipdup.models import ContractMetadata
from dipdup.models import Index
from dipdup.models import ReindexingReason
from dipdup.models import Schema
from dipdup.models import TokenMetadata
<<<<<<< HEAD
from dipdup.prometheus import Metrics
=======
>>>>>>> 70ee8faf
from dipdup.utils import FormattedLogger
from dipdup.utils import slowdown
from dipdup.utils.database import execute_sql_scripts
from dipdup.utils.database import in_global_transaction
from dipdup.utils.database import wipe_schema

DatasourceT = TypeVar('DatasourceT', bound=Datasource)
# NOTE: Dependency cycle
pending_indexes = deque()  # type: ignore
pending_hooks: Deque[Awaitable[None]] = deque()


class MetadataCursor:
    _contract = 0
    _token = 0

    def __new__(cls):
        raise NotImplementedError

    @classmethod
    async def initialize(cls) -> None:
        if last_contract := await ContractMetadata.filter().order_by('-update_id').first():
            cls._contract = last_contract.update_id
        if last_token := await TokenMetadata.filter().order_by('-update_id').first():
            cls._token = last_token.update_id

    @classmethod
    def contract(cls) -> int:
        cls._contract += 1
        return cls._contract

    @classmethod
    def token(cls) -> int:
        cls._token += 1
        return cls._token


# TODO: Dataclasses are cool, everyone loves them. Resolve issue with pydantic serialization.
class DipDupContext:
    def __init__(
        self,
        datasources: Dict[str, Datasource],
        config: DipDupConfig,
        callbacks: 'CallbackManager',
    ) -> None:
        self.datasources = datasources
        self.config = config
        self.callbacks = callbacks
        self.logger = FormattedLogger('dipdup.context')

    def __str__(self) -> str:
        return pformat(self.__dict__)

    async def fire_hook(
        self,
        name: str,
        fmt: Optional[str] = None,
        wait: bool = True,
        *args,
        **kwargs: Any,
    ) -> None:
        await self.callbacks.fire_hook(self, name, fmt, wait, *args, **kwargs)

    async def fire_handler(
        self,
        name: str,
        index: str,
        datasource: TzktDatasource,
        fmt: Optional[str] = None,
        *args,
        **kwargs: Any,
    ) -> None:
        await self.callbacks.fire_handler(self, name, index, datasource, fmt, *args, **kwargs)

    async def execute_sql(self, name: str) -> None:
        await self.callbacks.execute_sql(self, name)

    async def restart(self) -> None:
        """Restart preserving CLI arguments"""
        # NOTE: Remove --reindex from arguments to avoid reindexing loop
        if '--reindex' in sys.argv:
            sys.argv.remove('--reindex')
        os.execl(sys.executable, sys.executable, *sys.argv)

    async def reindex(self, reason: Optional[Union[str, ReindexingReason, ReindexingReasonC]] = None, **context) -> None:
        """Drop all tables or whole database and restart with the same CLI arguments"""
        if not reason:
            reason = ReindexingReasonC.manual
        elif isinstance(reason, str):
            context['message'] = reason
            reason = ReindexingReasonC.manual
        elif isinstance(reason, ReindexingReason):
            reason = reason_to_reasonc[reason]
        else:
            raise NotImplementedError

        action = self.config.advanced.reindex.get(reason, ReindexingAction.exception)
        self.logger.warning('Reindexing initialized, reason: %s, action: %s', reason.value, action.value)

        if action == ReindexingAction.ignore:
            if reason == ReindexingReasonC.schema_modified:
                await Schema.filter(name=self.config.schema_name).update(hash='')
            elif reason == ReindexingReasonC.config_modified:
                await Index.filter().update(config_hash='')
            return

        elif action == ReindexingAction.exception:
            schema = await Schema.filter(name=self.config.schema_name).get()
            if not schema.reindex:
                schema.reindex = reasonc_to_reason[reason]
                await schema.save()
            raise ReindexingRequiredError(schema.reindex, context)

        elif action == ReindexingAction.wipe:
            conn = get_connection(None)
            if isinstance(self.config.database, PostgresDatabaseConfig):
                await wipe_schema(conn, self.config.database.schema_name, self.config.database.immune_tables)
            else:
                await Tortoise._drop_databases()
            await self.restart()

        else:
            raise NotImplementedError

    async def add_contract(self, name: str, address: str, typename: Optional[str] = None) -> None:
        self.logger.info('Creating contract `%s` with typename `%s`', name, typename)
        if name in self.config.contracts:
            raise ContractAlreadyExistsError(self, name, address)

        contract_config = ContractConfig(
            address=address,
            typename=typename,
        )
        contract_config.name = name
        self.config.contracts[name] = contract_config

        with suppress(OperationalError):
            await Contract(
                name=contract_config.name,
                address=contract_config.address,
                typename=contract_config.typename,
            ).save()

    # TODO: Option to override first_level/last_level?
    async def add_index(self, name: str, template: str, values: Dict[str, Any], state: Optional[Index] = None) -> None:
        self.logger.info('Creating index `%s` from template `%s`', name, template)
        if name in self.config.indexes:
            raise IndexAlreadyExistsError(self, name)

        self.config.indexes[name] = IndexTemplateConfig(
            template=template,
            values=values,
        )
        self.config.initialize()

        await self.spawn_index(name, state)

    async def spawn_index(self, name: str, state: Optional[Index] = None) -> None:
        from dipdup.index import BigMapIndex
        from dipdup.index import HeadIndex
        from dipdup.index import OperationIndex

        index_config = cast(ResolvedIndexConfigT, self.config.get_index(name))
        index: Union[OperationIndex, BigMapIndex, HeadIndex]

        datasource_name = cast(TzktDatasourceConfig, index_config.datasource).name
        datasource = self.get_tzkt_datasource(datasource_name)

        if isinstance(index_config, OperationIndexConfig):
            index = OperationIndex(self, index_config, datasource)
        elif isinstance(index_config, BigMapIndexConfig):
            index = BigMapIndex(self, index_config, datasource)
        elif isinstance(index_config, HeadIndexConfig):
            index = HeadIndex(self, index_config, datasource)
        else:
            raise NotImplementedError

        await datasource.add_index(index_config)
        for handler_config in index_config.handlers:
            self.callbacks.register_handler(handler_config)
        await index.initialize_state(state)

        # NOTE: IndexDispatcher will handle further initialization when it's time
        pending_indexes.append(index)

    async def update_contract_metadata(self, address: str, metadata: Dict[str, Any]) -> None:
        if not self.config.advanced.metadata_interface:
            return
        update_id = MetadataCursor.contract()
        await ContractMetadata.update_or_create(
            contract=address,
            defaults={'metadata': metadata, 'update_id': update_id},
        )

    async def update_token_metadata(self, address: str, token_id: int, metadata: Dict[str, Any]) -> None:
        if not self.config.advanced.metadata_interface:
            return
        update_id = MetadataCursor.token()
        await TokenMetadata.update_or_create(
            contract=address,
            token_id=token_id,
            defaults={'metadata': metadata, 'update_id': update_id},
        )
<<<<<<< HEAD
=======

>>>>>>> 70ee8faf
    def _get_datasource(self, name: str, type_: Type[DatasourceT]) -> DatasourceT:
        datasource = self.datasources.get(name)
        if not datasource:
            raise ConfigurationError(f'Datasource `{name}` is missing')
        if not isinstance(datasource, type_):
            raise ConfigurationError(f'Datasource `{name}` is not a `{type.__name__}`')
        return datasource

    def get_tzkt_datasource(self, name: str) -> TzktDatasource:
        return self._get_datasource(name, TzktDatasource)

    def get_coinbase_datasource(self, name: str) -> CoinbaseDatasource:
        return self._get_datasource(name, CoinbaseDatasource)

    def get_metadata_datasource(self, name: str) -> MetadataDatasource:
        return self._get_datasource(name, MetadataDatasource)

    def get_ipfs_datasource(self, name: str) -> IpfsDatasource:
        return self._get_datasource(name, IpfsDatasource)


class HookContext(DipDupContext):
    """Hook callback context."""

    def __init__(
        self,
        datasources: Dict[str, Datasource],
        config: DipDupConfig,
        callbacks: 'CallbackManager',
        logger: FormattedLogger,
        hook_config: HookConfig,
    ) -> None:
        super().__init__(datasources, config, callbacks)
        self.logger = logger
        self.hook_config = hook_config


class TemplateValuesDict(dict):
    def __init__(self, ctx, **kwargs):
        self.ctx = ctx
        super().__init__(**kwargs)

    def __getitem__(self, key):
        try:
            return dict.__getitem__(self, key)
        except KeyError as e:
            raise ConfigurationError(f'Index `{self.ctx.index_config.name}` requires `{key}` template value to be set') from e


class HandlerContext(DipDupContext):
    """Common handler context."""

    def __init__(
        self,
        datasources: Dict[str, Datasource],
        config: DipDupConfig,
        callbacks: 'CallbackManager',
        logger: FormattedLogger,
        handler_config: HandlerConfig,
        datasource: TzktDatasource,
    ) -> None:
        super().__init__(datasources, config, callbacks)
        self.logger = logger
        self.handler_config = handler_config
        self.datasource = datasource
        template_values = handler_config.parent.template_values if handler_config.parent else {}
        self.template_values = TemplateValuesDict(self, **template_values)


class CallbackManager:
    def __init__(self, package: str) -> None:
        self._logger = logging.getLogger('dipdup.callback')
        self._package = package
        self._handlers: Dict[Tuple[str, str], HandlerConfig] = {}
        self._hooks: Dict[str, HookConfig] = {}

    async def run(self) -> None:
        while True:
            async with slowdown(1):
                while coro := pending_hooks.popleft():
                    await coro

    def register_handler(self, handler_config: HandlerConfig) -> None:
        if not handler_config.parent:
            raise RuntimeError('Handler must have a parent index')

        # NOTE: Same handlers can be linked to different indexes, we need to use exact config
        key = (handler_config.callback, handler_config.parent.name)
        if key not in self._handlers:
            self._handlers[key] = handler_config
            handler_config.initialize_callback_fn(self._package)

    def register_hook(self, hook_config: HookConfig) -> None:
        key = hook_config.callback
        if key not in self._hooks:
            self._hooks[key] = hook_config
            hook_config.initialize_callback_fn(self._package)

    async def fire_handler(
        self,
        ctx: 'DipDupContext',
        name: str,
        index: str,
        datasource: TzktDatasource,
        fmt: Optional[str] = None,
        *args,
        **kwargs: Any,
    ) -> None:
        handler_config = self._get_handler(name, index)
        new_ctx = HandlerContext(
            datasources=ctx.datasources,
            config=ctx.config,
            callbacks=ctx.callbacks,
            logger=FormattedLogger(f'dipdup.handlers.{name}', fmt),
            handler_config=handler_config,
            datasource=datasource,
        )
        # NOTE: Handlers are not atomic, levels are. Do not open transaction here.
        with self._callback_wrapper('handler', name):
            await handler_config.callback_fn(new_ctx, *args, **kwargs)

    async def fire_hook(
        self,
        ctx: 'DipDupContext',
        name: str,
        fmt: Optional[str] = None,
        wait: bool = True,
        *args,
        **kwargs: Any,
    ) -> None:
        hook_config = self._get_hook(name)
        new_ctx = HookContext(
            datasources=ctx.datasources,
            config=ctx.config,
            callbacks=ctx.callbacks,
            logger=FormattedLogger(f'dipdup.hooks.{name}', fmt),
            hook_config=hook_config,
        )

        self._verify_arguments(new_ctx, *args, **kwargs)

        async def _wrapper():
            async with AsyncExitStack() as stack:

                stack.enter_context(self._callback_wrapper('hook', name))
                if hook_config.atomic:
                    await stack.enter_async_context(in_global_transaction())

                await hook_config.callback_fn(ctx, *args, **kwargs)

        if wait:
            await _wrapper()
        else:
            pending_hooks.append(_wrapper())

    async def execute_sql(self, ctx: 'DipDupContext', name: str) -> None:
        """Execute SQL included with project"""
        if not isinstance(ctx.config.database, PostgresDatabaseConfig):
            self._logger.warning('Skipping SQL hook `%s`: not supported on SQLite', name)
            return

        subpackages = name.split('.')
        sql_path = join(ctx.config.package_path, 'sql', *subpackages)
        if not exists(sql_path):
            raise InitializationRequiredError(f'Missing SQL directory for hook `{name}`')

        # NOTE: SQL hooks are executed on default connection
        connection = get_connection(None)
        await execute_sql_scripts(connection, sql_path)

    @contextmanager
    def _callback_wrapper(self, kind: str, name: str) -> Iterator[None]:
        try:
            with ExitStack() as stack:
                if Metrics.enabled:
                    stack.enter_context(Metrics.measure_callback_duration(name))
                yield
        except Exception as e:
            if isinstance(e, ReindexingRequiredError):
                raise
            raise CallbackError(kind, name) from e

    @classmethod
    def _verify_arguments(cls, ctx: HookContext, *args, **kwargs) -> None:
        kwargs_annotations = ctx.hook_config.locate_arguments()
        args_names = tuple(kwargs_annotations.keys())
        args_annotations = tuple(kwargs_annotations.values())

        for i, arg in enumerate(args):
            expected_type = args_annotations[i]
            if expected_type and not isinstance(arg, expected_type):
                raise CallbackTypeError(
                    name=ctx.hook_config.callback,
                    kind='hook',
                    arg=args_names[i],
                    type_=type(arg),
                    expected_type=expected_type,
                )

    def _get_handler(self, name: str, index: str) -> HandlerConfig:
        try:
            return self._handlers[(name, index)]
        except KeyError as e:
            raise ConfigurationError(f'Attempt to fire unregistered handler `{name}` of index `{index}`') from e

    def _get_hook(self, name: str) -> HookConfig:

        try:
            return self._hooks[name]
        except KeyError as e:
            raise ConfigurationError(f'Attempt to fire unregistered hook `{name}`') from e<|MERGE_RESOLUTION|>--- conflicted
+++ resolved
@@ -58,10 +58,7 @@
 from dipdup.models import ReindexingReason
 from dipdup.models import Schema
 from dipdup.models import TokenMetadata
-<<<<<<< HEAD
 from dipdup.prometheus import Metrics
-=======
->>>>>>> 70ee8faf
 from dipdup.utils import FormattedLogger
 from dipdup.utils import slowdown
 from dipdup.utils.database import execute_sql_scripts
@@ -265,10 +262,7 @@
             token_id=token_id,
             defaults={'metadata': metadata, 'update_id': update_id},
         )
-<<<<<<< HEAD
-=======
-
->>>>>>> 70ee8faf
+
     def _get_datasource(self, name: str, type_: Type[DatasourceT]) -> DatasourceT:
         datasource = self.datasources.get(name)
         if not datasource:
