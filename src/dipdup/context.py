--- conflicted
+++ resolved
@@ -51,7 +51,6 @@
 from dipdup.exceptions import ConfigurationError
 from dipdup.exceptions import ContractAlreadyExistsError
 from dipdup.exceptions import DipDupError
-from dipdup.exceptions import InitializationRequiredError
 from dipdup.exceptions import ReindexingRequiredError
 from dipdup.models import Contract
 from dipdup.models import ContractMetadata
@@ -62,15 +61,9 @@
 from dipdup.prometheus import Metrics
 from dipdup.transactions import TransactionManager
 from dipdup.utils import FormattedLogger
-<<<<<<< HEAD
-from dipdup.utils import slowdown
 from dipdup.utils.database import execute_sql
 from dipdup.utils.database import execute_sql_query
-from dipdup.utils.database import in_global_transaction
-=======
-from dipdup.utils.database import execute_sql_scripts
 from dipdup.utils.database import get_connection
->>>>>>> 6cb74a96
 from dipdup.utils.database import wipe_schema
 
 DatasourceT = TypeVar('DatasourceT', bound=Datasource)
@@ -166,30 +159,21 @@
         """
         await self._callbacks._fire_handler(self, name, index, datasource, fmt, *args, **kwargs)
 
-<<<<<<< HEAD
     async def execute_sql(self, name: str, *args: Any, **kwargs) -> None:
-        """Execute SQL script with given name
-
-        :param name: SQL script or directory name within `<project>/sql` directory
-        """
-        await self.callbacks.execute_sql(self, name, *args, **kwargs)
+        """Executes SQL script(s) with given name.
+
+        If the `name` path is a directory, all `.sql` scripts within it will be executed in alphabetical order.
+
+        :param name: File or directory within project's `sql` directory
+        """
+        await self._callbacks.execute_sql(self, name, *args, **kwargs)
 
     async def execute_sql_query(self, name: str, *args: Any) -> Any:
         """Execute SQL query with given name
 
         :param name: SQL query name within `<project>/sql` directory
         """
-        return await self.callbacks.execute_sql_query(self, name, *args)
-=======
-    async def execute_sql(self, name: str) -> None:
-        """Executes SQL script(s) with given name.
-
-        If the `name` path is a directory, all `.sql` scripts within it will be executed in alphabetical order.
-
-        :param name: File or directory within project's `sql` directory
-        """
-        await self._callbacks.execute_sql(self, name)
->>>>>>> 6cb74a96
+        return await self._callbacks.execute_sql_query(self, name, *args)
 
     async def restart(self) -> None:
         """Restart process and continue indexing."""
@@ -618,9 +602,8 @@
         subpackages = name.split('.')
         sql_path = join(ctx.config.package_path, 'sql', *subpackages)
 
-<<<<<<< HEAD
-        connection = _get_connection(None)
-        await execute_sql(connection, sql_path, *args, **kwargs)
+        conn = get_connection()
+        await execute_sql(conn, sql_path, *args, **kwargs)
 
     async def execute_sql_query(self, ctx: 'DipDupContext', name: str, *values: Any) -> Any:
         """Execute SQL query"""
@@ -630,13 +613,8 @@
         subpackages = name.split('.')
         sql_path = join(ctx.config.package_path, 'sql', *subpackages)
 
-        connection = _get_connection(None)
-        return await execute_sql_query(connection, sql_path, *values)
-=======
-        # NOTE: SQL scripts are not wrapped in transaction
         conn = get_connection()
-        await execute_sql_scripts(conn, sql_path)
->>>>>>> 6cb74a96
+        return await execute_sql_query(conn, sql_path, *values)
 
     @contextmanager
     def _callback_wrapper(self, module: str) -> Iterator[None]:
