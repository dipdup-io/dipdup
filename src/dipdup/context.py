--- conflicted
+++ resolved
@@ -334,10 +334,7 @@
             handler_config=handler_config,
             datasource=datasource,
         )
-<<<<<<< HEAD
         # NOTE: Handlers are not atomic, levels are. Do not open transaction here.
-=======
->>>>>>> 5ce352ac
         with self._callback_wrapper('handler', name):
             await handler_config.callback_fn(new_ctx, *args, **kwargs)
 
@@ -361,23 +358,19 @@
 
         self._verify_arguments(new_ctx, *args, **kwargs)
 
-<<<<<<< HEAD
-        async with AsyncExitStack() as stack:
-            stack.enter_context(self._callback_wrapper('hook', name))
-            if hook_config.atomic:
-                await stack.enter_async_context(in_global_transaction())
-
-            await hook_config.callback_fn(ctx, *args, **kwargs)
-=======
         async def _wrapper():
-            with self._callback_wrapper('hook', name):
+            async with AsyncExitStack() as stack:
+
+                stack.enter_context(self._callback_wrapper('hook', name))
+                if hook_config.atomic:
+                    await stack.enter_async_context(in_global_transaction())
+
                 await hook_config.callback_fn(ctx, *args, **kwargs)
 
         if wait:
             await _wrapper()
         else:
             pending_hooks.append(_wrapper())
->>>>>>> 5ce352ac
 
     async def execute_sql(self, ctx: 'DipDupContext', name: str) -> None:
         """Execute SQL included with project"""
