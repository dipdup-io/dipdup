import logging
from abc import abstractmethod
from typing import Any
from typing import Generic
from typing import TypeVar

from dipdup.config import DatasourceConfig
from dipdup.config import IndexDatasourceConfig
from dipdup.config import ResolvedHttpConfig
from dipdup.exceptions import FrameworkException
from dipdup.http import HTTPGateway
from dipdup.subscriptions import Subscription
from dipdup.subscriptions import SubscriptionManager
from dipdup.utils import FormattedLogger

_logger = logging.getLogger('dipdup.datasource')


DatasourceConfigT = TypeVar('DatasourceConfigT', bound=DatasourceConfig)
IndexDatasourceConfigT = TypeVar('IndexDatasourceConfigT', bound=IndexDatasourceConfig)


class Datasource(HTTPGateway, Generic[DatasourceConfigT]):
    def __init__(self, config: DatasourceConfigT) -> None:
        self._config = config
        http_config = ResolvedHttpConfig.create(self._default_http_config, config.http)
        super().__init__(config.url, http_config)
        self._logger = _logger

    @abstractmethod
    async def run(self) -> None:
        ...

    def set_logger(self, name: str) -> None:
        self._logger = FormattedLogger(self._logger.name, name + ': {}')


class AbiDatasource(Datasource[DatasourceConfigT], Generic[DatasourceConfigT]):
    @abstractmethod
    async def get_abi(self, address: str) -> dict[str, Any]:
        ...


class IndexDatasource(Datasource[IndexDatasourceConfigT], Generic[IndexDatasourceConfigT]):
    def __init__(
        self,
        config: IndexDatasourceConfigT,
        merge_subscriptions: bool = False,
    ) -> None:
        super().__init__(config)
        self._subscriptions: SubscriptionManager = SubscriptionManager(merge_subscriptions)

    @property
    def name(self) -> str:
        return self._http._url

    @abstractmethod
    async def subscribe(self) -> None:
        ...

    @abstractmethod
    async def initialize(self) -> None:
        ...

    def set_sync_level(self, subscription: Subscription | None, level: int) -> None:
        self._subscriptions.set_sync_level(subscription, level)

    def get_sync_level(self, subscription: Subscription) -> int | None:
        return self._subscriptions.get_sync_level(subscription)


def create_datasource(config: DatasourceConfig) -> Datasource[Any]:
    from dipdup.config.abi_etherscan import EtherscanDatasourceConfig
    from dipdup.config.coinbase import CoinbaseDatasourceConfig
    from dipdup.config.evm_subsquid import SubsquidDatasourceConfig
    from dipdup.config.http import HttpDatasourceConfig
    from dipdup.config.ipfs import IpfsDatasourceConfig
    from dipdup.config.tezos_tzkt import TzktDatasourceConfig
    from dipdup.config.tzip_metadata import TzipMetadataDatasourceConfig
    from dipdup.datasources.abi_etherscan import EtherscanDatasource
    from dipdup.datasources.coinbase import CoinbaseDatasource
    from dipdup.datasources.evm_subsquid import SubsquidDatasource
    from dipdup.datasources.http import HttpDatasource
    from dipdup.datasources.ipfs import IpfsDatasource
    from dipdup.datasources.tezos_tzkt import TzktDatasource
    from dipdup.datasources.tzip_metadata import TzipMetadataDatasource

    by_config: dict[type[DatasourceConfig], type[Datasource[Any]]] = {
        EtherscanDatasourceConfig: EtherscanDatasource,
        CoinbaseDatasourceConfig: CoinbaseDatasource,
        TzktDatasourceConfig: TzktDatasource,
        TzipMetadataDatasourceConfig: TzipMetadataDatasource,
        HttpDatasourceConfig: HttpDatasource,
        IpfsDatasourceConfig: IpfsDatasource,
        SubsquidDatasourceConfig: SubsquidDatasource,
    }

    try:
        return by_config[type(config)](config)
<<<<<<< HEAD
    except KeyError:
        raise FrameworkException(f'Unknown datasource type: {type(config)}') from None
=======
    except KeyError as e:
        raise FrameworkException(f'Unknown datasource type: {type(config)}') from e
>>>>>>> da9ed98f
<|MERGE_RESOLUTION|>--- conflicted
+++ resolved
@@ -97,10 +97,5 @@
 
     try:
         return by_config[type(config)](config)
-<<<<<<< HEAD
-    except KeyError:
-        raise FrameworkException(f'Unknown datasource type: {type(config)}') from None
-=======
     except KeyError as e:
-        raise FrameworkException(f'Unknown datasource type: {type(config)}') from e
->>>>>>> da9ed98f
+        raise FrameworkException(f'Unknown datasource type: {type(config)}') from e