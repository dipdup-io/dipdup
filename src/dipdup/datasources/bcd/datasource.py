import logging
from typing import Any, Dict, List, Optional

from dipdup.config import HTTPConfig
from dipdup.http import HTTPGateway

<<<<<<< HEAD
=======
TOKENS_REQUEST_LIMIT = 10
>>>>>>> 5773bc0b

class BcdDatasource(HTTPGateway):
    def __init__(
        self,
        url: str,
        network: str,
        http_config: Optional[HTTPConfig] = None,
    ) -> None:
        super().__init__(url, http_config)
        self._logger = logging.getLogger('dipdup.bcd')
        self._network = network

    async def run(self) -> None:
        pass

    async def resync(self) -> None:
        pass

    async def get_tokens(self, address: str) -> List[Dict[str, Any]]:
<<<<<<< HEAD
        return await self._http.request(
            'get',
            url=f'v1/contract/{self._network}/{address}/tokens',
        )

    def _default_http_config(self) -> HTTPConfig:
        return HTTPConfig(
            cache=True,
            retry_count=3,
            retry_sleep=1,
            ratelimit_rate=100,
            ratelimit_period=30,
        )

    cache: Optional[bool] = None
    retry_count: Optional[int] = None
    retry_sleep: Optional[int] = None
    ratelimit_rate: Optional[int] = None
    ratelimit_period: Optional[int] = None
=======
        tokens, offset = [], 0
        while True:
            tokens_batch = await self._proxy.http_request(
                'get',
                url=f'{self._url}/v1/contract/{self._network}/{address}/tokens?offset={offset}',
            )
            tokens += tokens_batch
            offset += TOKENS_REQUEST_LIMIT
            if len(tokens_batch) < TOKENS_REQUEST_LIMIT:
                break
        return tokens

    async def get_token(self, address: str, token_id: int) -> Dict[str, Any]:
        return await self._proxy.http_request(
            'get',
            url=f'{self._url}/v1/contract/{self._network}/{address}/tokens?token_id={token_id}',
        )
>>>>>>> 5773bc0b
<|MERGE_RESOLUTION|>--- conflicted
+++ resolved
@@ -4,10 +4,8 @@
 from dipdup.config import HTTPConfig
 from dipdup.http import HTTPGateway
 
-<<<<<<< HEAD
-=======
 TOKENS_REQUEST_LIMIT = 10
->>>>>>> 5773bc0b
+
 
 class BcdDatasource(HTTPGateway):
     def __init__(
@@ -27,10 +25,22 @@
         pass
 
     async def get_tokens(self, address: str) -> List[Dict[str, Any]]:
-<<<<<<< HEAD
+        tokens, offset = [], 0
+        while True:
+            tokens_batch = await self._http.request(
+                'get',
+                url=f'v1/contract/{self._network}/{address}/tokens?offset={offset}',
+            )
+            tokens += tokens_batch
+            offset += TOKENS_REQUEST_LIMIT
+            if len(tokens_batch) < TOKENS_REQUEST_LIMIT:
+                break
+        return tokens
+
+    async def get_token(self, address: str, token_id: int) -> Dict[str, Any]:
         return await self._http.request(
             'get',
-            url=f'v1/contract/{self._network}/{address}/tokens',
+            url=f'v1/contract/{self._network}/{address}/tokens?token_id={token_id}',
         )
 
     def _default_http_config(self) -> HTTPConfig:
@@ -40,29 +50,4 @@
             retry_sleep=1,
             ratelimit_rate=100,
             ratelimit_period=30,
-        )
-
-    cache: Optional[bool] = None
-    retry_count: Optional[int] = None
-    retry_sleep: Optional[int] = None
-    ratelimit_rate: Optional[int] = None
-    ratelimit_period: Optional[int] = None
-=======
-        tokens, offset = [], 0
-        while True:
-            tokens_batch = await self._proxy.http_request(
-                'get',
-                url=f'{self._url}/v1/contract/{self._network}/{address}/tokens?offset={offset}',
-            )
-            tokens += tokens_batch
-            offset += TOKENS_REQUEST_LIMIT
-            if len(tokens_batch) < TOKENS_REQUEST_LIMIT:
-                break
-        return tokens
-
-    async def get_token(self, address: str, token_id: int) -> Dict[str, Any]:
-        return await self._proxy.http_request(
-            'get',
-            url=f'{self._url}/v1/contract/{self._network}/{address}/tokens?token_id={token_id}',
-        )
->>>>>>> 5773bc0b
+        )