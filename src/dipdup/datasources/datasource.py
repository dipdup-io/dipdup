--- conflicted
+++ resolved
@@ -3,13 +3,9 @@
 
 from pyee import AsyncIOEventEmitter  # type: ignore
 
-<<<<<<< HEAD
-from dipdup.models import BigMapData, HeadBlockData, OperationData
-=======
 from dipdup.config import HTTPConfig
 from dipdup.http import HTTPGateway
-from dipdup.models import BigMapData, OperationData
->>>>>>> e397af51
+from dipdup.models import BigMapData, HeadBlockData, OperationData
 
 
 class EventType(Enum):
@@ -34,20 +30,16 @@
         ...
 
 
-<<<<<<< HEAD
 class HeadCallback(Protocol):
     def __call__(self, datasource: 'IndexDatasource', block: HeadBlockData) -> Awaitable[None]:
         ...
 
 
-class IndexDatasource(ABC, AsyncIOEventEmitter):
-=======
 class IndexDatasource(HTTPGateway, AsyncIOEventEmitter):
     def __init__(self, url: str, http_config: Optional[HTTPConfig] = None) -> None:
         HTTPGateway.__init__(self, url, http_config)
         AsyncIOEventEmitter.__init__(self)
 
->>>>>>> e397af51
     def on(self, event, f=None) -> None:
         raise RuntimeError('Do not use `on` directly')
 
