import asyncio
import zipfile
from collections import defaultdict
from collections import deque
from collections.abc import AsyncIterator
from copy import copy
from io import BytesIO
from typing import Any
from typing import cast

import pyarrow.ipc  # type: ignore[import-untyped]

from dipdup.config import HttpConfig
from dipdup.config.evm_subsquid import SubsquidDatasourceConfig
from dipdup.datasources import Datasource
from dipdup.datasources import IndexDatasource
from dipdup.exceptions import DatasourceError
from dipdup.exceptions import FrameworkException
from dipdup.http import safe_exceptions
from dipdup.models.evm_subsquid import FieldSelection
from dipdup.models.evm_subsquid import LogRequest
from dipdup.models.evm_subsquid import Query
from dipdup.models.evm_subsquid import SubsquidEventData
from dipdup.models.evm_subsquid import SubsquidTransactionData
from dipdup.models.evm_subsquid import TransactionRequest

POLL_INTERVAL = 1.0
LOG_FIELDS: FieldSelection = {
    'block': {
        'timestamp': True,
    },
    'log': {
        'logIndex': True,
        'transactionIndex': True,
        'transactionHash': True,
        'address': True,
        'data': True,
        'topics': True,
    },
}
TRANSACTION_FIELDS: FieldSelection = {
    'block': {
        'timestamp': True,
    },
    'transaction': {
        'chainId': True,
        'contractAddress': True,
        'cumulativeGasUsed': True,
        'effectiveGasPrice': True,
        'from': True,
        'gasPrice': True,
        'gas': True,
        'gasUsed': True,
        'hash': True,
        'input': True,
        'maxFeePerGas': True,
        'maxPriorityFeePerGas': True,
        'nonce': True,
        'r': True,
        'sighash': True,
        'status': True,
        's': True,
        'to': True,
        'transactionIndex': True,
        'type': True,
        'value': True,
        'v': True,
        'yParity': True,
    },
}


def unpack_data(content: bytes) -> dict[str, list[dict[str, Any]]]:
    """Extract data from Subsquid zip+pyarrow archives"""
    data = {}
    with zipfile.ZipFile(BytesIO(content), 'r') as arch:
        for item in arch.filelist:
            with arch.open(item) as f, pyarrow.ipc.open_stream(f) as reader:
                table: pyarrow.Table = reader.read_all()
                data[item.filename] = table.to_pylist()
    return data


class _SubsquidWorker(Datasource[Any]):
    async def run(self) -> None:
        raise FrameworkException('Subsquid worker datasource should not be run')

    async def query(self, query: Query) -> list[dict[str, Any]]:
        self._logger.debug('Worker query: %s', query)
        response = await self.request(
            'post',
            url='',
            json=query,
        )
        return cast(list[dict[str, Any]], response)


class SubsquidDatasource(IndexDatasource[SubsquidDatasourceConfig]):
    _default_http_config = HttpConfig()

    def __init__(self, config: SubsquidDatasourceConfig) -> None:
        super().__init__(config, False)

    async def run(self) -> None:
        if self._config.node:
            return
        # NOTE: If node datasource is missing, just poll API in reasonable intervals.
        while True:
            await asyncio.sleep(POLL_INTERVAL)
            await self.initialize()

    async def subscribe(self) -> None:
        pass

    # FIXME: Heavily copy-pasted from `HTTPGateway._retry_request`
    async def query_worker(self, query: Query, current_level: int) -> list[dict[str, Any]]:
        retry_sleep = self._http_config.retry_sleep
        attempt = 1
        last_attempt = self._http_config.retry_count + 1

        while True:
            try:
                # NOTE: Request a fresh worker after each failed attempt
                worker_datasource = await self._get_worker(current_level)
                async with worker_datasource:
                    return await worker_datasource.query(query)
            except safe_exceptions as e:
                self._logger.warning('Worker query attempt %s/%s failed: %s', attempt, last_attempt, e)
                if attempt == last_attempt:
                    raise e

                self._logger.info('Waiting %s seconds before retry', retry_sleep)
                await asyncio.sleep(retry_sleep)

                attempt += 1
                retry_sleep *= self._http_config.retry_multiplier

    async def iter_event_logs(
        self,
        topics: tuple[tuple[str | None, str], ...],
        first_level: int,
        last_level: int,
    ) -> AsyncIterator[tuple[SubsquidEventData, ...]]:
        current_level = first_level

        # TODO: Smarter query optimizator
        topics_by_address = defaultdict(list)
        for address, topic in topics:
            topics_by_address[address].append(topic)

        log_request: list[LogRequest] = []
        for address, topic_list in topics_by_address.items():
            if address:
                log_request.append(LogRequest(address=[address], topic0=topic_list))
            else:
                log_request.append(LogRequest(topic0=topic_list))

        while current_level <= last_level:
            query: Query = {
                'logs': log_request,
                'fields': LOG_FIELDS,
                'fromBlock': current_level,
                'toBlock': last_level,
            }
            response = await self.query_worker(query, current_level)

            for level_item in response:
                level = level_item['header']['number']
                timestamp = level_item['header']['timestamp']
                current_level = level + 1
                logs: deque[SubsquidEventData] = deque()
                for raw_log in level_item['logs']:
                    logs.append(
                        SubsquidEventData.from_json(raw_log, level, timestamp),
                    )
                yield tuple(logs)

    async def iter_transactions(
        self,
        first_level: int,
        last_level: int,
        filters: tuple[TransactionRequest, ...],
    ) -> AsyncIterator[tuple[SubsquidTransactionData, ...]]:
        current_level = first_level

        while current_level <= last_level:
            query: Query = {
                'fields': TRANSACTION_FIELDS,
                'fromBlock': current_level,
                'toBlock': last_level,
                'transactions': list(filters),
            }
            response = await self.query_worker(query, current_level)

            for level_item in response:
                level = level_item['header']['number']
                timestamp = level_item['header']['timestamp']
                current_level = level + 1
                transactions: deque[SubsquidTransactionData] = deque()
                for raw_transaction in level_item['transactions']:
                    transaction = SubsquidTransactionData.from_json(raw_transaction, level, timestamp)
                    # NOTE: `None` falue is for chains and block ranges not compliant with the post-Byzantinum
                    # hard fork EVM specification (e.g. before 4.370,000 on Ethereum).
                    if transaction.status != 0:
                        transactions.append(transaction)
                yield tuple(transactions)

    async def initialize(self) -> None:
        level = await self.get_head_level()

        if not level:
<<<<<<< HEAD
            raise DatasourceError('Subsquid Network is not ready yet', self.name)
=======
            raise DatasourceError('Subsquid is not ready yet', self.name)
>>>>>>> 63f6786b

        self.set_sync_level(None, level)

    async def get_head_level(self) -> int:
        response = await self.request('get', 'height')
        return int(response)

    async def _get_worker(self, level: int) -> _SubsquidWorker:
        worker_url = (
            await self._http.request(
                'get',
                f'{self._config.url}/{level}/worker',
            )
        ).decode()

        worker_config = copy(self._config)
        worker_config.url = worker_url
        if not worker_config.http:
            worker_config.http = self._default_http_config

        # NOTE: Fail immediately; retries are handled one level up
        worker_config.http.retry_count = 0

        return _SubsquidWorker(worker_config)<|MERGE_RESOLUTION|>--- conflicted
+++ resolved
@@ -209,11 +209,7 @@
         level = await self.get_head_level()
 
         if not level:
-<<<<<<< HEAD
-            raise DatasourceError('Subsquid Network is not ready yet', self.name)
-=======
             raise DatasourceError('Subsquid is not ready yet', self.name)
->>>>>>> 63f6786b
 
         self.set_sync_level(None, level)
 
