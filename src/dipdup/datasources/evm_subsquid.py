--- conflicted
+++ resolved
@@ -14,16 +14,16 @@
 from dipdup.datasources import Datasource
 from dipdup.datasources import IndexDatasource
 from dipdup.exceptions import DatasourceError
-from dipdup.models.evm_subsquid import FieldSelection
+from dipdup.models.evm_subsquid import FieldSelection, LogFieldSelection
 from dipdup.models.evm_subsquid import LogRequest
 from dipdup.models.evm_subsquid import Query
 from dipdup.models.evm_subsquid import SubsquidEventData
-<<<<<<< HEAD
 from dipdup.models.evm_subsquid import SubsquidTransactionData
 from dipdup.models.evm_subsquid import TransactionRequest
 
-API_POLL_INTERVAL = 1
-LOGS_FIELDS: FieldSelection = {
+
+POLL_INTERVAL = 1
+LOG_FIELDS: FieldSelection = {
     'log': {
         'logIndex': True,
         'transactionIndex': True,
@@ -51,17 +51,6 @@
     'block': {
         'timestamp': True,
     },
-=======
-
-POLL_INTERVAL = 1
-LOG_FIELDS: LogFieldSelection = {
-    'logIndex': True,
-    'transactionIndex': True,
-    'transactionHash': True,
-    'address': True,
-    'data': True,
-    'topics': True,
->>>>>>> 51c57ff7
 }
 
 
@@ -87,11 +76,7 @@
             return
         # NOTE: If node datasource is missing, just poll API in reasonable intervals.
         while True:
-<<<<<<< HEAD
-            await asyncio.sleep(API_POLL_INTERVAL)
-=======
             await asyncio.sleep(POLL_INTERVAL)
->>>>>>> 51c57ff7
             await self.initialize()
 
     async def subscribe(self) -> None:
@@ -130,7 +115,7 @@
 
             query: Query = {
                 'logs': log_request,
-                'fields': LOGS_FIELDS,
+                'fields': LOG_FIELDS,
                 'fromBlock': current_level,
                 'toBlock': last_level,
             }
