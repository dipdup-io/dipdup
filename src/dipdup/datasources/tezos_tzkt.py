import asyncio
import logging
from asyncio import Event
from collections import defaultdict
from collections import deque
from collections.abc import AsyncIterator
from collections.abc import Awaitable
from collections.abc import Callable
from collections.abc import Generator
from collections.abc import Sequence
<<<<<<< HEAD
from contextlib import suppress
from dataclasses import fields
=======
>>>>>>> 8e1487ef
from enum import Enum
from functools import partial
from typing import Any
from typing import NamedTuple
from typing import NoReturn
from typing import cast

import pysignalr.exceptions
from pysignalr.client import SignalRClient
from pysignalr.messages import CompletionMessage

from dipdup.config import DipDupConfig
from dipdup.config import HttpConfig
from dipdup.config.tezos import TezosContractConfig
from dipdup.config.tezos_tzkt import TZKT_API_URLS
from dipdup.config.tezos_tzkt import TzktDatasourceConfig
from dipdup.datasources import Datasource
from dipdup.datasources import IndexDatasource
from dipdup.exceptions import DatasourceError
from dipdup.exceptions import FrameworkException
from dipdup.exceptions import ReindexingRequiredError
from dipdup.models import Head
from dipdup.models import MessageType
from dipdup.models import ReindexingReason
from dipdup.models.tezos_tzkt import HeadSubscription
from dipdup.models.tezos_tzkt import TzktBigMapData
from dipdup.models.tezos_tzkt import TzktBlockData
from dipdup.models.tezos_tzkt import TzktEventData
from dipdup.models.tezos_tzkt import TzktHeadBlockData
from dipdup.models.tezos_tzkt import TzktMessageType
from dipdup.models.tezos_tzkt import TzktOperationData
from dipdup.models.tezos_tzkt import TzktQuoteData
from dipdup.models.tezos_tzkt import TzktRollbackMessage
from dipdup.models.tezos_tzkt import TzktSubscription
from dipdup.models.tezos_tzkt import TzktTokenTransferData
from dipdup.utils import split_by_chunks

ORIGINATION_REQUEST_LIMIT = 100
OPERATION_FIELDS = (
    'type',
    'id',
    'level',
    'timestamp',
    'hash',
    'counter',
    'sender',
    'nonce',
    'target',
    'initiator',
    'amount',
    'storage',
    'status',
    'hasInternals',
    'diffs',
    'delegate',
    'senderCodeHash',
    'targetCodeHash',
)
ORIGINATION_MIGRATION_FIELDS = (
    'id',
    'level',
    'timestamp',
    'storage',
    'diffs',
    'account',
    'balanceChange',
)
ORIGINATION_OPERATION_FIELDS = (
    *OPERATION_FIELDS,
    'originatedContract',
)
TRANSACTION_OPERATION_FIELDS = (
    *OPERATION_FIELDS,
    'parameter',
    'hasInternals',
)
BIGMAP_FIELDS = (
    'ptr',
    'contract',
    'path',
    'tags',
    'active',
    'firstLevel',
    'lastLevel',
    'totalKeys',
    'activeKeys',
    'updates',
    'keyType',
    'valueType',
)
TOKEN_TRANSFER_FIELDS = (
    'token',
    'from',
    'to',
    'id',
    'level',
    'timestamp',
    'amount',
    'transactionId',
    'originationId',
    'migrationId',
)
EVENT_FIELDS = (
    'id',
    'level',
    'timestamp',
    'tag',
    'payload',
    'contract',
    'codeHash',
    'transactionId',
)


EmptyCallback = Callable[[], Awaitable[None]]
HeadCallback = Callable[['TzktDatasource', TzktHeadBlockData], Awaitable[None]]
OperationsCallback = Callable[['TzktDatasource', tuple[TzktOperationData, ...]], Awaitable[None]]
TokenTransfersCallback = Callable[['TzktDatasource', tuple[TzktTokenTransferData, ...]], Awaitable[None]]
BigMapsCallback = Callable[['TzktDatasource', tuple[TzktBigMapData, ...]], Awaitable[None]]
EventsCallback = Callable[['TzktDatasource', tuple[TzktEventData, ...]], Awaitable[None]]
RollbackCallback = Callable[['TzktDatasource', MessageType, int, int], Awaitable[None]]


class TzktMessageAction(Enum):
    STATE = 0
    DATA = 1
    REORG = 2


MessageData = dict[str, Any] | list[dict[str, Any]] | TzktRollbackMessage


class BufferedMessage(NamedTuple):
    type: TzktMessageType
    data: MessageData


class MessageBuffer:
    """Buffers realtime TzKT messages and yields them by level.

    Initially, it was a mitigation for TzKT's reorgs.
    """

    def __init__(self, size: int) -> None:
        self._logger = logging.getLogger('dipdup.tzkt')
        self._size = size
        self._messages: dict[int, list[BufferedMessage]] = {}

    def __len__(self) -> int:
        return len(self._messages)

    def add(self, type_: TzktMessageType, level: int, data: MessageData) -> None:
        """Add a message to the buffer."""
        if level not in self._messages:
            self._messages[level] = []
        self._messages[level].append(BufferedMessage(type_, data))

    def rollback(self, type_: TzktMessageType, channel_level: int, message_level: int) -> bool:
        """Drop buffered messages in reversed order while possible, return if successful."""
        self._logger.info('`%s` rollback requested: %s -> %s', type_.value, channel_level, message_level)
        levels = range(channel_level, message_level, -1)
        for level in levels:
            if level not in self._messages:
                return False

            for i, message in enumerate(self._messages[level]):
                if message.type == type_:
                    del self._messages[level][i]

        return True

    def yield_from(self) -> Generator[BufferedMessage, None, None]:
        """Yield extensively buffered messages by level"""
        buffered_levels = sorted(self._messages.keys())
        yielded_levels = buffered_levels[: len(buffered_levels) - self._size]
        for level in yielded_levels:
            yield from self._messages.pop(level)


class ContractHashes:
    """Contract hashes cache"""

    def __init__(self) -> None:
        self._address_to_hashes: dict[str, tuple[int, int]] = {}
        self._hashes_to_address: dict[tuple[int, int], str] = {}

    def add(self, address: str, code_hash: int, type_hash: int) -> None:
        if address not in self._address_to_hashes:
            self._address_to_hashes[address] = (code_hash, type_hash)
        if (code_hash, type_hash) not in self._hashes_to_address:
            self._hashes_to_address[(code_hash, type_hash)] = address

    def reset(self) -> None:
        self._address_to_hashes.clear()
        self._hashes_to_address.clear()

    def get_code_hashes(self, address: str) -> tuple[int, int]:
        return self._address_to_hashes[address]

    def get_address(self, code_hash: int, type_hash: int) -> str:
        return self._hashes_to_address[(code_hash, type_hash)]


class TzktDatasource(IndexDatasource[TzktDatasourceConfig]):
    _default_http_config = HttpConfig(
        retry_sleep=1,
        retry_multiplier=1.1,
        retry_count=10,
        ratelimit_rate=100,
        ratelimit_period=1,
        connection_limit=25,
        batch_size=10_000,
    )

    def __init__(
        self,
        config: TzktDatasourceConfig,
    ) -> None:
        super().__init__(config)
        self._buffer = MessageBuffer(config.buffer_size)
        self._contract_hashes = ContractHashes()

        self._on_connected_callbacks: set[EmptyCallback] = set()
        self._on_disconnected_callbacks: set[EmptyCallback] = set()
        self._on_head_callbacks: set[HeadCallback] = set()
        self._on_operations_callbacks: set[OperationsCallback] = set()
        self._on_token_transfers_callbacks: set[TokenTransfersCallback] = set()
        self._on_big_maps_callbacks: set[BigMapsCallback] = set()
        self._on_events_callbacks: set[EventsCallback] = set()
        self._on_rollback_callbacks: set[RollbackCallback] = set()

        self._signalr_client: SignalRClient | None = None
        self._channel_levels: defaultdict[TzktMessageType, int | None] = defaultdict(lambda: None)

    async def __aenter__(self) -> None:
        try:
            await super().__aenter__()

            protocol = await self.request('get', 'v1/protocols/current')
            category = 'self-hosted'
            if (instance := TZKT_API_URLS.get(self.url)) is not None:
                category = f'hosted ({instance})'
            self._logger.info(
                '%s, protocol v%s (%s)',
                category,
                protocol['code'],
                protocol['hash'][:8] + '…' + protocol['hash'][-6:],
            )
        except Exception as e:
            raise DatasourceError(f'Failed to connect to TzKT: {e}', self.name) from e

    @property
    def request_limit(self) -> int:
        return self._http_config.batch_size

    # FIXME: Join retry logic with other index datasources
    async def run(self) -> None:
        self._logger.info('Establishing realtime connection')
        signalr_client = self._get_signalr_client()
        retry_sleep = self._http_config.retry_sleep

        for _ in range(1, self._http_config.retry_count + 1):
            try:
                await signalr_client.run()
            except pysignalr.exceptions.ConnectionError as e:
                self._logger.error('Websocket connection error: %s', e)
                await self.emit_disconnected()
                await asyncio.sleep(retry_sleep)
                retry_sleep *= self._http_config.retry_multiplier

        raise DatasourceError('Websocket connection failed', self.name)

    async def initialize(self) -> None:
        head_block = await self.get_head_block()
        self.set_sync_level(
            subscription=None,
            level=head_block.level,
        )

        db_head = await Head.filter(name=self.name).first()
        if not db_head:
            return

        # NOTE: Ensure that no reorgs happened while we were offline
        actual_head = await self.get_block(db_head.level)
        if db_head.hash != actual_head.hash:
            raise ReindexingRequiredError(
                ReindexingReason.rollback,
                context={
                    'datasource': self,
                    'level': db_head.level,
                    'stored_block_hash': db_head.hash,
                    'actual_block_hash': actual_head.hash,
                },
            )

    def call_on_head(self, fn: HeadCallback) -> None:
        self._on_head_callbacks.add(fn)

    def call_on_operations(self, fn: OperationsCallback) -> None:
        self._on_operations_callbacks.add(fn)

    def call_on_token_transfers(self, fn: TokenTransfersCallback) -> None:
        self._on_token_transfers_callbacks.add(fn)

    def call_on_big_maps(self, fn: BigMapsCallback) -> None:
        self._on_big_maps_callbacks.add(fn)

    def call_on_events(self, fn: EventsCallback) -> None:
        self._on_events_callbacks.add(fn)

    def call_on_rollback(self, fn: RollbackCallback) -> None:
        self._on_rollback_callbacks.add(fn)

    def call_on_connected(self, fn: EmptyCallback) -> None:
        self._on_connected_callbacks.add(fn)

    def call_on_disconnected(self, fn: EmptyCallback) -> None:
        self._on_disconnected_callbacks.add(fn)

    async def emit_head(self, head: TzktHeadBlockData) -> None:
        for fn in self._on_head_callbacks:
            await fn(self, head)

    async def emit_operations(self, operations: tuple[TzktOperationData, ...]) -> None:
        for fn in self._on_operations_callbacks:
            await fn(self, operations)

    async def emit_token_transfers(self, token_transfers: tuple[TzktTokenTransferData, ...]) -> None:
        for fn in self._on_token_transfers_callbacks:
            await fn(self, token_transfers)

    async def emit_big_maps(self, big_maps: tuple[TzktBigMapData, ...]) -> None:
        for fn in self._on_big_maps_callbacks:
            await fn(self, big_maps)

    async def emit_events(self, events: tuple[TzktEventData, ...]) -> None:
        for fn in self._on_events_callbacks:
            await fn(self, events)

    async def emit_rollback(self, type_: MessageType, from_level: int, to_level: int) -> None:
        for fn in self._on_rollback_callbacks:
            await fn(self, type_, from_level, to_level)

    async def emit_connected(self) -> None:
        for fn in self._on_connected_callbacks:
            await fn()

    async def emit_disconnected(self) -> None:
        for fn in self._on_disconnected_callbacks:
            await fn()

    def get_channel_level(self, message_type: TzktMessageType) -> int:
        """Get current level of the channel, or sync level if no messages were received yet."""
        channel_level = self._channel_levels[message_type]
        if channel_level is None:
            # NOTE: If no data messages were received since run, use sync level instead
            # NOTE: There's only one sync level for all channels, otherwise `Index.process` would fail
            channel_level = self.get_sync_level(HeadSubscription())
            if channel_level is None:
                raise FrameworkException('Neither current nor sync level is known')

        return channel_level

    async def get_similar_contracts(
        self,
        address: str,
        strict: bool = False,
        offset: int | None = None,
        limit: int | None = None,
    ) -> tuple[dict[str, str], ...]:
        """Get addresses of contracts that share the same code hash or type hash"""
        entrypoint = 'same' if strict else 'similar'
        self._logger.info('Fetching `%s` contracts for address `%s`', entrypoint, address)

        params = self._get_request_params(
            offset=offset,
            limit=limit,
            select=(
                'id',
                'address',
            ),
            values=True,
            cursor=True,
        )
        return await self._request_values_dict(
            'get',
            url=f'v1/contracts/{address}/{entrypoint}',
            params=params,
        )

    async def iter_similar_contracts(
        self,
        address: str,
        strict: bool = False,
    ) -> AsyncIterator[tuple[dict[str, str], ...]]:
        async for batch in self._iter_batches(
            self.get_similar_contracts,
            address,
            strict,
            cursor=True,
        ):
            yield batch

    async def get_originated_contracts(
        self,
        address: str,
        offset: int | None = None,
        limit: int | None = None,
    ) -> tuple[dict[str, str], ...]:
        """Get addresses of contracts originated from given address"""
        self._logger.info('Fetching originated contracts for address `%s`', address)
        params = self._get_request_params(
            offset=offset,
            limit=limit,
            select=(
                'id',
                'address',
            ),
            values=True,
            cursor=True,
        )
        return await self._request_values_dict(
            'get',
            url='v1/contracts',
            params={
                'creator.eq': address,
                **params,
            },
        )

    async def iter_originated_contracts(self, address: str) -> AsyncIterator[tuple[dict[str, str], ...]]:
        async for batch in self._iter_batches(
            self.get_originated_contracts,
            address,
            cursor=True,
        ):
            yield batch

    async def get_contract_summary(self, address: str) -> dict[str, Any]:
        """Get contract summary"""
        self._logger.info('Fetching contract summary for address `%s`', address)
        return cast(
            dict[str, Any],
            await self.request(
                'get',
                url=f'v1/contracts/{address}',
            ),
        )

    async def get_contract_hashes(self, address: str) -> tuple[int, int]:
        """Get contract code and type hashes"""
        try:
            return self._contract_hashes.get_code_hashes(address)
        except KeyError:
            summary = await self.get_contract_summary(address)
            code_hash, type_hash = summary['codeHash'], summary['typeHash']
            self._contract_hashes.add(address, code_hash, type_hash)
            return (code_hash, type_hash)

    async def get_contract_address(self, code_hash: int, type_hash: int) -> str:
        """Get contract address by code or type hash"""
        try:
            return self._contract_hashes.get_address(code_hash, type_hash)
        except KeyError:
            response = await self.request(
                'get',
                url='v1/contracts',
                params={
                    'select': 'id,address',
                    'codeHash': code_hash,
                    'limit': 1,
                },
            )
            if not response:
                raise ValueError(f'Contract with code hash `{code_hash}` not found') from None
            address = cast(str, response[0]['address'])
            self._contract_hashes.add(address, code_hash, type_hash)
            return address

    async def get_contract_storage(self, address: str) -> dict[str, Any]:
        """Get contract storage"""
        self._logger.info('Fetching contract storage for address `%s`', address)
        return cast(
            dict[str, Any],
            await self.request(
                'get',
                url=f'v1/contracts/{address}/storage',
            ),
        )

    async def get_jsonschemas(self, address: str) -> dict[str, Any]:
        """Get JSONSchemas for contract's storage/parameter/bigmap types"""
        self._logger.info('Fetching jsonschemas for address `%s`', address)
        return cast(
            dict[str, Any],
            await self.request(
                'get',
                url=f'v1/contracts/{address}/interface',
            ),
        )

    async def get_big_map(
        self,
        big_map_id: int,
        level: int | None = None,
        active: bool = False,
        offset: int | None = None,
        limit: int | None = None,
    ) -> tuple[dict[str, Any], ...]:
        self._logger.info('Fetching keys of bigmap `%s`', big_map_id)
        params = self._get_request_params(
            offset=offset,
            limit=limit,
        )
        if level:
            params['level'] = level
        if active:
            params['active'] = 'true'

        big_maps = await self.request(
            'get',
            url=f'v1/bigmaps/{big_map_id}/keys',
            params=params,
        )
        return tuple(big_maps)

    async def iter_big_map(
        self,
        big_map_id: int,
        level: int | None = None,
        active: bool = False,
    ) -> AsyncIterator[tuple[dict[str, Any], ...]]:
        async for batch in self._iter_batches(
            self.get_big_map,
            big_map_id,
            level,
            active,
            cursor=False,
        ):
            yield batch

    async def get_contract_big_maps(
        self,
        address: str,
        offset: int | None = None,
        limit: int | None = None,
    ) -> tuple[dict[str, Any], ...]:
        params = self._get_request_params(
            offset=offset,
            limit=limit,
            select=BIGMAP_FIELDS,
            values=True,
        )
        return await self._request_values_dict(
            'get',
            url=f'v1/contracts/{address}/bigmaps',
            params=params,
        )

    async def iter_contract_big_maps(
        self,
        address: str,
    ) -> AsyncIterator[tuple[dict[str, Any], ...]]:
        async for batch in self._iter_batches(
            self.get_contract_big_maps,
            address,
            cursor=False,
        ):
            yield batch

    async def get_head_block(self) -> TzktHeadBlockData:
        """Get latest block (head)"""
        self._logger.info('Fetching latest block')
        head_block_json = await self.request(
            'get',
            url='v1/head',
        )
        return TzktHeadBlockData.from_json(head_block_json)

    async def get_block(self, level: int) -> TzktBlockData:
        """Get block by level"""
        self._logger.info('Fetching block %s', level)
        block_json = await self.request(
            'get',
            url=f'v1/blocks/{level}',
        )
        return TzktBlockData.from_json(block_json)

    async def get_migration_originations(
        self,
        first_level: int | None = None,
        last_level: int | None = None,
        offset: int | None = None,
        limit: int | None = None,
    ) -> tuple[TzktOperationData, ...]:
        """Get contracts originated from migrations"""
        self._logger.info('Fetching contracts originated with migrations')
        params = self._get_request_params(
            first_level=first_level,
            last_level=last_level,
            offset=offset,
            limit=limit,
            select=ORIGINATION_MIGRATION_FIELDS,
            values=True,
            cursor=True,
            kind='origination',
        )
        raw_migrations = await self._request_values_dict(
            'get',
            url='v1/operations/migrations',
            params=params,
        )
        return tuple(TzktOperationData.from_migration_json(m) for m in raw_migrations)

    async def iter_migration_originations(
        self,
        first_level: int | None = None,
        last_level: int | None = None,
    ) -> AsyncIterator[tuple[TzktOperationData, ...]]:
        async for batch in self._iter_batches(
            self.get_migration_originations,
            first_level,
            last_level,
        ):
            yield batch

    async def get_originations(
        self,
        addresses: set[str] | None = None,
        code_hashes: set[int] | None = None,
        first_level: int | None = None,
        last_level: int | None = None,
        offset: int | None = None,
        limit: int | None = None,
    ) -> tuple[TzktOperationData, ...]:
        offset, limit = offset or 0, limit or self.request_limit
        raw_originations: list[dict[str, Any]] = []
        params = self._get_request_params(
            first_level=first_level,
            last_level=last_level,
            offset=offset,
            limit=limit,
            select=ORIGINATION_OPERATION_FIELDS,
            values=True,
            status='applied',
            cursor=bool(code_hashes) or bool(not code_hashes and not addresses),
        )

        # NOTE: TzKT may hit URL length limit with hundreds of originations in a single request.
        # NOTE: Chunk of 100 addresses seems like a reasonable choice - URL of ~4000 characters.
        # NOTE: Other operation requests won't hit that limit.
        if addresses and not code_hashes:
            # FIXME: No pagination because of URL length limit workaround
            for addresses_chunk in split_by_chunks(list(addresses), ORIGINATION_REQUEST_LIMIT):
                raw_originations += list(
                    await self._request_values_dict(
                        'get',
                        url='v1/operations/originations',
                        params={
                            **params,
                            'originatedContract.in': ','.join(addresses_chunk),
                        },
                    )
                )
        elif code_hashes and not addresses:
            raw_originations += list(
                await self._request_values_dict(
                    'get',
                    url='v1/operations/originations',
                    params={
                        **params,
                        # FIXME: Need a helper for this join
                        'codeHash.in': ','.join(str(h) for h in code_hashes),
                    },
                )
            )
        elif not addresses and not code_hashes:
            raw_originations += list(
                await self._request_values_dict(
                    'get',
                    url='v1/operations/originations',
                    params=params,
                )
            )
        elif addresses and code_hashes:
            raise FrameworkException('Either `addresses` or `code_hashes` should be specified')

        # NOTE: `type` field needs to be set manually when requesting operations by specific type
        return tuple(TzktOperationData.from_json(op, type_='origination') for op in raw_originations)

    async def get_transactions(
        self,
        field: str,
        addresses: set[str] | None,
        code_hashes: set[int] | None,
        first_level: int | None = None,
        last_level: int | None = None,
        offset: int | None = None,
        limit: int | None = None,
    ) -> tuple[TzktOperationData, ...]:
        params = self._get_request_params(
            first_level=first_level,
            last_level=last_level,
            offset=offset,
            limit=limit,
            select=TRANSACTION_OPERATION_FIELDS,
            values=True,
            cursor=True,
            sort='level',
            status='applied',
        )
        if addresses and not code_hashes:
            params[f'{field}.in'] = ','.join(addresses)
        elif code_hashes and not addresses:
            params[f'{field}CodeHash.in'] = ','.join(str(h) for h in code_hashes)
        else:
            pass

        raw_transactions = await self._request_values_dict(
            'get',
            url='v1/operations/transactions',
            params=params,
        )

        # NOTE: `type` field needs to be set manually when requesting operations by specific type
        return tuple(TzktOperationData.from_json(op, type_='transaction') for op in raw_transactions)

    async def iter_transactions(
        self,
        field: str,
        addresses: set[str],
        first_level: int,
        last_level: int,
    ) -> AsyncIterator[tuple[TzktOperationData, ...]]:
        async for batch in self._iter_batches(
            self.get_transactions,
            field,
            addresses,
            first_level,
            last_level,
        ):
            yield batch

    async def get_big_maps(
        self,
        addresses: set[str],
        paths: set[str],
        first_level: int,
        last_level: int,
        offset: int | None = None,
        limit: int | None = None,
    ) -> tuple[TzktBigMapData, ...]:
        params = self._get_request_params(
            first_level=first_level,
            last_level=last_level,
            offset=offset,
            limit=limit,
        )
        raw_big_maps = await self.request(
            'get',
            url='v1/bigmaps/updates',
            params={
                **params,
                'contract.in': ','.join(addresses),
                'path.in': ','.join(paths),
            },
        )
        return tuple(TzktBigMapData.from_json(bm) for bm in raw_big_maps)

    async def iter_big_maps(
        self,
        addresses: set[str],
        paths: set[str],
        first_level: int,
        last_level: int,
    ) -> AsyncIterator[tuple[TzktBigMapData, ...]]:
        async for batch in self._iter_batches(
            self.get_big_maps,
            addresses,
            paths,
            first_level,
            last_level,
            cursor=False,
        ):
            yield batch

    async def get_quote(self, level: int) -> TzktQuoteData:
        """Get quote for block"""
        self._logger.info('Fetching quotes for level %s', level)
        quote_json = await self.request(
            'get',
            url='v1/quotes',
            params={'level': level},
        )
        return TzktQuoteData.from_json(quote_json[0])

    async def get_quotes(
        self,
        first_level: int,
        last_level: int,
        offset: int | None = None,
        limit: int | None = None,
    ) -> tuple[TzktQuoteData, ...]:
        """Get quotes for blocks"""
        offset, limit = offset or 0, limit or self.request_limit
        self._logger.info('Fetching quotes for levels %s-%s', first_level, last_level)
        quotes_json = await self.request(
            'get',
            url='v1/quotes',
            params={
                'level.ge': first_level,
                'level.le': last_level,
                'offset.cr': offset,
                'limit': limit,
            },
        )
        return tuple(TzktQuoteData.from_json(quote) for quote in quotes_json)

    async def iter_quotes(
        self,
        first_level: int,
        last_level: int,
    ) -> AsyncIterator[tuple[TzktQuoteData, ...]]:
        """Iterate quotes for blocks"""
        async for batch in self._iter_batches(
            self.get_quotes,
            first_level,
            last_level,
        ):
            yield batch

    async def get_token_transfers(
        self,
        token_addresses: set[str],
        token_ids: set[int],
        from_addresses: set[str],
        to_addresses: set[str],
        first_level: int,
        last_level: int,
        offset: int | None = None,
        limit: int | None = None,
    ) -> tuple[TzktTokenTransferData, ...]:
        """Get token transfers for contract"""
        params = self._get_request_params(
            first_level,
            last_level,
            offset=offset or 0,
            limit=limit,
            select=TOKEN_TRANSFER_FIELDS,
            values=True,
            cursor=True,
            **{
                'token.contract.in': ','.join(token_addresses),
                'token.id.in': ','.join(str(token_id) for token_id in token_ids),
                'from.in': ','.join(from_addresses),
                'to.in': ','.join(to_addresses),
            },
        )
        raw_token_transfers = await self._request_values_dict('get', url='v1/tokens/transfers', params=params)
        return tuple(TzktTokenTransferData.from_json(item) for item in raw_token_transfers)

    async def iter_token_transfers(
        self,
        token_addresses: set[str],
        token_ids: set[int],
        from_addresses: set[str],
        to_addresses: set[str],
        first_level: int,
        last_level: int,
    ) -> AsyncIterator[tuple[TzktTokenTransferData, ...]]:
        """Iterate token transfers for contract"""
        async for batch in self._iter_batches(
            self.get_token_transfers,
            token_addresses,
            token_ids,
            from_addresses,
            to_addresses,
            first_level,
            last_level,
            cursor=True,
        ):
            yield batch

    async def get_events(
        self,
        addresses: set[str],
        tags: set[str],
        first_level: int,
        last_level: int,
        offset: int | None = None,
        limit: int | None = None,
    ) -> tuple[TzktEventData, ...]:
        params = self._get_request_params(
            first_level,
            last_level,
            offset=offset or 0,
            limit=limit,
            select=EVENT_FIELDS,
            values=True,
            cursor=True,
            **{
                'contract.in': ','.join(addresses),
                'tag.in': ','.join(tags),
            },
        )
        offset, limit = offset or 0, limit or self.request_limit
        raw_events = await self._request_values_dict(
            'get',
            url='v1/contracts/events',
            params=params,
        )
        return tuple(TzktEventData.from_json(e) for e in raw_events)

    async def iter_events(
        self,
        addresses: set[str],
        tags: set[str],
        first_level: int,
        last_level: int,
    ) -> AsyncIterator[tuple[TzktEventData, ...]]:
        async for batch in self._iter_batches(
            self.get_events,
            addresses,
            tags,
            first_level,
            last_level,
            cursor=False,
        ):
            yield batch

    async def subscribe(self) -> None:
        missing_subscriptions = self._subscriptions.missing_subscriptions
        if not missing_subscriptions:
            return

        self._logger.info('Subscribing to %s channels', len(missing_subscriptions))
        for subscription in missing_subscriptions:
            if not isinstance(subscription, TzktSubscription):
                raise FrameworkException(f'Expected TzktSubscription, got {subscription}')
            await self._subscribe(subscription)
        self._logger.info('Subscribed to %s channels', len(missing_subscriptions))

    async def _subscribe(self, subscription: TzktSubscription) -> None:
        self._logger.debug('Subscribing to %s', subscription)
        method = subscription.method
        request: list[dict[str, Any]] = subscription.get_request()

        event = Event()

        async def _on_subscribe(message: CompletionMessage) -> None:
            if message.error:
                await self._on_error(message)
            level = cast(int, message.result)
            self._subscriptions.set_sync_level(subscription, level)
            event.set()

        await self._send(method, request, _on_subscribe)
        await event.wait()

    async def _request_values_dict(self, *args: Any, **kwargs: Any) -> tuple[dict[str, Any], ...]:
        # NOTE: basicaly this function create dict from list of tuples request
        # NOTE: this is necessary because for TZKT API cursor iteration is more efficient and asking only values is more efficient too """
        try:
            fields = kwargs.get('params', {})['select.values'].split(',')
        except KeyError as e:
            raise DatasourceError('No fields selected, no select.values param in request', self.name) from e
        if len(fields) == 1:
            raise DatasourceError(
                '_request_values_dict does not support one field request because tzkt will return plain list', self.name
            )

        # NOTE: select.values supported for methods with multiple objects in response only
        response: list[list[str]] = await self.request(*args, **kwargs)
        return tuple([dict(zip(fields, values, strict=True)) for values in response])

    def _get_request_params(
        self,
        first_level: int | None = None,
        last_level: int | None = None,
        offset: int | None = None,
        limit: int | None = None,
        select: tuple[str, ...] | None = None,
        values: bool = False,  # return only list of chosen values instead of dict
        cursor: bool = False,
        sort: str | None = None,
        **kwargs: Any,
    ) -> dict[str, Any]:
        params: dict[str, Any] = {
            'limit': limit or self.request_limit,
        }
        if first_level:
            params['level.ge'] = first_level
        if last_level:
            params['level.le'] = last_level
        if offset:
            if cursor:
                params['offset.cr'] = offset
            else:
                params['offset'] = offset
        if select:
            #  filter fields
            params['select.values' if values else 'select'] = ','.join(select)
        if sort:
            if sort.startswith('-'):
                sort_param_name = 'sort.desc'
                sort = sort[1:]
            else:
                sort_param_name = 'sort'
            params[sort_param_name] = sort
        return {
            **params,
            **kwargs,
        }

    async def _iter_batches(
        self,
        fn: Callable[..., Awaitable[Sequence[Any]]],
        *args: Any,
        cursor: bool = True,
        **kwargs: Any,
    ) -> AsyncIterator[Any]:
        if set(kwargs).intersection(('offset', 'offset.cr', 'limit')):
            raise ValueError('`offset` and `limit` arguments are not allowed')

        size, offset = self.request_limit, 0
        while size == self.request_limit:
            result = await fn(*args, offset=offset, **kwargs)
            if not result:
                return

            yield result

            size = len(result)
            if cursor:
                # NOTE: Guess if response is already deserialized or not
                try:
                    offset = result[-1]['id']
                except TypeError:
                    offset = result[-1].id
            else:
                offset += self.request_limit

    def _get_signalr_client(self) -> SignalRClient:
        """Create SignalR client, register message callbacks"""
        if self._signalr_client:
            return self._signalr_client

        self._logger.info('Creating SignalR client')
        self._signalr_client = SignalRClient(
            url=f'{self._http._url}/v1/events',
            max_size=None,
        )

        self._signalr_client.on_open(self._on_connected)
        self._signalr_client.on_close(self._on_disconnected)
        self._signalr_client.on_error(self._on_error)

        self._signalr_client.on('operations', partial(self._on_message, TzktMessageType.operation))
        self._signalr_client.on('transfers', partial(self._on_message, TzktMessageType.token_transfer))
        self._signalr_client.on('bigmaps', partial(self._on_message, TzktMessageType.big_map))
        self._signalr_client.on('head', partial(self._on_message, TzktMessageType.head))
        self._signalr_client.on('events', partial(self._on_message, TzktMessageType.event))

        return self._signalr_client

    async def _send(
        self,
        method: str,
        arguments: list[dict[str, Any]],
        on_invocation: Callable[[CompletionMessage], Awaitable[None]] | None = None,
    ) -> None:
        client = self._get_signalr_client()
        await client.send(method, arguments, on_invocation)  # type: ignore[arg-type]

    async def _on_connected(self) -> None:
        self._logger.info('Realtime connection established')
        # NOTE: Subscribing here will block WebSocket loop, don't do it.
        await self.emit_connected()

    async def _on_disconnected(self) -> None:
        self._logger.info('Realtime connection lost, resetting subscriptions')
        self._subscriptions.reset()
        # NOTE: Just in case
        self._contract_hashes.reset()
        await self.emit_disconnected()

    async def _on_error(self, message: CompletionMessage) -> NoReturn:
        """Raise exception from WS server's error message"""
        raise DatasourceError(datasource=self.name, msg=cast(str, message.error))

    async def _on_message(self, type_: TzktMessageType, message: list[dict[str, Any]]) -> None:
        """Parse message received from Websocket, ensure it's correct in the current context and yield data."""
        # NOTE: Parse messages and either buffer or yield data
        for item in message:
            action = TzktMessageAction(item['type'])
            # NOTE: Legacy, sync level returned by TzKT during negotiation
            if action == TzktMessageAction.STATE:
                continue

            message_level = item['state']
            channel_level = self.get_channel_level(type_)
            self._channel_levels[type_] = message_level

            self._logger.info(
                'Realtime message received: %s, %s, %s -> %s',
                type_.value,
                action.name,
                channel_level,
                message_level,
            )

            # NOTE: Put data messages to buffer by level
            if action == TzktMessageAction.DATA:
                self._buffer.add(type_, message_level, item['data'])

            # NOTE: Try to process rollback automatically, emit if failed
            elif action == TzktMessageAction.REORG:
                if self._buffer.rollback(type_, channel_level, message_level):
                    self._logger.info('Rolled back blocks were dropped from realtime message buffer')
                else:
                    self._logger.info('Rolled back blocks are not buffered; proceeding to database rollback')
                    await self.emit_rollback(type_, channel_level, message_level)

            else:
                raise NotImplementedError(f'Unknown message type: {action}')

        # NOTE: Process extensive data from buffer
        for buffered_message in self._buffer.yield_from():
            if buffered_message.type == TzktMessageType.operation:
                await self._process_operations_data(cast(list[dict[str, Any]], buffered_message.data))
            elif buffered_message.type == TzktMessageType.token_transfer:
                await self._process_token_transfers_data(cast(list[dict[str, Any]], buffered_message.data))
            elif buffered_message.type == TzktMessageType.big_map:
                await self._process_big_maps_data(cast(list[dict[str, Any]], buffered_message.data))
            elif buffered_message.type == TzktMessageType.head:
                await self._process_head_data(cast(dict[str, Any], buffered_message.data))
            elif buffered_message.type == TzktMessageType.event:
                await self._process_events_data(cast(list[dict[str, Any]], buffered_message.data))
            else:
                raise NotImplementedError(f'Unknown message type: {buffered_message.type}')

    async def _process_operations_data(self, data: list[dict[str, Any]]) -> None:
        """Parse and emit raw operations from WS"""
        level_operations: defaultdict[int, deque[TzktOperationData]] = defaultdict(deque)

        for operation_json in data:
            if operation_json['status'] != 'applied':
                continue
            if 'hash' in operation_json:
                operation = TzktOperationData.from_json(operation_json)
            else:
                operation = TzktOperationData.from_migration_json(operation_json)
            level_operations[operation.level].append(operation)

        for _level, operations in level_operations.items():
            await self.emit_operations(tuple(operations))

    async def _process_token_transfers_data(self, data: list[dict[str, Any]]) -> None:
        """Parse and emit raw token transfers from WS"""
        level_token_transfers: defaultdict[int, deque[TzktTokenTransferData]] = defaultdict(deque)

        for token_transfer_json in data:
            token_transfer = TzktTokenTransferData.from_json(token_transfer_json)
            level_token_transfers[token_transfer.level].append(token_transfer)

        for _level, token_transfers in level_token_transfers.items():
            await self.emit_token_transfers(tuple(token_transfers))

    async def _process_big_maps_data(self, data: list[dict[str, Any]]) -> None:
        """Parse and emit raw big map diffs from WS"""
        level_big_maps: defaultdict[int, deque[TzktBigMapData]] = defaultdict(deque)

        big_maps: deque[TzktBigMapData] = deque()
        for big_map_json in data:
            big_map = TzktBigMapData.from_json(big_map_json)
            level_big_maps[big_map.level].append(big_map)

        for _level, big_maps in level_big_maps.items():
            await self.emit_big_maps(tuple(big_maps))

    async def _process_head_data(self, data: dict[str, Any]) -> None:
        """Parse and emit raw head block from WS"""
        block = TzktHeadBlockData.from_json(data)
        await self.emit_head(block)

    async def _process_events_data(self, data: list[dict[str, Any]]) -> None:
        """Parse and emit raw big map diffs from WS"""
        level_events: defaultdict[int, deque[TzktEventData]] = defaultdict(deque)

        events: deque[TzktEventData] = deque()
        for event_json in data:
            event = TzktEventData.from_json(event_json)
            level_events[event.level].append(event)

        for _level, events in level_events.items():
            await self.emit_events(tuple(events))


async def resolve_tzkt_code_hashes(
    config: DipDupConfig,
    datasources: dict[str, Datasource[Any]],
) -> None:
    """Late config initialization. We can resolve code hashes only after all datasources are initialized."""
    tzkt_datasources = tuple(d for d in datasources.values() if isinstance(d, TzktDatasource))
    tezos_contracts = tuple(c for c in config.contracts.values() if isinstance(c, TezosContractConfig))

    for contract in tezos_contracts:
        code_hash = contract.code_hash
        if not isinstance(code_hash, str):
            continue

        for datasource in tzkt_datasources:
            with suppress(DatasourceError):
                contract.code_hash, _ = await datasource.get_contract_hashes(code_hash)
                break
        else:
            raise FrameworkException(f'Failed to resolve code hash for contract `{contract.code_hash}`')<|MERGE_RESOLUTION|>--- conflicted
+++ resolved
@@ -8,11 +8,7 @@
 from collections.abc import Callable
 from collections.abc import Generator
 from collections.abc import Sequence
-<<<<<<< HEAD
 from contextlib import suppress
-from dataclasses import fields
-=======
->>>>>>> 8e1487ef
 from enum import Enum
 from functools import partial
 from typing import Any
