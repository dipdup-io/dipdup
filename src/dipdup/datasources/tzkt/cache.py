import logging
from collections import namedtuple
from copy import copy
from typing import Awaitable, Callable, Dict, List, Optional

from dipdup.config import (
    BigMapHandlerConfig,
    BigMapHandlerPatternConfig,
    BigMapIndexConfig,
    OperationHandlerConfig,
    OperationHandlerOriginationPatternConfig,
    OperationHandlerPatternConfigT,
    OperationHandlerTransactionPatternConfig,
    OperationIndexConfig,
)
<<<<<<< HEAD
from dipdup.models import BigMapData, OperationData, State
=======
from dipdup.exceptions import ConfigurationError
from dipdup.models import BigMapData, OperationData
>>>>>>> 1e7ef789

OperationGroup = namedtuple('OperationGroup', ('hash', 'counter'))
OperationID = int


class OperationCache:
    def __init__(self) -> None:
        super().__init__()
        self._logger = logging.getLogger(__name__)
        self._level: Optional[int] = None
        self._indexes: List[OperationIndexConfig] = []
        self._addresses: List[str] = []
        self._operations: Dict[OperationGroup, List[OperationData]] = {}

    async def add_index(self, index_config: OperationIndexConfig) -> None:
        for contract in index_config.contract_configs:
            if contract.address in self._addresses:
                raise ConfigurationError(f'Address `{contract.address}` used in multiple indexes')
            self._addresses.append(contract.address)

        self._logger.debug('Adding index %s to cache', index_config)
        self._indexes.append(index_config)

    async def add(self, operation: OperationData):
        self._logger.debug('Adding operation %s to cache (%s, %s)', operation.id, operation.hash, operation.counter)
        self._logger.debug('level=%s operation.level=%s', self._level, operation.level)

        if self._level is not None:
            if self._level != operation.level:
                raise RuntimeError('Operations must be splitted by level before caching')
        else:
            self._level = operation.level

        key = OperationGroup(operation.hash, operation.counter)
        if key not in self._operations:
            self._operations[key] = []
        self._operations[key].append(operation)

    def match_operation(self, pattern_config: OperationHandlerPatternConfigT, operation: OperationData) -> bool:
        # NOTE: Reversed conditions are intentional
        if isinstance(pattern_config, OperationHandlerTransactionPatternConfig):
            if pattern_config.entrypoint != operation.entrypoint:
                return False
            if pattern_config.destination and pattern_config.destination_contract_config.address != operation.target_address:
                return False
            if pattern_config.source and pattern_config.source_contract_config.address != operation.sender_address:
                return False
            return True
        if isinstance(pattern_config, OperationHandlerOriginationPatternConfig):
            if pattern_config.source and pattern_config.source_contract_config.address != operation.sender_address:
                return False
            if pattern_config.similar_to:
                return pattern_config.similar_to_contract_config.address == operation.originated_contract_address
        raise NotImplementedError

    async def process(
        self,
        callback: Callable[
            [OperationIndexConfig, OperationHandlerConfig, List[Optional[OperationData]], List[OperationData]],
            Awaitable[None],
        ],
    ) -> int:
        async def on_match(
            key: OperationGroup,
            index_config: OperationIndexConfig,
            handler_config: OperationHandlerConfig,
            matched_operations: List[Optional[OperationData]],
            operations: List[OperationData],
        ) -> None:
            self._logger.info('Handler `%s` matched! %s', handler_config.callback, key)
            await callback(index_config, handler_config, matched_operations, operations)

            index_config.state.level = self._level  # type: ignore
            await index_config.state.save()

        if self._level is None:
            raise RuntimeError('Add operations to cache before processing')

        keys = list(self._operations.keys())
        self._logger.info('Matching %s operation groups', len(keys))
        for key, operations in self._operations.items():
            self._logger.debug('Matching %s', key)
            matched = False

            for index_config in self._indexes:
                for handler_config in index_config.handlers:
                    operation_idx = 0
                    pattern_idx = 0
                    matched_operations: List[Optional[OperationData]] = []

                    # TODO: Ensure complex cases work, for ex. required argument after optional one
                    # TODO: Add None to matched_operations where applicable
                    while operation_idx < len(operations):
                        pattern_config = handler_config.pattern[pattern_idx]
                        matched = self.match_operation(pattern_config, operations[operation_idx])
                        if matched:
                            matched_operations.append(operations[operation_idx])
                            pattern_idx += 1
                            operation_idx += 1
                        elif pattern_config.optional:
                            matched_operations.append(None)
                            pattern_idx += 1
                        else:
                            operation_idx += 1

                        if pattern_idx == len(handler_config.pattern):
                            await on_match(key, index_config, handler_config, matched_operations, operations)
                            matched = True
                            matched_operations = []
                            pattern_idx = 0

                    if len(matched_operations) >= sum(map(lambda x: 0 if x.optional else 1, handler_config.pattern)):
                        await on_match(key, index_config, handler_config, matched_operations, operations)
                        matched = True

                # NOTE: Only one index could match as addresses do not intersect between indexes (checked on config initialization)
                if matched:
                    break

        self._logger.info('Current level: %s', self._level)
        self._operations = {}

        level = self._level
        self._level = None
        return level

    @property
    def level(self) -> Optional[int]:
        return self._level


class BigMapCache:
    def __init__(self) -> None:
        super().__init__()
        self._logger = logging.getLogger(__name__)
        self._level: Optional[int] = None
        self._indexes: List[BigMapIndexConfig] = []
        self._big_maps: Dict[OperationID, List[BigMapData]] = {}

    async def add_index(self, index_config: BigMapIndexConfig) -> None:
        self._logger.debug('Adding index %s to cache', index_config)
        self._indexes.append(index_config)

    async def add(self, big_map: BigMapData):
        self._logger.debug('Adding big map %s to cache (%s)', big_map.id, big_map.operation_id)
        self._logger.debug('level=%s operation.level=%s', self._level, big_map.level)

        if self._level is not None:
            if self._level != big_map.level:
                raise RuntimeError('Big maps must be splitted by level before caching')
        else:
            self._level = big_map.level

        key = big_map.operation_id
        if key not in self._big_maps:
            self._big_maps[key] = []
        self._big_maps[key].append(big_map)

    def match_big_map(self, pattern_config: BigMapHandlerPatternConfig, big_map: BigMapData) -> bool:
        self._logger.debug('pattern: %s, %s', pattern_config.path, pattern_config.contract_config.address)
        self._logger.debug('big_map: %s, %s', big_map.path, big_map.contract_address)
        if pattern_config.path != big_map.path:
            return False
        if pattern_config.contract_config.address != big_map.contract_address:
            return False
        self._logger.debug('match!')
        return True

    async def process(
        self,
        callback: Callable[[BigMapIndexConfig, BigMapHandlerConfig, List[List[BigMapData]]], Awaitable[None]],
    ) -> int:
        if self._level is None:
            raise RuntimeError('Add big maps to cache before processing')

        keys = list(self._big_maps.keys())
        self._logger.info('Matching %s big map groups', len(keys))
        for key, big_maps in copy(self._big_maps).items():
            self._logger.debug('Processing %s', key)
            matched = False

            for index_config in self._indexes:
                if matched:
                    break
                for handler_config in index_config.handlers:
                    matched_big_maps: List[List[BigMapData]] = [[] for _ in range(len(handler_config.pattern))]
                    for i, pattern_config in enumerate(handler_config.pattern):
                        for big_map in big_maps:
                            big_map_matched = self.match_big_map(pattern_config, big_map)
                            if big_map_matched:
                                matched_big_maps[i].append(big_map)

                    if any([len(big_map_group) for big_map_group in matched_big_maps]):
                        self._logger.info('Handler `%s` matched! %s', handler_config.callback, key)
                        matched = True
                        await callback(index_config, handler_config, matched_big_maps)

                        if isinstance(index_config, State):
                            index_config.state.level = self._level
                            await index_config.state.save()

                        del self._big_maps[key]
                        break

        keys_left = self._big_maps.keys()
        self._logger.info('%s operation groups unmatched', len(keys_left))
        self._logger.info('Current level: %s', self._level)
        self._big_maps = {}

        level = self._level
        self._level = None
        return level

    @property
    def level(self) -> Optional[int]:
        return self._level<|MERGE_RESOLUTION|>--- conflicted
+++ resolved
@@ -13,12 +13,8 @@
     OperationHandlerTransactionPatternConfig,
     OperationIndexConfig,
 )
-<<<<<<< HEAD
 from dipdup.models import BigMapData, OperationData, State
-=======
 from dipdup.exceptions import ConfigurationError
-from dipdup.models import BigMapData, OperationData
->>>>>>> 1e7ef789
 
 OperationGroup = namedtuple('OperationGroup', ('hash', 'counter'))
 OperationID = int
