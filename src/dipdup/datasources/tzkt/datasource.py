--- conflicted
+++ resolved
@@ -1,4 +1,3 @@
-import asyncio
 import logging
 from collections import defaultdict, deque
 from datetime import datetime, timezone
@@ -506,17 +505,13 @@
 
         await self._on_connect()
 
-<<<<<<< HEAD
-    def _get_ws_client(self) -> SignalRClient:
-=======
     async def set_sync_level(self) -> None:
         if self._sync_level:
             return
         block = await self.get_head_block()
         self._sync_level = block.level
 
-    def _get_ws_client(self) -> BaseHubConnection:
->>>>>>> 3e5bfcca
+    def _get_ws_client(self) -> SignalRClient:
         """Create SignalR client, register message callbacks"""
         if self._ws_client:
             return self._ws_client
@@ -524,30 +519,11 @@
         self._logger.info('Creating websocket client')
         self._ws_client = SignalRClient(url=f'{self._http._url}/v1/events')
 
-<<<<<<< HEAD
-        _ws_lock = asyncio.Lock()
-
-        def _lock_wrapper(fn: Callable):
-            @wraps(fn)
-            async def _wrapper(*args, **kwargs):
-                async with _ws_lock:
-                    return await fn(*args, **kwargs)
-
-            return _wrapper
-
-        self._ws_client.on_open(_lock_wrapper(self._on_connect))
-        # FIXME: missing method
-        # self._ws_client.on_error(_lock_wrapper(self._on_error))
-        self._ws_client.on('operations', _lock_wrapper(self._on_operation_message))
-        self._ws_client.on('bigmaps', _lock_wrapper(self._on_big_map_message))
-        self._ws_client.on('head', _lock_wrapper(self._on_head_message))
-=======
         self._ws_client.on_open(self._on_connect)
-        self._ws_client.on_error(self._on_error)
+        # self._ws_client.on_error(self._on_error)
         self._ws_client.on('operations', self._on_operations_message)
         self._ws_client.on('bigmaps', self._on_big_maps_message)
         self._ws_client.on('head', self._on_head_message)
->>>>>>> 3e5bfcca
 
         return self._ws_client
 
