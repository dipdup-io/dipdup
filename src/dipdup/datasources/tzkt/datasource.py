--- conflicted
+++ resolved
@@ -184,6 +184,7 @@
                 "level.gt": first_level,
                 "level.le": last_level,
                 "select": ','.join(OPERATION_FIELDS),
+                "status": "applied",
             },
         ) as resp:
             target_operations = await resp.json()
@@ -295,13 +296,7 @@
                         operation = self.convert_operation(operation_json)
                         if operation.type != 'transaction':
                             continue
-<<<<<<< HEAD
-                        if operation.status != 'applied':
-                            continue
-                        await cache.add(operation)
-=======
-                        await self._caches[address].add(operation)
->>>>>>> 624720e5
+                        await self._caches[index_name].add(operation)
 
                     async with in_transaction():
                         last_level = await cache.process(self.on_operation_match)
