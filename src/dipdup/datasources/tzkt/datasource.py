--- conflicted
+++ resolved
@@ -8,9 +8,10 @@
 from typing import Any, AsyncGenerator, Callable, DefaultDict, Dict, List, NoReturn, Optional, Set, Tuple, cast
 
 from aiohttp import ClientResponseError
+from aiosignalrcore.client import SignalRClient
 from aiosignalrcore.messages import CompletionMessage  # type: ignore
 from aiosignalrcore.transport.abstract import ConnectionState  # type: ignore
-from aiosignalrcore.client import SignalRClient
+
 from dipdup.config import (
     BigMapIndexConfig,
     ContractConfig,
@@ -339,11 +340,7 @@
         self._transaction_subscriptions: Set[str] = set()
         self._origination_subscriptions: bool = False
         self._big_map_subscriptions: Dict[str, Set[str]] = {}
-<<<<<<< HEAD
-        self._client: Optional[SignalRClient] = None
-=======
-        self._ws_client: Optional[BaseHubConnection] = None
->>>>>>> 94212881
+        self._ws_client: Optional[SignalRClient] = None
 
         self._block_cache: BlockCache = BlockCache()
         self._head: Optional[Head] = None
@@ -590,36 +587,13 @@
 
         await self._on_connect()
 
-<<<<<<< HEAD
-    def _get_client(self) -> SignalRClient:
-        """Create SignalR client, register message callbacks"""
-        if self._client is None:
-            self._logger.info('Creating websocket client')
-            self._client = SignalRClient(url=f'{self._http._url}/v1/events')
-
-            self._client.on_open(self._on_connect)
-            self._client.on('operations', self._on_operation_message)
-            self._client.on('bigmaps', self._on_big_map_message)
-            self._client.on('head', self._on_head_message)
-=======
-    def _get_ws_client(self) -> BaseHubConnection:
+    def _get_ws_client(self) -> SignalRClient:
         """Create SignalR client, register message callbacks"""
         if self._ws_client:
             return self._ws_client
 
         self._logger.info('Creating websocket client')
-        self._ws_client = (
-            HubConnectionBuilder()
-            .with_url(self._http._url + '/v1/events')
-            .with_automatic_reconnect(
-                {
-                    "type": "raw",
-                    "keep_alive_interval": 10,
-                    "reconnect_interval": 5,
-                    "max_attempts": 5,
-                }
-            )
-        ).build()
+        self._ws_client = SignalRClient(url=f'{self._http._url}/v1/events')
 
         _ws_lock = asyncio.Lock()
 
@@ -630,10 +604,10 @@
                     return await fn(*args, **kwargs)
 
             return _wrapper
->>>>>>> 94212881
 
         self._ws_client.on_open(_lock_wrapper(self._on_connect))
-        self._ws_client.on_error(_lock_wrapper(self._on_error))
+        # FIXME: missing method
+        # self._ws_client.on_error(_lock_wrapper(self._on_error))
         self._ws_client.on('operations', _lock_wrapper(self._on_operation_message))
         self._ws_client.on('bigmaps', _lock_wrapper(self._on_big_map_message))
         self._ws_client.on('head', _lock_wrapper(self._on_head_message))
@@ -645,19 +619,11 @@
         self._logger.info('Starting datasource')
 
         self._logger.info('Starting websocket client')
-<<<<<<< HEAD
-        await self._get_client().run()
+        await self._get_ws_client().run()
 
     async def _on_connect(self) -> None:
         """Subscribe to all required channels on established WS connection"""
-        if self._get_client()._transport._state != ConnectionState.connected:
-=======
-        await self._get_ws_client().start()
-
-    async def _on_connect(self) -> None:
-        """Subscribe to all required channels on established WS connection"""
-        if self._get_ws_client().transport.state != ConnectionState.connected:
->>>>>>> 94212881
+        if self._get_ws_client()._transport._state != ConnectionState.connected:
             return
 
         self._logger.info('Realtime connection established, subscribing to channels')
@@ -968,13 +934,7 @@
         )
 
     async def _send(self, method: str, arguments: List[Dict[str, Any]], on_invocation=None) -> None:
-<<<<<<< HEAD
-        client = self._get_client()
-=======
         client = self._get_ws_client()
-        while client.transport.state != ConnectionState.connected:
-            await asyncio.sleep(0.1)
->>>>>>> 94212881
         await client.send(method, arguments, on_invocation)
 
     @classmethod
