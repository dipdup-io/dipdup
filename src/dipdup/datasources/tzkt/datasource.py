--- conflicted
+++ resolved
@@ -353,14 +353,9 @@
         for address, types in self._operation_subscriptions.items():
             await self.subscribe_to_operations(address, types)
         for address, paths in self._big_map_subscriptions.items():
-<<<<<<< HEAD
-            for path in paths:
-                await self.subscribe_to_big_maps(address, paths)
+            await self.subscribe_to_big_maps(address, paths)
         if self._contract_subscriptions:
             await self.subscribe_to_originations()
-=======
-            await self.subscribe_to_big_maps(address, paths)
->>>>>>> 0566e613
 
     def on_error(self, message: CompletionMessage):
         raise Exception(message.error)
@@ -381,18 +376,12 @@
             ],
         )
 
-<<<<<<< HEAD
     async def subscribe_to_originations(self) -> None:
         self._logger.info('Subscribing to originations')
-=======
-    async def subscribe_to_big_maps(self, address: Address, paths: List[Path]) -> None:
-        self._logger.info('Subscribing to big map updates of %s, %s', address, paths)
->>>>>>> 0566e613
 
         while self._get_client().transport.state != ConnectionState.connected:
             await asyncio.sleep(0.1)
 
-<<<<<<< HEAD
         await self._get_client().send(
             'SubscribeToOperations',
             [
@@ -402,10 +391,12 @@
             ],
         )
 
-    # TODO
-    async def subscribe_to_big_maps(self, address: Address, path: Path) -> None:
-        self._logger.info('Subscribing to %s, %s', address, path)
-=======
+    async def subscribe_to_big_maps(self, address: Address, paths: List[Path]) -> None:
+        self._logger.info('Subscribing to big map updates of %s, %s', address, paths)
+
+        while self._get_client().transport.state != ConnectionState.connected:
+            await asyncio.sleep(0.1)
+
         for path in paths:
             await self._get_client().send(
                 'SubscribeToBigMaps',
@@ -416,7 +407,6 @@
                     }
                 ],
             )
->>>>>>> 0566e613
 
     async def add_contract_subscription(
         self,
