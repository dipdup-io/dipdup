--- conflicted
+++ resolved
@@ -489,18 +489,11 @@
                 )
             ).build()
 
-<<<<<<< HEAD
-            self._client.on_open(self.on_connect)
-            self._client.on_error(self.on_error)
-            self._client.on('operations', self.on_operation_message)
-            self._client.on('bigmaps', self.on_big_map_message)
-            self._client.on('head', self.on_head_message)
-=======
             self._client.on_open(self._on_connect)
             self._client.on_error(self._on_error)
             self._client.on('operations', self._on_operation_message)
             self._client.on('bigmaps', self._on_big_map_message)
->>>>>>> 8bfa1782
+            self._client.on('head', self._on_head_message)
 
         return self._client
 
@@ -569,7 +562,6 @@
                 ],
             )
 
-<<<<<<< HEAD
     async def subscribe_to_head(self) -> None:
         """Subscribe to head on established WS connection"""
         self._logger.info('Subscribing to head')
@@ -577,15 +569,8 @@
             'SubscribeToHead',
             [],
         )
-=======
-    async def _on_operation_message(
-        self,
-        message: List[Dict[str, Any]],
-    ) -> None:
-        """Parse and emit raw operations from WS"""
->>>>>>> 8bfa1782
-
-    async def on_operation_message(self, message: List[Dict[str, Any]]) -> None:
+
+    async def _on_operation_message(self, message: List[Dict[str, Any]]) -> None:
         """Parse and emit raw operations from WS"""
         for item in message:
             current_level = item['state']
@@ -604,11 +589,7 @@
                     if operation.status != 'applied':
                         continue
                     operations.append(operation)
-<<<<<<< HEAD
-                self.emit("operations", operations, self.block.hash)
-=======
-                self.emit_operations(operations)
->>>>>>> 8bfa1782
+                self.emit_operations(operations, self.block)
 
             elif message_type == TzktMessageType.REORG:
                 if self.level is None:
@@ -618,14 +599,7 @@
             else:
                 raise NotImplementedError
 
-<<<<<<< HEAD
-    async def on_big_map_message(self, message: List[Dict[str, Any]]) -> None:
-=======
-    async def _on_big_map_message(
-        self,
-        message: List[Dict[str, Any]],
-    ) -> None:
->>>>>>> 8bfa1782
+    async def _on_big_map_message(self, message: List[Dict[str, Any]]) -> None:
         """Parse and emit raw big map diffs from WS"""
         for item in message:
             current_level = item['state']
@@ -652,7 +626,7 @@
             else:
                 raise NotImplementedError
 
-    async def on_head_message(self, message: List[Dict[str, Any]]) -> None:
+    async def _on_head_message(self, message: List[Dict[str, Any]]) -> None:
         for item in message:
             current_level = item['state']
             message_type = TzktMessageType(item['type'])
@@ -667,10 +641,12 @@
                 block_json = item['data']
                 block = self.convert_head_block(block_json)
                 self._block = block
-                self.emit("block", block)
+                self.emit_head(block)
 
             elif message_type == TzktMessageType.REORG:
-                self.emit("rollback", self.level, current_level)
+                if self.level is None:
+                    raise RuntimeError
+                self.emit_rollback(self.level, current_level)
 
             else:
                 raise NotImplementedError
