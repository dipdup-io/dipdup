--- conflicted
+++ resolved
@@ -18,12 +18,8 @@
 )
 from dipdup.datasources.proxy import DatasourceRequestProxy
 from dipdup.datasources.tzkt.enums import TzktMessageType
-<<<<<<< HEAD
 from dipdup.models import BigMapAction, BigMapData, BlockData, OperationData
-=======
-from dipdup.models import BigMapAction, BigMapData, OperationData
 from dipdup.utils import split_by_chunks
->>>>>>> 90aeffe4
 
 OperationID = int
 
@@ -369,7 +365,6 @@
         self._logger.debug(block)
         return block
 
-<<<<<<< HEAD
     async def get_block(self, level: int) -> Dict[str, Any]:
         """Get block by level"""
         self._logger.info('Fetching block %s', level)
@@ -381,21 +376,6 @@
         self._logger.debug(block)
         return block
 
-    async def get_originations(self, addresses: Set[str], offset: int, first_level, last_level) -> List[OperationData]:
-        raw_originations = await self._proxy.http_request(
-            'get',
-            url=f'{self._url}/v1/operations/originations',
-            params={
-                "originatedContract.in": ','.join(addresses),
-                "offset": offset,
-                "limit": self.request_limit,
-                "level.gt": first_level,
-                "level.le": last_level,
-                "select": ','.join(ORIGINATION_OPERATION_FIELDS),
-                "status": "applied",
-            },
-        )
-=======
     async def get_originations(self, addresses: Set[str], offset: int, first_level: int, last_level: int) -> List[OperationData]:
         raw_originations = []
         # NOTE: TzKT may hit URL length limit with hundreds of originations in a single request.
@@ -416,7 +396,6 @@
                 },
             )
 
->>>>>>> 90aeffe4
         originations = []
         for op in raw_originations:
             # NOTE: `type` field needs to be set manually when requesting operations by specific type
