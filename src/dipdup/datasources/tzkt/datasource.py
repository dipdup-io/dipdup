import asyncio
import logging
import sys
from asyncio import Event
from asyncio import create_task
from asyncio import gather
from collections import defaultdict
from collections import deque
from datetime import datetime
from datetime import timezone
from decimal import Decimal
from functools import partial
from typing import Any
from typing import AsyncGenerator
from typing import AsyncIterator
from typing import Awaitable
from typing import Callable
from typing import DefaultDict
from typing import Deque
from typing import Dict
from typing import Generator
from typing import List
from typing import NamedTuple
from typing import NoReturn
from typing import Optional
from typing import Set
from typing import Tuple
from typing import Union
from typing import cast

from pysignalr.client import SignalRClient
from pysignalr.exceptions import ConnectionError as WebsocketConnectionError
from pysignalr.messages import CompletionMessage  # type: ignore
from pysignalr.transport.websocket import DEFAULT_MAX_SIZE

from dipdup.config import HTTPConfig
from dipdup.config import ResolvedIndexConfigT
from dipdup.datasources.datasource import IndexDatasource
from dipdup.datasources.subscription import BigMapSubscription
from dipdup.datasources.subscription import HeadSubscription
from dipdup.datasources.subscription import OriginationSubscription
from dipdup.datasources.subscription import Subscription
from dipdup.datasources.subscription import TokenTransferSubscription
from dipdup.datasources.subscription import TransactionSubscription
from dipdup.datasources.tzkt.enums import ORIGINATION_MIGRATION_FIELDS
from dipdup.datasources.tzkt.enums import ORIGINATION_OPERATION_FIELDS
from dipdup.datasources.tzkt.enums import TRANSACTION_OPERATION_FIELDS
from dipdup.datasources.tzkt.enums import OperationFetcherRequest
from dipdup.datasources.tzkt.enums import TzktMessageType
from dipdup.enums import MessageType
from dipdup.enums import TokenStandard
from dipdup.exceptions import DatasourceError
from dipdup.models import BigMapAction
from dipdup.models import BigMapData
from dipdup.models import BlockData
from dipdup.models import HeadBlockData
from dipdup.models import OperationData
from dipdup.models import QuoteData
<<<<<<< HEAD
from dipdup.models import TokenTransferData
=======
from dipdup.utils import FormattedLogger
>>>>>>> 720cb1af
from dipdup.utils import split_by_chunks
from dipdup.utils.watchdog import Watchdog

TZKT_ORIGINATIONS_REQUEST_LIMIT = 100


def dedup_operations(operations: Tuple[OperationData, ...]) -> Tuple[OperationData, ...]:
    """Merge and sort operations fetched from multiple endpoints"""
    return tuple(
        sorted(
            (({op.id: op for op in operations}).values()),
            key=lambda op: op.id,
        )
    )


class OperationFetcher:
    """Fetches operations from multiple REST API endpoints, merges them and yields by level. Offet of every endpoint is tracked separately."""

    def __init__(
        self,
        datasource: 'TzktDatasource',
        first_level: int,
        last_level: int,
        transaction_addresses: Set[str],
        origination_addresses: Set[str],
        cache: bool = False,
        migration_originations: Tuple[OperationData, ...] = None,
    ) -> None:
        self._datasource = datasource
        self._first_level = first_level
        self._last_level = last_level
        self._transaction_addresses = transaction_addresses
        self._origination_addresses = origination_addresses
        self._cache = cache

        self._logger = logging.getLogger('dipdup.tzkt')
        self._head: int = 0
        self._heads: Dict[OperationFetcherRequest, int] = {}
        self._offsets: Dict[OperationFetcherRequest, int] = {}
        self._fetched: Dict[OperationFetcherRequest, bool] = {}

        self._operations: DefaultDict[int, Deque[OperationData]] = defaultdict(deque)
        for origination in migration_originations or ():
            self._operations[origination.level].append(origination)

    def _get_operations_head(self, operations: Tuple[OperationData, ...]) -> int:
        """Get latest block level (head) of sorted operations batch"""
        for i in range(len(operations) - 1)[::-1]:
            if operations[i].level != operations[i + 1].level:
                return operations[i].level
        return operations[0].level

    async def _fetch_originations(self) -> None:
        """Fetch a single batch of originations, bump channel offset"""
        key = OperationFetcherRequest.originations
        if not self._origination_addresses:
            self._fetched[key] = True
            self._heads[key] = self._last_level
        if self._fetched[key]:
            return

        self._logger.debug('Fetching originations of %s', self._origination_addresses)

        # FIXME: No pagination because of URL length limit workaround
        originations = await self._datasource.get_originations(
            addresses=self._origination_addresses,
            first_level=self._first_level,
            last_level=self._last_level,
            cache=self._cache,
        )

        for op in originations:
            level = op.level
            self._operations[level].append(op)

        self._logger.debug('Got %s', len(originations))
        self._fetched[key] = True
        self._heads[key] = self._last_level

    async def _fetch_transactions(self, field: str) -> None:
        """Fetch a single batch of transactions, bump channel offset"""
        key = getattr(OperationFetcherRequest, field + '_transactions')
        if not self._transaction_addresses:
            self._fetched[key] = True
            self._heads[key] = self._last_level
        if self._fetched[key]:
            return

        self._logger.debug('Fetching %s transactions of %s', field, self._transaction_addresses)

        transactions = await self._datasource.get_transactions(
            field=field,
            addresses=self._transaction_addresses,
            offset=self._offsets[key],
            first_level=self._first_level,
            last_level=self._last_level,
            cache=self._cache,
        )

        for op in transactions:
            level = op.level
            self._operations[level].append(op)

        self._logger.debug('Got %s', len(transactions))

        if len(transactions) < self._datasource.request_limit:
            self._fetched[key] = True
            self._heads[key] = self._last_level
        else:
            self._offsets[key] = transactions[-1].id
            self._heads[key] = self._get_operations_head(transactions)

    async def fetch_operations_by_level(self) -> AsyncGenerator[Tuple[int, Tuple[OperationData, ...]], None]:
        """Iterate over operations fetched with multiple REST requests with different filters.

        Resulting data is splitted by level, deduped, sorted and ready to be processed by OperationIndex.
        """
        for type_ in (
            OperationFetcherRequest.sender_transactions,
            OperationFetcherRequest.target_transactions,
            OperationFetcherRequest.originations,
        ):
            self._heads[type_] = 0
            self._offsets[type_] = 0
            self._fetched[type_] = False

        while True:
            min_head = sorted(self._heads.items(), key=lambda x: x[1])[0][0]
            if min_head == OperationFetcherRequest.originations:
                await self._fetch_originations()
            elif min_head == OperationFetcherRequest.target_transactions:
                await self._fetch_transactions('target')
            elif min_head == OperationFetcherRequest.sender_transactions:
                await self._fetch_transactions('sender')
            else:
                raise RuntimeError

            head = min(self._heads.values())
            while self._head <= head:
                if self._head in self._operations:
                    operations = self._operations.pop(self._head)
                    yield self._head, dedup_operations(tuple(operations))
                self._head += 1

            if all(self._fetched.values()):
                break

        if self._operations:
            raise RuntimeError('Operations left in queue')


class BigMapFetcher:
    """Fetches bigmap diffs from REST API, merges them and yields by level."""

    def __init__(
        self,
        datasource: 'TzktDatasource',
        first_level: int,
        last_level: int,
        big_map_addresses: Set[str],
        big_map_paths: Set[str],
        cache: bool = False,
    ) -> None:
        self._logger = logging.getLogger('dipdup.tzkt')
        self._datasource = datasource
        self._first_level = first_level
        self._last_level = last_level
        self._big_map_addresses = big_map_addresses
        self._big_map_paths = big_map_paths
        self._cache = cache

    async def fetch_big_maps_by_level(self) -> AsyncGenerator[Tuple[int, Tuple[BigMapData, ...]], None]:
        """Iterate over big map diffs fetched fetched from REST.

        Resulting data is splitted by level, deduped, sorted and ready to be processed by BigMapIndex.
        """

        big_maps: Tuple[BigMapData, ...] = ()

        # TODO: Share code between this and OperationFetcher
        big_map_iter = self._datasource.iter_big_maps(
            self._big_map_addresses,
            self._big_map_paths,
            self._first_level,
            self._last_level,
        )
        async for fetched_big_maps in big_map_iter:
            big_maps = big_maps + fetched_big_maps

            # NOTE: Yield big map slices by level except the last one
            while True:
                for i in range(len(big_maps) - 1):
                    curr_level, next_level = big_maps[i].level, big_maps[i + 1].level

                    # NOTE: Level boundaries found. Exit for loop, stay in while.
                    if curr_level != next_level:
                        yield curr_level, big_maps[: i + 1]
                        big_maps = big_maps[i + 1 :]
                        break
                else:
                    break

        if big_maps:
            yield big_maps[0].level, big_maps


<<<<<<< HEAD
class TokenTransferFetcher:
    def __init__(
        self,
        datasource: 'TzktDatasource',
        first_level: int,
        last_level: int,
        cache: bool = False,
    ) -> None:
        self._logger = logging.getLogger('dipdup.tzkt')
        self._datasource = datasource
        self._first_level = first_level
        self._last_level = last_level
        self._cache = cache

    async def fetch_token_transfers_by_level(self) -> AsyncGenerator[Tuple[int, Tuple[TokenTransferData, ...]], None]:
        token_transfers: Tuple[TokenTransferData, ...] = ()

        # TODO: Share code between this and OperationFetcher
        token_transfer_iter = self._datasource.iter_token_transfers(
            self._first_level,
            self._last_level,
        )
        async for fetched_token_transfers in token_transfer_iter:
            token_transfers = token_transfers + fetched_token_transfers

            # NOTE: Yield token transfer slices by level except the last one
            while True:
                for i in range(len(token_transfers) - 1):
                    curr_level, next_level = token_transfers[i].level, token_transfers[i + 1].level

                    # NOTE: Level boundaries found. Exit for loop, stay in while.
                    if curr_level != next_level:
                        yield curr_level, token_transfers[: i + 1]
                        token_transfers = token_transfers[i + 1 :]
                        break
                else:
                    break

        if token_transfers:
            yield token_transfers[0].level, token_transfers
=======
MessageData = Union[Dict[str, Any], List[Dict[str, Any]]]


class BufferedMessage(NamedTuple):
    type: MessageType
    data: MessageData


class MessageBuffer:
    """Buffers realtime TzKT messages and yields them in by level."""

    def __init__(self, size: int) -> None:
        self._logger = logging.getLogger('dipdup.tzkt')
        self._size = size
        self._messages: DefaultDict[int, List[BufferedMessage]] = defaultdict(list)

    def add(self, type_: MessageType, level: int, data: MessageData) -> None:
        """Add a message to the buffer."""
        self._messages[level].append(BufferedMessage(type_, data))

    def rollback(self, type_: MessageType, channel_level: int, message_level: int) -> bool:
        """Drop buffered messages in reversed order while possible, return if successful."""
        # NOTE: No action required for this channel
        if type_ == MessageType.head:
            return True

        # NOTE: This rollback does not affect us, so we can safely ignore it
        if channel_level <= message_level:
            return True

        self._logger.info('Rollback requested from %s to %s', type_.value, channel_level, message_level)
        levels = range(channel_level, message_level, -1)
        for level in levels:
            if not self._messages.pop(level, None):
                self._logger.info('Level %s is not buffered, can\'t avoid rollback', level)
                return False

        self._logger.info('All rolled back levels are buffered, no action required')
        return True

    def yield_from(self) -> Generator[BufferedMessage, None, None]:
        """Yield extensively buffered messages by level"""
        buffered_levels = sorted(self._messages.keys())
        yielded_levels = buffered_levels[: len(buffered_levels) - self._size]
        for level in yielded_levels:
            for buffered_message in self._messages.pop(level):
                yield buffered_message
>>>>>>> 720cb1af


class TzktDatasource(IndexDatasource):
    _default_http_config = HTTPConfig(
        cache=True,
        retry_sleep=1,
        retry_multiplier=2,
        ratelimit_rate=100,
        ratelimit_period=1,
        connection_limit=25,
        batch_size=1000,
    )

    def __init__(
        self,
        url: str,
        http_config: Optional[HTTPConfig] = None,
        watchdog: Optional[Watchdog] = None,
        merge_subscriptions: bool = False,
        buffer_size: int = 0,
    ) -> None:
        super().__init__(
            url=url,
            http_config=self._default_http_config.merge(http_config),
            merge_subscriptions=merge_subscriptions,
        )
        self._logger = logging.getLogger('dipdup.tzkt')
        self._watchdog = watchdog
        self._buffer = MessageBuffer(buffer_size)

        self._ws_client: Optional[SignalRClient] = None
        self._level: DefaultDict[MessageType, Optional[int]] = defaultdict(lambda: None)

    @property
    def request_limit(self) -> int:
        return cast(int, self._http_config.batch_size)

    def set_logger(self, name: str) -> None:
        super().set_logger(name)
        self._buffer._logger = FormattedLogger(self._buffer._logger.name, name + ': {}')

    def get_channel_level(self, message_type: MessageType) -> int:
        """Get current level of the channel, or sync level is no messages were received yet."""
        channel_level = self._level[message_type]
        if channel_level is None:
            # NOTE: If no data messages were received since run, use sync level instead
            # NOTE: There's only one sync level for all channels, otherwise `Index.process` would fail
            channel_level = self.get_sync_level(HeadSubscription())
            if channel_level is None:
                raise RuntimeError('Neither current nor sync level is known')

        return channel_level

    def _set_channel_level(self, message_type: MessageType, level: int) -> None:
        self._level[message_type] = level

    async def get_similar_contracts(
        self,
        address: str,
        strict: bool = False,
        offset: Optional[int] = None,
        limit: Optional[int] = None,
    ) -> Tuple[str, ...]:
        """Get addresses of contracts that share the same code hash or type hash"""
        offset, limit = offset or 0, limit or self.request_limit
        entrypoint = 'same' if strict else 'similar'
        self._logger.info('Fetching `%s` contracts for address `%s`', entrypoint, address)
        response = await self.request(
            'get',
            url=f'v1/contracts/{address}/{entrypoint}',
            params={
                'select': 'id,address',
                'offset': offset,
                'limit': limit,
            },
        )
        return tuple(item['address'] for item in response)

    async def iter_similar_contracts(
        self,
        address: str,
        strict: bool = False,
    ) -> AsyncIterator[Tuple[str, ...]]:
        async for batch in self._iter_batches(self.get_similar_contracts, address, strict, cursor=False):
            yield batch

    async def get_originated_contracts(
        self,
        address: str,
        offset: Optional[int] = None,
        limit: Optional[int] = None,
    ) -> Tuple[str, ...]:
        """Get addresses of contracts originated from given address"""
        self._logger.info('Fetching originated contracts for address `%s', address)
        offset, limit = offset or 0, limit or self.request_limit
        response = await self.request(
            'get',
            url=f'v1/accounts/{address}/contracts',
            params={
                'select': 'id,address',
                'offset': offset,
                'limit': limit,
            },
        )
        return tuple(item['address'] for item in response)

    async def iter_originated_contracts(self, address: str) -> AsyncIterator[Tuple[str, ...]]:
        async for batch in self._iter_batches(self.get_originated_contracts, address, cursor=False):
            yield batch

    async def get_contract_summary(self, address: str) -> Dict[str, Any]:
        """Get contract summary"""
        self._logger.info('Fetching contract summary for address `%s', address)
        return await self.request(
            'get',
            url=f'v1/contracts/{address}',
        )

    async def get_contract_storage(self, address: str) -> Dict[str, Any]:
        """Get contract storage"""
        self._logger.info('Fetching contract storage for address `%s', address)
        return await self.request(
            'get',
            url=f'v1/contracts/{address}/storage',
        )

    async def get_jsonschemas(self, address: str) -> Dict[str, Any]:
        """Get JSONSchemas for contract's storage/parameter/bigmap types"""
        self._logger.info('Fetching jsonschemas for address `%s', address)
        return await self.request(
            'get',
            url=f'v1/contracts/{address}/interface',
            cache=True,
        )

    async def get_big_map(
        self,
        big_map_id: int,
        level: Optional[int] = None,
        active: bool = False,
        offset: Optional[int] = None,
        limit: Optional[int] = None,
    ) -> Tuple[Dict[str, Any], ...]:
        self._logger.info('Fetching keys of bigmap `%s`', big_map_id)
        offset, limit = offset or 0, limit or self.request_limit
        kwargs = {'active': str(active).lower()} if active else {}
        big_maps = await self.request(
            'get',
            url=f'v1/bigmaps/{big_map_id}/keys',
            params={
                **kwargs,
                'level': level,
                'offset': offset,
                'limit': limit,
            },
        )
        return tuple(big_maps)

    async def iter_big_map(
        self,
        big_map_id: int,
        level: Optional[int] = None,
        active: bool = False,
    ) -> AsyncIterator[Tuple[Dict[str, Any], ...]]:
        async for batch in self._iter_batches(
            self.get_big_map,
            big_map_id,
            level,
            active,
            cursor=False,
        ):
            yield batch

    async def get_contract_big_maps(
        self,
        address: str,
        offset: Optional[int] = None,
        limit: Optional[int] = None,
    ) -> Tuple[Dict[str, Any], ...]:
        offset, limit = offset or 0, limit or self.request_limit
        # TODO: Can we cache it?
        big_maps = await self.request(
            'get',
            url=f'v1/contracts/{address}/bigmaps',
            params={
                'offset': offset,
                'limit': limit,
            },
        )
        return tuple(big_maps)

    async def iter_contract_big_maps(
        self,
        address: str,
    ) -> AsyncIterator[Tuple[Dict[str, Any], ...]]:
        async for batch in self._iter_batches(self.get_contract_big_maps, address, cursor=False):
            yield batch

    async def get_head_block(self) -> HeadBlockData:
        """Get latest block (head)"""
        self._logger.info('Fetching latest block')
        head_block_json = await self.request(
            'get',
            url='v1/head',
        )
        return self.convert_head_block(head_block_json)

    async def get_block(self, level: int) -> BlockData:
        """Get block by level"""
        self._logger.info('Fetching block %s', level)
        block_json = await self.request(
            'get',
            url=f'v1/blocks/{level}',
        )
        return self.convert_block(block_json)

    async def get_migration_originations(
        self,
        first_level: int = 0,
        offset: Optional[int] = None,
        limit: Optional[int] = None,
    ) -> Tuple[OperationData, ...]:
        """Get contracts originated from migrations"""
        offset, limit = offset or 0, limit or self.request_limit
        self._logger.info('Fetching contracts originated with migrations')
        raw_migrations = await self.request(
            'get',
            url='v1/operations/migrations',
            params={
                'kind': 'origination',
                'level.ge': first_level,
                'select': ','.join(ORIGINATION_MIGRATION_FIELDS),
                'offset.cr': offset,
                'limit': limit,
            },
        )
        return tuple(self.convert_migration_origination(m) for m in raw_migrations)

    async def iter_migration_originations(
        self,
        first_level: int = 0,
    ) -> AsyncIterator[Tuple[OperationData, ...]]:
        async for batch in self._iter_batches(
            self.get_migration_originations,
            first_level,
        ):
            yield batch

    # FIXME: No pagination because of URL length limit workaround
    async def get_originations(
        self,
        addresses: Set[str],
        first_level: int,
        last_level: int,
        cache: bool = False,
    ) -> Tuple[OperationData, ...]:
        raw_originations = []
        # NOTE: TzKT may hit URL length limit with hundreds of originations in a single request.
        # NOTE: Chunk of 100 addresses seems like a reasonable choice - URL of ~3971 characters.
        # NOTE: Other operation requests won't hit that limit.
        for addresses_chunk in split_by_chunks(list(addresses), TZKT_ORIGINATIONS_REQUEST_LIMIT):
            raw_originations += await self.request(
                'get',
                url='v1/operations/originations',
                params={
                    "originatedContract.in": ','.join(addresses_chunk),
                    "level.ge": first_level,
                    "level.le": last_level,
                    "select": ','.join(ORIGINATION_OPERATION_FIELDS),
                    "status": "applied",
                },
                cache=cache,
            )

        # NOTE: `type` field needs to be set manually when requesting operations by specific type
        return tuple(self.convert_operation(op, type_='origination') for op in raw_originations)

    async def get_transactions(
        self,
        field: str,
        addresses: Set[str],
        first_level: int,
        last_level: int,
        cache: bool = False,
        offset: Optional[int] = None,
        limit: Optional[int] = None,
    ) -> Tuple[OperationData, ...]:
        offset, limit = offset or 0, limit or self.request_limit
        raw_transactions = await self.request(
            'get',
            url='v1/operations/transactions',
            params={
                f"{field}.in": ','.join(addresses),
                "offset.cr": offset,
                "limit": limit,
                "level.ge": first_level,
                "level.le": last_level,
                "select": ','.join(TRANSACTION_OPERATION_FIELDS),
                "status": "applied",
            },
            cache=cache,
        )

        # NOTE: `type` field needs to be set manually when requesting operations by specific type
        return tuple(self.convert_operation(op, type_='transaction') for op in raw_transactions)

    async def iter_transactions(
        self,
        field: str,
        addresses: Set[str],
        first_level: int,
        last_level: int,
        cache: bool = False,
    ) -> AsyncIterator[Tuple[OperationData, ...]]:
        async for batch in self._iter_batches(
            self.get_transactions,
            field,
            addresses,
            first_level,
            last_level,
            cache,
        ):
            yield batch

    async def get_big_maps(
        self,
        addresses: Set[str],
        paths: Set[str],
        first_level: int,
        last_level: int,
        cache: bool = False,
        offset: Optional[int] = None,
        limit: Optional[int] = None,
    ) -> Tuple[BigMapData, ...]:
        offset, limit = offset or 0, limit or self.request_limit
        raw_big_maps = await self.request(
            'get',
            url='v1/bigmaps/updates',
            params={
                "contract.in": ",".join(addresses),
                "path.in": ",".join(paths),
                "level.ge": first_level,
                "level.le": last_level,
                "offset": offset,
                "limit": limit,
            },
            cache=cache,
        )
        return tuple(self.convert_big_map(bm) for bm in raw_big_maps)

    async def iter_big_maps(
        self,
        addresses: Set[str],
        paths: Set[str],
        first_level: int,
        last_level: int,
        cache: bool = False,
    ) -> AsyncIterator[Tuple[BigMapData, ...]]:
        async for batch in self._iter_batches(
            self.get_big_maps,
            addresses,
            paths,
            first_level,
            last_level,
            cache,
            cursor=False,
        ):
            yield batch

    async def get_quote(self, level: int) -> QuoteData:
        """Get quote for block"""
        self._logger.info('Fetching quotes for level %s', level)
        quote_json = await self.request(
            'get',
            url='v1/quotes',
            params={"level": level},
            cache=True,
        )
        return self.convert_quote(quote_json[0])

    async def get_quotes(
        self,
        first_level: int,
        last_level: int,
        offset: Optional[int] = None,
        limit: Optional[int] = None,
    ) -> Tuple[QuoteData, ...]:
        """Get quotes for blocks"""
        offset, limit = offset or 0, limit or self.request_limit
        self._logger.info('Fetching quotes for levels %s-%s', first_level, last_level)
        quotes_json = await self.request(
            'get',
            url='v1/quotes',
            params={
                "level.ge": first_level,
<<<<<<< HEAD
                "level.lt": last_level,
=======
                "level.le": last_level,
>>>>>>> 720cb1af
                "offset.cr": offset,
                "limit": limit,
            },
            cache=False,
        )
        return tuple(self.convert_quote(quote) for quote in quotes_json)

    async def iter_quotes(
        self,
        first_level: int,
        last_level: int,
    ) -> AsyncIterator[Tuple[QuoteData, ...]]:
        """Iterate quotes for blocks"""
        async for batch in self._iter_batches(
            self.get_quotes,
            first_level,
            last_level,
<<<<<<< HEAD
        ):
            yield batch

    async def get_token_transfers(
        self,
        first_level: int,
        last_level: int,
        offset: Optional[int] = None,
        limit: Optional[int] = None,
    ) -> Tuple[TokenTransferData, ...]:
        """Get token transfers for contract"""
        offset, limit = offset or 0, limit or self.request_limit
        params: dict = {}

        raw_token_transfers = await self.request(
            'get',
            url='v1/tokens/transfers',
            params={**params, 'level.ge': first_level, 'level.lt': last_level, 'offset': offset, 'limit': limit, 'sort.asc': 'level'},
        )
        return tuple(self.convert_token_transfer(item) for item in raw_token_transfers)

    async def iter_token_transfers(
        self,
        first_level: int,
        last_level: int,
    ) -> AsyncIterator[Tuple[TokenTransferData, ...]]:
        """Iterate token transfers for contract"""
        async for batch in self._iter_batches(
            self.get_token_transfers,
            first_level,
            last_level,
            cursor=False,
=======
>>>>>>> 720cb1af
        ):
            yield batch

    async def add_index(self, index_config: ResolvedIndexConfigT) -> None:
        """Register index config in internal mappings and matchers. Find and register subscriptions."""
        for subscription in index_config.subscriptions:
            self._subscriptions.add(subscription)

    async def subscribe(self) -> None:
        missing_subscriptions = self._subscriptions.missing_subscriptions
        if not missing_subscriptions:
            return

        self._logger.info('Subscribing to %s channels', len(missing_subscriptions))
        tasks = (self._subscribe(subscription) for subscription in missing_subscriptions)
        await asyncio.gather(*tasks)
        self._logger.info('Subscribed to %s channels', len(missing_subscriptions))

    async def _subscribe(self, subscription: Subscription) -> None:
        self._logger.debug('Subscribing to %s', subscription)
        request: List[Dict[str, Any]]

        if isinstance(subscription, TransactionSubscription):
            method = 'SubscribeToOperations'
            request = [{'types': 'transaction'}]
            if subscription.address:
                request[0]['address'] = subscription.address

        elif isinstance(subscription, OriginationSubscription):
            method = 'SubscribeToOperations'
            request = [{'types': 'origination'}]

        elif isinstance(subscription, HeadSubscription):
            method, request = 'SubscribeToHead', []

        elif isinstance(subscription, BigMapSubscription):
            method = 'SubscribeToBigMaps'
            if subscription.address and subscription.path:
                request = [{'address': subscription.address, 'paths': [subscription.path]}]
            elif not subscription.address and not subscription.path:
                request = [{}]
            else:
                raise RuntimeError

        elif isinstance(subscription, TokenTransferSubscription):
            method = 'SubscribeToTokenTransfers'
            request = [{}]

        else:
            raise NotImplementedError

        event = Event()

        async def _on_subscribe(message: CompletionMessage) -> None:
            if message.error:
                await self._on_error(message)
            level = cast(int, message.result)
            self._subscriptions.set_sync_level(subscription, level)
            event.set()

        await self._send(method, request, _on_subscribe)
        await event.wait()

    async def _iter_batches(self, fn, *args, cursor: bool = True, **kwargs) -> AsyncIterator:
        if set(kwargs).intersection(('offset', 'offset.cr', 'limit')):
            raise ValueError('`offset` and `limit` arguments are not allowed')

        size, offset = self.request_limit, 0
        while size == self.request_limit:
            result = await fn(*args, offset=offset, **kwargs)
            if not result:
                return

            yield result

            size = len(result)
            if cursor:
                # NOTE: Guess if response is already deserialized or not
                try:
                    offset = result[-1]['id']
                except TypeError:
                    offset = result[-1].id
            else:
                offset += self.request_limit

    def _get_ws_client(self) -> SignalRClient:
        """Create SignalR client, register message callbacks"""
        if self._ws_client:
            return self._ws_client

        self._logger.info('Creating websocket client')
        self._ws_client = SignalRClient(
            url=f'{self._http._url}/v1/events',
            # NOTE: 1 MB default is not enough for big blocks
            max_size=DEFAULT_MAX_SIZE * 10,
        )

        self._ws_client.on_open(self._on_connect)
        self._ws_client.on_close(self._on_disconnect)
        self._ws_client.on_error(self._on_error)

        self._ws_client.on('operations', partial(self._on_message, MessageType.operation))
        self._ws_client.on('bigmaps', partial(self._on_message, MessageType.big_map))
        self._ws_client.on('head', partial(self._on_message, MessageType.head))

        return self._ws_client

    async def run(self) -> None:
        self._logger.info('Establishing realtime connection')
        ws = self._get_ws_client()

        async def _wrapper():
            retry_sleep = self._http_config.retry_sleep
            for _ in range(self._http_config.retry_count or sys.maxsize):
                try:
                    await ws.run()
                except WebsocketConnectionError as e:
                    self._logger.error('Websocket connection error: %s', e)
                    await asyncio.sleep(retry_sleep)
                    retry_sleep *= self._http_config.retry_multiplier

        tasks = [create_task(_wrapper())]

        if self._watchdog:
            tasks.append(create_task(self._watchdog.run()))

        await gather(*tasks)

    async def _on_connect(self) -> None:
        self._logger.info('Realtime connection established')
        # NOTE: Subscribing here will block WebSocket loop

    async def _on_disconnect(self) -> None:
        self._logger.info('Realtime connection lost')
        self._subscriptions.reset()

    async def _on_error(self, message: CompletionMessage) -> NoReturn:
        """Raise exception from WS server's error message"""
        raise DatasourceError(datasource=self.name, msg=cast(str, message.error))

    async def _on_message(self, type_: MessageType, message: List[Dict[str, Any]]) -> None:
        """Parse message received from Websocket, ensure it's correct in the current context and yield data."""
        # NOTE: Parse messages and either buffer or yield data
        for item in message:
            tzkt_type = TzktMessageType(item['type'])
            # NOTE: Legacy, sync level returned by TzKT during negotiation
            if tzkt_type == TzktMessageType.STATE:
                continue

            message_level = item['state']
            channel_level = self.get_channel_level(type_)
            self._set_channel_level(type_, message_level)

            self._logger.info(
                'Realtime message received: %s, %s, %s -> %s',
                type_.value,
                tzkt_type.name,
                channel_level,
                message_level,
            )

            # NOTE: Put data messages to buffer by level
            if tzkt_type == TzktMessageType.DATA:
                self._buffer.add(type_, message_level, item['data'])

            # NOTE: Try to process rollback automatically, emit if failed
            elif tzkt_type == TzktMessageType.REORG:
                if not self._buffer.rollback(type_, channel_level, message_level):
                    await self.emit_rollback(channel_level, message_level)

            else:
                raise NotImplementedError(f'Unknown message type: {tzkt_type}')

        # NOTE: Process extensive data from buffer
        for buffered_message in self._buffer.yield_from():
            if buffered_message.type == MessageType.operation:
                await self._process_operations_data(cast(list, buffered_message.data))
            elif buffered_message.type == MessageType.big_map:
                await self._process_big_maps_data(cast(list, buffered_message.data))
            elif buffered_message.type == MessageType.head:
                await self._process_head_data(cast(dict, buffered_message.data))
            else:
                raise NotImplementedError(f'Unknown message type: {buffered_message.type}')

    async def _process_operations_data(self, data: List[Dict[str, Any]]) -> None:
        """Parse and emit raw operations from WS"""
        level_operations: DefaultDict[int, Deque[OperationData]] = defaultdict(deque)

        for operation_json in data:
            if operation_json['status'] != 'applied':
                continue
            operation = self.convert_operation(operation_json)
            level_operations[operation.level].append(operation)

        for _level, operations in level_operations.items():
            await self.emit_operations(tuple(operations))

    async def _process_big_maps_data(self, data: List[Dict[str, Any]]) -> None:
        """Parse and emit raw big map diffs from WS"""
        level_big_maps: DefaultDict[int, Deque[BigMapData]] = defaultdict(deque)

        big_maps: Deque[BigMapData] = deque()
        for big_map_json in data:
            big_map = self.convert_big_map(big_map_json)
            level_big_maps[big_map.level].append(big_map)

        for _level, big_maps in level_big_maps.items():
            await self.emit_big_maps(tuple(big_maps))

    async def _process_head_data(self, data: Dict[str, Any]) -> None:
        """Parse and emit raw head block from WS"""
        if self._watchdog:
            self._watchdog.reset()

        block = self.convert_head_block(data)
        await self.emit_head(block)

    @classmethod
    def convert_operation(cls, operation_json: Dict[str, Any], type_: Optional[str] = None) -> OperationData:
        """Convert raw operation message from WS/REST into dataclass"""
        sender_json = operation_json.get('sender') or {}
        target_json = operation_json.get('target') or {}
        initiator_json = operation_json.get('initiator') or {}
        delegate_json = operation_json.get('delegate') or {}
        parameter_json = operation_json.get('parameter') or {}
        originated_contract_json = operation_json.get('originatedContract') or {}

        entrypoint, parameter = parameter_json.get('entrypoint'), parameter_json.get('value')
        if target_json.get('address', '').startswith('KT1'):
            # NOTE: TzKT returns None for `default` entrypoint
            if entrypoint is None:
                entrypoint = 'default'

                # NOTE: Empty parameter in this case means `{"prim": "Unit"}`
                if parameter is None:
                    parameter = {}

        return OperationData(
            type=type_ or operation_json['type'],
            id=operation_json['id'],
            level=operation_json['level'],
            timestamp=cls._parse_timestamp(operation_json['timestamp']),
            block=operation_json.get('block'),
            hash=operation_json['hash'],
            counter=operation_json['counter'],
            sender_address=sender_json.get('address'),
            target_address=target_json.get('address'),
            initiator_address=initiator_json.get('address'),
            amount=operation_json.get('amount', operation_json.get('contractBalance')),
            status=operation_json['status'],
            has_internals=operation_json.get('hasInternals'),
            sender_alias=operation_json['sender'].get('alias'),
            nonce=operation_json.get('nonce'),
            target_alias=target_json.get('alias'),
            initiator_alias=initiator_json.get('alias'),
            entrypoint=entrypoint,
            parameter_json=parameter,
            originated_contract_address=originated_contract_json.get('address'),
            originated_contract_type_hash=originated_contract_json.get('typeHash'),
            originated_contract_code_hash=originated_contract_json.get('codeHash'),
            storage=operation_json.get('storage'),
            diffs=operation_json.get('diffs') or (),
            delegate_address=delegate_json.get('address'),
            delegate_alias=delegate_json.get('alias'),
        )

    @classmethod
    def convert_migration_origination(cls, migration_origination_json: Dict[str, Any]) -> OperationData:
        """Convert raw migration message from REST into dataclass"""
        return OperationData(
            type='origination',
            id=migration_origination_json['id'],
            level=migration_origination_json['level'],
            timestamp=cls._parse_timestamp(migration_origination_json['timestamp']),
            block=migration_origination_json.get('block'),
            originated_contract_address=migration_origination_json['account']['address'],
            originated_contract_alias=migration_origination_json['account'].get('alias'),
            amount=migration_origination_json['balanceChange'],
            storage=migration_origination_json.get('storage'),
            diffs=migration_origination_json.get('diffs') or (),
            status='applied',
            has_internals=False,
            hash='[none]',
            counter=0,
            sender_address='[none]',
            target_address=None,
            initiator_address=None,
        )

    @classmethod
    def convert_big_map(cls, big_map_json: Dict[str, Any]) -> BigMapData:
        """Convert raw big map diff message from WS/REST into dataclass"""
        action = BigMapAction(big_map_json['action'])
        active = action not in (BigMapAction.REMOVE, BigMapAction.REMOVE_KEY)
        return BigMapData(
            id=big_map_json['id'],
            level=big_map_json['level'],
            # FIXME: missing `operation_id` field in API to identify operation
            operation_id=big_map_json['level'],
            timestamp=cls._parse_timestamp(big_map_json['timestamp']),
            bigmap=big_map_json['bigmap'],
            contract_address=big_map_json['contract']['address'],
            path=big_map_json['path'],
            action=action,
            active=active,
            key=big_map_json.get('content', {}).get('key'),
            value=big_map_json.get('content', {}).get('value'),
        )

    @classmethod
    def convert_block(cls, block_json: Dict[str, Any]) -> BlockData:
        """Convert raw block message from REST into dataclass"""
        return BlockData(
            level=block_json['level'],
            hash=block_json['hash'],
            timestamp=cls._parse_timestamp(block_json['timestamp']),
            proto=block_json['proto'],
            priority=block_json['priority'],
            validations=block_json['validations'],
            deposit=block_json['deposit'],
            reward=block_json['reward'],
            fees=block_json['fees'],
            nonce_revealed=block_json['nonceRevealed'],
            baker_address=block_json.get('baker', {}).get('address'),
            baker_alias=block_json.get('baker', {}).get('alias'),
        )

    @classmethod
    def convert_head_block(cls, head_block_json: Dict[str, Any]) -> HeadBlockData:
        """Convert raw head block message from WS/REST into dataclass"""
        return HeadBlockData(
            chain=head_block_json['chain'],
            chain_id=head_block_json['chainId'],
            cycle=head_block_json['cycle'],
            level=head_block_json['level'],
            hash=head_block_json['hash'],
            protocol=head_block_json['protocol'],
            next_protocol=head_block_json['nextProtocol'],
            timestamp=cls._parse_timestamp(head_block_json['timestamp']),
            voting_epoch=head_block_json['votingEpoch'],
            voting_period=head_block_json['votingPeriod'],
            known_level=head_block_json['knownLevel'],
            last_sync=head_block_json['lastSync'],
            synced=head_block_json['synced'],
            quote_level=head_block_json['quoteLevel'],
            quote_btc=Decimal(head_block_json['quoteBtc']),
            quote_eur=Decimal(head_block_json['quoteEur']),
            quote_usd=Decimal(head_block_json['quoteUsd']),
            quote_cny=Decimal(head_block_json['quoteCny']),
            quote_jpy=Decimal(head_block_json['quoteJpy']),
            quote_krw=Decimal(head_block_json['quoteKrw']),
            quote_eth=Decimal(head_block_json['quoteEth']),
            quote_gbp=Decimal(head_block_json['quoteGbp']),
        )

    @classmethod
    def convert_quote(cls, quote_json: Dict[str, Any]) -> QuoteData:
        """Convert raw quote message from REST into dataclass"""
        return QuoteData(
            level=quote_json['level'],
            timestamp=cls._parse_timestamp(quote_json['timestamp']),
            btc=Decimal(quote_json['btc']),
            eur=Decimal(quote_json['eur']),
            usd=Decimal(quote_json['usd']),
            cny=Decimal(quote_json['cny']),
            jpy=Decimal(quote_json['jpy']),
            krw=Decimal(quote_json['krw']),
            eth=Decimal(quote_json['eth']),
        )

    @classmethod
    def convert_token_transfer(cls, token_transfer_json: Dict[str, Any]) -> TokenTransferData:
        """Convert raw token transfer message from REST or WS into dataclass"""
        token_json = token_transfer_json.get('token') or {}
        contract_json = token_json.get('contract') or {}
        from_json = token_transfer_json.get('from') or {}
        to_json = token_transfer_json.get('to') or {}
        standard = token_json.get('standard')
        metadata = token_json.get('metadata')
        return TokenTransferData(
            id=token_transfer_json['id'],
            level=token_transfer_json['level'],
            timestamp=cls._parse_timestamp(token_transfer_json['timestamp']),
            tzkt_token_id=token_json['id'],
            contract_address=contract_json.get('address'),
            contract_alias=contract_json.get('alias'),
            token_id=token_json.get('tokenId'),
            standard=TokenStandard(standard) if standard else None,
            metadata=metadata if isinstance(metadata, dict) else {},
            from_alias=from_json.get('alias'),
            from_address=from_json.get('address'),
            to_alias=to_json.get('alias'),
            to_address=to_json.get('address'),
            amount=token_transfer_json.get('amount'),
            tzkt_transaction_id=token_transfer_json.get('transactionId'),
            tzkt_origination_id=token_transfer_json.get('originationId'),
            tzkt_migration_id=token_transfer_json.get('migrationId'),
        )

    async def _send(
        self,
        method: str,
        arguments: List[Dict[str, Any]],
        on_invocation: Optional[Callable[[CompletionMessage], Awaitable[None]]] = None,
    ) -> None:
        client = self._get_ws_client()
        await client.send(method, arguments, on_invocation)

    @classmethod
    def _parse_timestamp(cls, timestamp: str) -> datetime:
        return datetime.fromisoformat(timestamp[:-1]).replace(tzinfo=timezone.utc)<|MERGE_RESOLUTION|>--- conflicted
+++ resolved
@@ -56,11 +56,8 @@
 from dipdup.models import HeadBlockData
 from dipdup.models import OperationData
 from dipdup.models import QuoteData
-<<<<<<< HEAD
 from dipdup.models import TokenTransferData
-=======
 from dipdup.utils import FormattedLogger
->>>>>>> 720cb1af
 from dipdup.utils import split_by_chunks
 from dipdup.utils.watchdog import Watchdog
 
@@ -268,7 +265,6 @@
             yield big_maps[0].level, big_maps
 
 
-<<<<<<< HEAD
 class TokenTransferFetcher:
     def __init__(
         self,
@@ -309,7 +305,8 @@
 
         if token_transfers:
             yield token_transfers[0].level, token_transfers
-=======
+
+
 MessageData = Union[Dict[str, Any], List[Dict[str, Any]]]
 
 
@@ -357,7 +354,6 @@
         for level in yielded_levels:
             for buffered_message in self._messages.pop(level):
                 yield buffered_message
->>>>>>> 720cb1af
 
 
 class TzktDatasource(IndexDatasource):
@@ -753,11 +749,7 @@
             url='v1/quotes',
             params={
                 "level.ge": first_level,
-<<<<<<< HEAD
-                "level.lt": last_level,
-=======
                 "level.le": last_level,
->>>>>>> 720cb1af
                 "offset.cr": offset,
                 "limit": limit,
             },
@@ -775,7 +767,6 @@
             self.get_quotes,
             first_level,
             last_level,
-<<<<<<< HEAD
         ):
             yield batch
 
@@ -808,8 +799,6 @@
             first_level,
             last_level,
             cursor=False,
-=======
->>>>>>> 720cb1af
         ):
             yield batch
 
