--- conflicted
+++ resolved
@@ -656,12 +656,8 @@
             counter=operation_json['counter'],
             sender_address=operation_json['sender']['address'] if operation_json.get('sender') else None,
             target_address=operation_json['target']['address'] if operation_json.get('target') else None,
-<<<<<<< HEAD
             initiator_address=operation_json['initiator']['address'] if operation_json.get('initiator') else None,
-            amount=operation_json.get('amount'),
-=======
             amount=operation_json.get('amount') or operation_json.get('contractBalance'),
->>>>>>> f25d4e94
             status=operation_json['status'],
             has_internals=operation_json.get('hasInternals'),
             sender_alias=operation_json['sender'].get('alias'),
