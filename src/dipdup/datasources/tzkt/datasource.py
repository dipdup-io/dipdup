import asyncio
import logging
from datetime import datetime, timezone
from decimal import Decimal
from enum import Enum
from typing import Any, AsyncGenerator, Dict, List, NoReturn, Optional, Set, Tuple, cast

from aiosignalrcore.hub.base_hub_connection import BaseHubConnection  # type: ignore
from aiosignalrcore.hub_connection_builder import HubConnectionBuilder  # type: ignore
from aiosignalrcore.messages.completion_message import CompletionMessage  # type: ignore
from aiosignalrcore.transport.websockets.connection import ConnectionState  # type: ignore

from dipdup.config import (
    BigMapIndexConfig,
    ContractConfig,
    HTTPConfig,
    IndexConfigTemplateT,
    OperationHandlerOriginationPatternConfig,
    OperationIndexConfig,
)
from dipdup.datasources.datasource import IndexDatasource
from dipdup.datasources.tzkt.enums import TzktMessageType
from dipdup.models import BigMapAction, BigMapData, BlockData, HeadBlockData, OperationData
from dipdup.utils import split_by_chunks

OperationID = int

TZKT_HTTP_REQUEST_LIMIT = 10000
TZKT_ORIGINATIONS_REQUEST_LIMIT = 100
OPERATION_FIELDS = (
    "type",
    "id",
    "level",
    "timestamp",
    "hash",
    "counter",
    "sender",
    "nonce",
    "target",
    "initiator",
    "amount",
    "storage",
    "status",
    "hasInternals",
    "diffs",
)
ORIGINATION_OPERATION_FIELDS = (
    *OPERATION_FIELDS,
    "originatedContract",
)
TRANSACTION_OPERATION_FIELDS = (
    *OPERATION_FIELDS,
    "parameter",
    "hasInternals",
)


class OperationFetcherChannel(Enum):
    """Represents multiple TzKT calls to be merged into a single batch of operations"""

    sender_transactions = 'sender_transactions'
    target_transactions = 'target_transactions'
    originations = 'originations'


def dedup_operations(operations: List[OperationData]) -> List[OperationData]:
    """Merge operations from multiple endpoints"""
    return sorted(
        list(({op.id: op for op in operations}).values()),
        key=lambda op: op.id,
    )


class OperationFetcher:
    """Fetches and merges history of operations from multiple requests (channels) tracking their states independently.
    Created for each index while synchronizing via REST.
    """

    def __init__(
        self,
        datasource: 'TzktDatasource',
        first_level: int,
        last_level: int,
        transaction_addresses: Set[str],
        origination_addresses: Set[str],
        cache: bool = False,
    ) -> None:
        self._datasource = datasource
        self._first_level = first_level
        self._last_level = last_level
        self._transaction_addresses = transaction_addresses
        self._origination_addresses = origination_addresses
        self._cache = cache

        self._logger = logging.getLogger('dipdup.tzkt')
        self._head: int = 0
        self._heads: Dict[OperationFetcherChannel, int] = {}
        self._offsets: Dict[OperationFetcherChannel, int] = {}
        self._fetched: Dict[OperationFetcherChannel, bool] = {}
        self._operations: Dict[int, List[OperationData]] = {}

    def _get_operations_head(self, operations: List[OperationData]) -> int:
        """Get latest block level (head) of sorted operations batch"""
        for i in range(len(operations) - 1)[::-1]:
            if operations[i].level != operations[i + 1].level:
                return operations[i].level
        return operations[0].level

    async def _fetch_originations(self) -> None:
        """Fetch a single batch of originations, bump channel offset"""
        key = OperationFetcherChannel.originations
        if not self._origination_addresses:
            self._fetched[key] = True
            self._heads[key] = self._last_level
        if self._fetched[key]:
            return

        self._logger.debug('Fetching originations of %s', self._origination_addresses)

        originations = await self._datasource.get_originations(
            addresses=self._origination_addresses,
            offset=self._offsets[key],
            first_level=self._first_level,
            last_level=self._last_level,
            cache=self._cache,
        )

        for op in originations:
            level = op.level
            if level not in self._operations:
                self._operations[level] = []
            self._operations[level].append(op)

        self._logger.debug('Got %s', len(originations))

        if len(originations) < self._datasource.request_limit:
            self._fetched[key] = True
            self._heads[key] = self._last_level
        else:
            self._offsets[key] += self._datasource.request_limit
            self._heads[key] = self._get_operations_head(originations)

    async def _fetch_transactions(self, field: str) -> None:
        """Fetch a single batch of transactions, bump channel offset"""
        key = getattr(OperationFetcherChannel, field + '_transactions')
        if not self._transaction_addresses:
            self._fetched[key] = True
            self._heads[key] = self._last_level
        if self._fetched[key]:
            return

        self._logger.debug('Fetching %s transactions of %s', field, self._transaction_addresses)

        transactions = await self._datasource.get_transactions(
            field=field,
            addresses=self._transaction_addresses,
            offset=self._offsets[key],
            first_level=self._first_level,
            last_level=self._last_level,
            cache=self._cache,
        )

        for op in transactions:
            level = op.level
            if level not in self._operations:
                self._operations[level] = []
            self._operations[level].append(op)

        self._logger.debug('Got %s', len(transactions))

        if len(transactions) < self._datasource.request_limit:
            self._fetched[key] = True
            self._heads[key] = self._last_level
        else:
            self._offsets[key] += self._datasource.request_limit
            self._heads[key] = self._get_operations_head(transactions)

    async def fetch_operations_by_level(self) -> AsyncGenerator[Tuple[int, List[OperationData]], None]:
        """Iterate by operations from multiple channels. Return is splitted by level, deduped/sorted and ready to be passeed to Matcher."""
        for type_ in (
            OperationFetcherChannel.sender_transactions,
            OperationFetcherChannel.target_transactions,
            OperationFetcherChannel.originations,
        ):
            self._heads[type_] = 0
            self._offsets[type_] = 0
            self._fetched[type_] = False

        while True:
            min_head = sorted(self._heads.items(), key=lambda x: x[1])[0][0]
            if min_head == OperationFetcherChannel.originations:
                await self._fetch_originations()
            elif min_head == OperationFetcherChannel.target_transactions:
                await self._fetch_transactions('target')
            elif min_head == OperationFetcherChannel.sender_transactions:
                await self._fetch_transactions('sender')
            else:
                raise RuntimeError

            head = min(self._heads.values())
            while self._head <= head:
                if self._head in self._operations:
                    operations = self._operations.pop(self._head)
                    yield self._head, dedup_operations(operations)
                self._head += 1

            if all(list(self._fetched.values())):
                break

        assert not self._operations


class BigMapFetcher:
    def __init__(
        self,
        datasource: 'TzktDatasource',
        first_level: int,
        last_level: int,
        big_map_addresses: Set[str],
        big_map_paths: Set[str],
        cache: bool = False,
    ) -> None:
        self._logger = logging.getLogger('dipdup.tzkt')
        self._datasource = datasource
        self._first_level = first_level
        self._last_level = last_level
        self._big_map_addresses = big_map_addresses
        self._big_map_paths = big_map_paths
        self._cache = cache

    async def fetch_big_maps_by_level(self) -> AsyncGenerator[Tuple[int, List[BigMapData]], None]:
        """Fetch big map diffs via Fetcher (not implemented yet) and pass to message callback"""

        offset = 0
        big_maps = []

        while True:
            fetched_big_maps = await self._datasource.get_big_maps(
                self._big_map_addresses,
                self._big_map_paths,
                offset,
                self._first_level,
                self._last_level,
                cache=self._cache,
            )
            big_maps += fetched_big_maps

            while True:
                for i in range(len(big_maps) - 1):
                    if big_maps[i].level != big_maps[i + 1].level:
                        yield big_maps[i].level, big_maps[: i + 1]
                        big_maps = big_maps[i + 1 :]  # noqa: E203
                        break
                else:
                    break

            if len(fetched_big_maps) < self._datasource.request_limit:
                break

            offset += self._datasource.request_limit

        if big_maps:
            yield big_maps[0].level, big_maps[: i + 1]


class TzktDatasource(IndexDatasource):
    """Bridge between REST/WS TzKT endpoints and DipDup.

    * Converts raw API data to models
    * Handles WS interaction to manage subscriptions
    * Calls Fetchers to synchronize indexes to current head
    * Calls Matchers to match received operation groups with indexes' pattern and spawn callbacks on match
    """

    def __init__(
        self,
        url: str,
        http_config: Optional[HTTPConfig] = None,
    ) -> None:
        super().__init__(url, http_config)
        self._logger = logging.getLogger('dipdup.tzkt')
        self._transaction_subscriptions: Set[str] = set()
        self._origination_subscriptions: bool = False
        self._big_map_subscriptions: Dict[str, List[str]] = {}

        self._client: Optional[BaseHubConnection] = None

        self._block: Optional[HeadBlockData] = None
        self._level: Optional[int] = None
        self._sync_level: Optional[int] = None

    @property
    def request_limit(self) -> int:
        return TZKT_HTTP_REQUEST_LIMIT

    @property
    def level(self) -> Optional[int]:
        return self._level

    @property
    def sync_level(self) -> Optional[int]:
        return self._sync_level

<<<<<<< HEAD
    @property
    def block(self) -> HeadBlockData:
        if self._block is None:
            raise RuntimeError('No message from `head` channel received')
        return self._block

    async def close_session(self) -> None:
        await self._proxy.close_session()

=======
>>>>>>> e397af51
    async def get_similar_contracts(self, address: str, strict: bool = False) -> List[str]:
        """Get list of contracts sharing the same code hash or type hash"""
        entrypoint = 'same' if strict else 'similar'
        self._logger.info('Fetching %s contracts for address `%s', entrypoint, address)

        contracts = await self._http.request(
            'get',
            url=f'v1/contracts/{address}/{entrypoint}',
            params=dict(
                select='address',
                limit=self.request_limit,
            ),
        )
        return contracts

    async def get_originated_contracts(self, address: str) -> List[str]:
        """Get contracts originated from given address"""
        self._logger.info('Fetching originated contracts for address `%s', address)
        contracts = await self._http.request(
            'get',
            url=f'v1/accounts/{address}/contracts',
            params=dict(
                limit=self.request_limit,
            ),
        )
        return [c['address'] for c in contracts]

    async def get_contract_summary(self, address: str) -> Dict[str, Any]:
        """Get contract summary"""
        self._logger.info('Fetching contract summary for address `%s', address)
        return await self._http.request(
            'get',
            url=f'v1/contracts/{address}',
        )

    async def get_contract_storage(self, address: str) -> Dict[str, Any]:
        """Get contract storage"""
        self._logger.info('Fetching contract storage for address `%s', address)
        return await self._http.request(
            'get',
            url=f'v1/contracts/{address}/storage',
        )

    async def get_jsonschemas(self, address: str) -> Dict[str, Any]:
        """Get JSONSchemas for contract's storage/parameter/bigmap types"""
        self._logger.info('Fetching jsonschemas for address `%s', address)
        jsonschemas = await self._http.request(
            'get',
            url=f'v1/contracts/{address}/interface',
            cache=True,
        )
        self._logger.debug(jsonschemas)
        return jsonschemas

    async def get_head_block(self) -> HeadBlockData:
        """Get latest block (head)"""
        self._logger.info('Fetching latest block')
<<<<<<< HEAD
        head_block_json = await self._proxy.http_request(
=======
        block = await self._http.request(
>>>>>>> e397af51
            'get',
            url='v1/head',
        )
        return self.convert_head_block(head_block_json)

    async def get_block(self, level: int) -> BlockData:
        """Get block by level"""
        self._logger.info('Fetching block %s', level)
        block_json = await self._proxy.http_request(
            'get',
            url=f'{self._url}/v1/blocks/{level}',
        )
        return self.convert_block(block_json)

    async def get_originations(
        self, addresses: Set[str], offset: int, first_level: int, last_level: int, cache: bool = False
    ) -> List[OperationData]:
        raw_originations = []
        # NOTE: TzKT may hit URL length limit with hundreds of originations in a single request.
        # NOTE: Chunk of 100 addresses seems like a reasonable choice - URL of ~3971 characters.
        # NOTE: Other operation requests won't hit that limit.
        for addresses_chunk in split_by_chunks(list(addresses), TZKT_ORIGINATIONS_REQUEST_LIMIT):
            raw_originations += await self._http.request(
                'get',
                url='v1/operations/originations',
                params={
                    "originatedContract.in": ','.join(addresses_chunk),
                    "offset": offset,
                    "limit": self.request_limit,
                    "level.gt": first_level,
                    "level.le": last_level,
                    "select": ','.join(ORIGINATION_OPERATION_FIELDS),
                    "status": "applied",
                },
                cache=cache,
            )

        originations = []
        for op in raw_originations:
            # NOTE: `type` field needs to be set manually when requesting operations by specific type
            op['type'] = 'origination'
            originations.append(self.convert_operation(op))
        return originations

    async def get_transactions(
        self, field: str, addresses: Set[str], offset: int, first_level: int, last_level: int, cache: bool = False
    ) -> List[OperationData]:
        raw_transactions = await self._http.request(
            'get',
            url='v1/operations/transactions',
            params={
                f"{field}.in": ','.join(addresses),
                "offset": offset,
                "limit": self.request_limit,
                "level.gt": first_level,
                "level.le": last_level,
                "select": ','.join(TRANSACTION_OPERATION_FIELDS),
                "status": "applied",
            },
            cache=cache,
        )
        transactions = []
        for op in raw_transactions:
            # NOTE: type needs to be set manually when requesting operations by specific type
            op['type'] = 'transaction'
            transactions.append(self.convert_operation(op))
        return transactions

    async def get_big_maps(
        self, addresses: Set[str], paths: Set[str], offset: int, first_level: int, last_level: int, cache: bool = False
    ) -> List[BigMapData]:
        raw_big_maps = await self._http.request(
            'get',
            url='v1/bigmaps/updates',
            params={
                "contract.in": ",".join(addresses),
                "paths.in": ",".join(paths),
                "offset": offset,
                "limit": self.request_limit,
                "level.gt": first_level,
                "level.le": last_level,
            },
            cache=cache,
        )
        big_maps = []
        for bm in raw_big_maps:
            big_maps.append(self.convert_big_map(bm))
        return big_maps

    async def add_index(self, index_config: IndexConfigTemplateT) -> None:
        """Register index config in internal mappings and matchers. Find and register subscriptions.
        If called in runtime need to `resync` then."""

        if isinstance(index_config, OperationIndexConfig):

            for contract_config in index_config.contracts or []:
                self._transaction_subscriptions.add(cast(ContractConfig, contract_config).address)

            for handler_config in index_config.handlers:
                for pattern_config in handler_config.pattern:
                    if isinstance(pattern_config, OperationHandlerOriginationPatternConfig):
                        self._origination_subscriptions = True

        elif isinstance(index_config, BigMapIndexConfig):

            for big_map_handler_config in index_config.handlers:
                address, path = big_map_handler_config.contract_config.address, big_map_handler_config.path
                if address not in self._big_map_subscriptions:
                    self._big_map_subscriptions[address] = []
                if path not in self._big_map_subscriptions[address]:
                    self._big_map_subscriptions[address].append(path)

        else:
            raise NotImplementedError(f'Index kind `{index_config.kind}` is not supported')

        await self._on_connect()

    def _get_client(self) -> BaseHubConnection:
        """Create SignalR client, register message callbacks"""
        if self._client is None:
            self._logger.info('Creating websocket client')
            self._client = (
                HubConnectionBuilder()
                .with_url(self._http._url + '/v1/events')
                .with_automatic_reconnect(
                    {
                        "type": "raw",
                        "keep_alive_interval": 10,
                        "reconnect_interval": 5,
                        "max_attempts": 5,
                    }
                )
            ).build()

            self._client.on_open(self._on_connect)
            self._client.on_error(self._on_error)
            self._client.on('operations', self._on_operation_message)
            self._client.on('bigmaps', self._on_big_map_message)
            self._client.on('head', self._on_head_message)

        return self._client

    async def run(self) -> None:
        """Main loop. Sync indexes via REST, start WS connection"""
        self._logger.info('Starting datasource')

        self._logger.info('Starting websocket client')
        await self._get_client().start()

    async def _on_connect(self) -> None:
        """Subscribe to all required channels on established WS connection"""
        if self._get_client().transport.state != ConnectionState.connected:
            return

        self._logger.info('Connected to server')
        await self.subscribe_to_head()
        for address in self._transaction_subscriptions:
            await self.subscribe_to_transactions(address)
        # NOTE: All originations are passed to matcher
        if self._origination_subscriptions:
            await self.subscribe_to_originations()
        for address, paths in self._big_map_subscriptions.items():
            await self.subscribe_to_big_maps(address, paths)

    def _on_error(self, message: CompletionMessage) -> NoReturn:
        """Raise exception from WS server's error message"""
        raise Exception(message.error)

    async def subscribe_to_transactions(self, address: str) -> None:
        """Subscribe to contract's operations on established WS connection"""
        self._logger.info('Subscribing to %s transactions', address)
        await self._send(
            'SubscribeToOperations',
            [
                {
                    'address': address,
                    'types': 'transaction',
                }
            ],
        )

    async def subscribe_to_originations(self) -> None:
        """Subscribe to all originations on established WS connection"""
        self._logger.info('Subscribing to originations')
        await self._send(
            'SubscribeToOperations',
            [
                {
                    'types': 'origination',
                }
            ],
        )

    async def subscribe_to_big_maps(self, address: str, paths: List[str]) -> None:
        """Subscribe to contract's big map diffs on established WS connection"""
        self._logger.info('Subscribing to big map updates of %s, %s', address, paths)
        for path in paths:
            await self._send(
                'SubscribeToBigMaps',
                [
                    {
                        'address': address,
                        'path': path,
                    }
                ],
            )

<<<<<<< HEAD
    async def subscribe_to_head(self) -> None:
        """Subscribe to head on established WS connection"""
        self._logger.info('Subscribing to head')
        await self._send(
            'SubscribeToHead',
            [],
        )
=======
    def _default_http_config(self) -> HTTPConfig:
        return HTTPConfig(
            cache=True,
            retry_count=3,
            retry_sleep=1,
            ratelimit_rate=100,
            ratelimit_period=30,
        )

    async def _on_operation_message(
        self,
        message: List[Dict[str, Any]],
    ) -> None:
        """Parse and emit raw operations from WS"""
>>>>>>> e397af51

    async def _on_operation_message(self, message: List[Dict[str, Any]]) -> None:
        """Parse and emit raw operations from WS"""
        for item in message:
            current_level = item['state']
            message_type = TzktMessageType(item['type'])
            self._logger.info('Got operation message, %s, level %s', message_type, current_level)

            if message_type == TzktMessageType.STATE:
                self._sync_level = current_level
                self._level = current_level

            elif message_type == TzktMessageType.DATA:
                self._level = current_level
                operations = []
                for operation_json in item['data']:
                    operation = self.convert_operation(operation_json)
                    if operation.status != 'applied':
                        continue
                    operations.append(operation)
                if operations:
                    self.emit_operations(operations, self.block)

            elif message_type == TzktMessageType.REORG:
                if self.level is None:
                    raise RuntimeError
                self.emit_rollback(self.level, current_level)

            else:
                raise NotImplementedError

    async def _on_big_map_message(self, message: List[Dict[str, Any]]) -> None:
        """Parse and emit raw big map diffs from WS"""
        for item in message:
            current_level = item['state']
            message_type = TzktMessageType(item['type'])
            self._logger.info('Got big map message, %s, level %s', message_type, current_level)

            if message_type == TzktMessageType.STATE:
                self._sync_level = current_level
                self._level = current_level

            elif message_type == TzktMessageType.DATA:
                self._level = current_level
                big_maps = []
                for big_map_json in item['data']:
                    big_map = self.convert_big_map(big_map_json)
                    big_maps.append(big_map)
                self.emit_big_maps(big_maps)

            elif message_type == TzktMessageType.REORG:
                if self.level is None:
                    raise RuntimeError
                self.emit_rollback(self.level, current_level)

            else:
                raise NotImplementedError

    async def _on_head_message(self, message: List[Dict[str, Any]]) -> None:
        for item in message:
            current_level = item['state']
            message_type = TzktMessageType(item['type'])
            self._logger.info('Got block message, %s, level %s', message_type, current_level)

            if message_type == TzktMessageType.STATE:
                self._sync_level = current_level
                self._level = current_level

            elif message_type == TzktMessageType.DATA:
                self._level = current_level
                block_json = item['data']
                block = self.convert_head_block(block_json)
                self._block = block
                self.emit_head(block)

            elif message_type == TzktMessageType.REORG:
                if self.level is None:
                    raise RuntimeError
                self.emit_rollback(self.level, current_level)

            else:
                raise NotImplementedError

    @classmethod
    def convert_operation(cls, operation_json: Dict[str, Any]) -> OperationData:
        """Convert raw operation message from WS/REST into dataclass"""
        storage = operation_json.get('storage')
        # FIXME: Plain storage, has issues in codegen: KT1CpeSQKdkhWi4pinYcseCFKmDhs5M74BkU
        if not isinstance(storage, Dict):
            storage = {}

        return OperationData(
            type=operation_json['type'],
            id=operation_json['id'],
            level=operation_json['level'],
            timestamp=cls._parse_timestamp(operation_json['timestamp']),
            block=operation_json.get('block'),
            hash=operation_json['hash'],
            counter=operation_json['counter'],
            sender_address=operation_json['sender']['address'] if operation_json.get('sender') else None,
            target_address=operation_json['target']['address'] if operation_json.get('target') else None,
            initiator_address=operation_json['initiator']['address'] if operation_json.get('initiator') else None,
            amount=operation_json.get('amount') or operation_json.get('contractBalance'),
            status=operation_json['status'],
            has_internals=operation_json.get('hasInternals'),
            sender_alias=operation_json['sender'].get('alias'),
            nonce=operation_json.get('nonce'),
            target_alias=operation_json['target'].get('alias') if operation_json.get('target') else None,
            initiator_alias=operation_json['initiator'].get('alias') if operation_json.get('initiator') else None,
            entrypoint=operation_json['parameter']['entrypoint'] if operation_json.get('parameter') else None,
            parameter_json=operation_json['parameter']['value'] if operation_json.get('parameter') else None,
            originated_contract_address=operation_json['originatedContract']['address']
            if operation_json.get('originatedContract')
            else None,
            originated_contract_type_hash=operation_json['originatedContract']['typeHash']
            if operation_json.get('originatedContract')
            else None,
            originated_contract_code_hash=operation_json['originatedContract']['codeHash']
            if operation_json.get('originatedContract')
            else None,
            storage=storage,
            diffs=operation_json.get('diffs'),
        )

    @classmethod
    def convert_big_map(cls, big_map_json: Dict[str, Any]) -> BigMapData:
        """Convert raw big map diff message from WS/REST into dataclass"""
        return BigMapData(
            id=big_map_json['id'],
            level=big_map_json['level'],
            # FIXME: operation_id field in API
            operation_id=big_map_json['level'],
            timestamp=cls._parse_timestamp(big_map_json['timestamp']),
            bigmap=big_map_json['bigmap'],
            contract_address=big_map_json['contract']['address'],
            path=big_map_json['path'],
            action=BigMapAction(big_map_json['action']),
            key=big_map_json.get('content', {}).get('key'),
            value=big_map_json.get('content', {}).get('value'),
        )

    @classmethod
    def convert_block(cls, block_json: Dict[str, Any]) -> BlockData:
        """Convert raw block message from REST into dataclass"""
        return BlockData(
            level=block_json['level'],
            hash=block_json['hash'],
            timestamp=cls._parse_timestamp(block_json['timestamp']),
            proto=block_json['proto'],
            priority=block_json['priority'],
            validations=block_json['validations'],
            deposit=block_json['deposit'],
            reward=block_json['reward'],
            fees=block_json['fees'],
            nonce_revealed=block_json['nonceRevealed'],
            baker_address=block_json.get('baker', {}).get('address'),
            baker_alias=block_json.get('baker', {}).get('alias'),
        )

    @classmethod
    def convert_head_block(cls, head_block_json: Dict[str, Any]) -> HeadBlockData:
        """Convert raw head block message from WS/REST into dataclass"""
        return HeadBlockData(
            cycle=head_block_json['cycle'],
            level=head_block_json['level'],
            hash=head_block_json['hash'],
            protocol=head_block_json['protocol'],
            timestamp=cls._parse_timestamp(head_block_json['timestamp']),
            voting_epoch=head_block_json['votingEpoch'],
            voting_period=head_block_json['votingPeriod'],
            known_level=head_block_json['knownLevel'],
            last_sync=head_block_json['lastSync'],
            synced=head_block_json['synced'],
            quote_level=head_block_json['quoteLevel'],
            quote_btc=Decimal(head_block_json['quoteBtc']),
            quote_eur=Decimal(head_block_json['quoteEur']),
            quote_usd=Decimal(head_block_json['quoteUsd']),
            quote_cny=Decimal(head_block_json['quoteCny']),
            quote_jpy=Decimal(head_block_json['quoteJpy']),
            quote_krw=Decimal(head_block_json['quoteKrw']),
            quote_eth=Decimal(head_block_json['quoteEth']),
        )

    async def _send(self, method: str, arguments: List[Dict[str, Any]], on_invocation=None) -> None:
        client = self._get_client()
        while client.transport.state != ConnectionState.connected:
            await asyncio.sleep(0.1)
        await client.send(method, arguments, on_invocation)

    @classmethod
    def _parse_timestamp(cls, timestamp: str) -> datetime:
        return datetime.fromisoformat(timestamp[:-1]).replace(tzinfo=timezone.utc)<|MERGE_RESOLUTION|>--- conflicted
+++ resolved
@@ -301,18 +301,12 @@
     def sync_level(self) -> Optional[int]:
         return self._sync_level
 
-<<<<<<< HEAD
     @property
     def block(self) -> HeadBlockData:
         if self._block is None:
             raise RuntimeError('No message from `head` channel received')
         return self._block
 
-    async def close_session(self) -> None:
-        await self._proxy.close_session()
-
-=======
->>>>>>> e397af51
     async def get_similar_contracts(self, address: str, strict: bool = False) -> List[str]:
         """Get list of contracts sharing the same code hash or type hash"""
         entrypoint = 'same' if strict else 'similar'
@@ -370,11 +364,7 @@
     async def get_head_block(self) -> HeadBlockData:
         """Get latest block (head)"""
         self._logger.info('Fetching latest block')
-<<<<<<< HEAD
-        head_block_json = await self._proxy.http_request(
-=======
-        block = await self._http.request(
->>>>>>> e397af51
+        head_block_json = await self._http.request(
             'get',
             url='v1/head',
         )
@@ -383,9 +373,9 @@
     async def get_block(self, level: int) -> BlockData:
         """Get block by level"""
         self._logger.info('Fetching block %s', level)
-        block_json = await self._proxy.http_request(
-            'get',
-            url=f'{self._url}/v1/blocks/{level}',
+        block_json = await self._http.request(
+            'get',
+            url=f'v1/blocks/{level}',
         )
         return self.convert_block(block_json)
 
@@ -582,7 +572,6 @@
                 ],
             )
 
-<<<<<<< HEAD
     async def subscribe_to_head(self) -> None:
         """Subscribe to head on established WS connection"""
         self._logger.info('Subscribing to head')
@@ -590,7 +579,7 @@
             'SubscribeToHead',
             [],
         )
-=======
+
     def _default_http_config(self) -> HTTPConfig:
         return HTTPConfig(
             cache=True,
@@ -599,13 +588,6 @@
             ratelimit_rate=100,
             ratelimit_period=30,
         )
-
-    async def _on_operation_message(
-        self,
-        message: List[Dict[str, Any]],
-    ) -> None:
-        """Parse and emit raw operations from WS"""
->>>>>>> e397af51
 
     async def _on_operation_message(self, message: List[Dict[str, Any]]) -> None:
         """Parse and emit raw operations from WS"""
