--- conflicted
+++ resolved
@@ -657,21 +657,7 @@
             [],
         )
 
-<<<<<<< HEAD
-    def _default_http_config(self) -> HTTPConfig:
-        return HTTPConfig(
-            cache=True,
-            retry_sleep=1,
-            retry_multiplier=1.1,
-            ratelimit_rate=100,
-            ratelimit_period=30,
-            connection_limit=25,
-        )
-
     async def _extract_message_data(self, channel: str, message: List[Any]) -> AsyncGenerator[Tuple[int, Dict], None]:
-=======
-    async def _extract_message_data(self, channel: str, message: List[Any]) -> Any:
->>>>>>> 4e4dfc2e
         for item in message:
             message_type = TzktMessageType(item['type'])
             self._logger.debug('`%s` message: %s', channel, message_type.name)
