--- conflicted
+++ resolved
@@ -74,18 +74,13 @@
 from dipdup.scheduler import SchedulerManager
 from dipdup.transactions import TransactionManager
 
-<<<<<<< HEAD
 if TYPE_CHECKING:
     from dipdup.index import Index
 
-METRICS_INTERVAL = 5
-STATUS_INTERVAL = 30
-=======
 METRICS_INTERVAL = 3
 STATUS_INTERVAL = 10
 
 _logger = logging.getLogger(__name__)
->>>>>>> 22d8a9cf
 
 
 class IndexDispatcher:
