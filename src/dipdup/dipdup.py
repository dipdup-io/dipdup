--- conflicted
+++ resolved
@@ -361,12 +361,8 @@
             stack.enter_context(suppress(KeyboardInterrupt, CancelledError))
             await self._set_up_database(stack)
             await self._set_up_datasources(stack)
-<<<<<<< HEAD
-            await self._set_up_hooks()
+            await self._set_up_hooks(tasks)
             await self._set_up_prometheus()
-=======
-            await self._set_up_hooks(tasks)
->>>>>>> 5ce352ac
 
             await self._initialize_schema()
             await self._initialize_datasources()
