import asyncio
import hashlib
import logging
from contextlib import AsyncExitStack
from os import listdir
from os.path import join
from typing import Dict, List, Optional, cast

from genericpath import exists
from tortoise import Tortoise
from tortoise.exceptions import OperationalError
from tortoise.transactions import get_connection
from tortoise.utils import get_schema_sql

from dipdup.codegen import DipDupCodeGenerator
from dipdup.config import (
    ROLLBACK_HANDLER,
    BcdDatasourceConfig,
    BigMapIndexConfig,
    CoinbaseDatasourceConfig,
    DatasourceConfigT,
    DipDupConfig,
    IndexConfigTemplateT,
    OperationIndexConfig,
    PostgresDatabaseConfig,
    StaticTemplateConfig,
    TzktDatasourceConfig,
)
from dipdup.context import DipDupContext, RollbackHandlerContext
from dipdup.datasources import DatasourceT
from dipdup.datasources.bcd.datasource import BcdDatasource
from dipdup.datasources.coinbase.datasource import CoinbaseDatasource
from dipdup.datasources.datasource import IndexDatasource
from dipdup.datasources.tzkt.datasource import TzktDatasource
from dipdup.exceptions import ConfigurationError
from dipdup.hasura import HasuraGateway
from dipdup.index import BigMapIndex, Index, OperationIndex
from dipdup.models import BigMapData, HeadBlockData, IndexType, OperationData, State
from dipdup.utils import FormattedLogger, slowdown, tortoise_wrapper

INDEX_DISPATCHER_INTERVAL = 1.0
from dipdup.scheduler import add_job, create_scheduler


class IndexDispatcher:
    def __init__(self, ctx: DipDupContext) -> None:
        self._ctx = ctx

        self._logger = logging.getLogger('dipdup')
        self._indexes: Dict[str, Index] = {}
        self._stopped: bool = False

    async def add_index(self, index_config: IndexConfigTemplateT) -> None:
        if index_config.name in self._indexes:
            return
        self._logger.info('Adding index `%s` to dispatcher', index_config.name)
        if isinstance(index_config, OperationIndexConfig):
            datasource_name = cast(TzktDatasourceConfig, index_config.datasource).name
            datasource = self._ctx.datasources[datasource_name]
            if not isinstance(datasource, TzktDatasource):
                raise RuntimeError
            operation_index = OperationIndex(self._ctx, index_config, datasource)
            self._indexes[index_config.name] = operation_index
            await datasource.add_index(index_config)

        elif isinstance(index_config, BigMapIndexConfig):
            datasource_name = cast(TzktDatasourceConfig, index_config.datasource).name
            datasource = self._ctx.datasources[datasource_name]
            if not isinstance(datasource, TzktDatasource):
                raise RuntimeError
            big_map_index = BigMapIndex(self._ctx, index_config, datasource)
            self._indexes[index_config.name] = big_map_index
            await datasource.add_index(index_config)

        else:
            raise NotImplementedError

    async def reload_config(self) -> None:
        if not self._ctx.updated:
            return

        self._logger.info('Reloading config')
        self._ctx.config.initialize()

        for index_config in self._ctx.config.indexes.values():
            if isinstance(index_config, StaticTemplateConfig):
                raise RuntimeError
            await self.add_index(index_config)

        self._ctx.reset()

    async def dispatch_operations(self, datasource: TzktDatasource, operations: List[OperationData], block: HeadBlockData) -> None:
        assert len(set(op.level for op in operations)) == 1
        level = operations[0].level
        for index in self._indexes.values():
            if isinstance(index, OperationIndex) and index.datasource == datasource:
                index.push(level, operations, block)

    async def dispatch_big_maps(self, datasource: TzktDatasource, big_maps: List[BigMapData]) -> None:
        assert len(set(op.level for op in big_maps)) == 1
        level = big_maps[0].level
        for index in self._indexes.values():
            if isinstance(index, BigMapIndex) and index.datasource == datasource:
                index.push(level, big_maps)

    async def _rollback(self, datasource: TzktDatasource, from_level: int, to_level: int) -> None:
        logger = FormattedLogger(ROLLBACK_HANDLER)
        if from_level - to_level == 1:
            # NOTE: Single level rollbacks are processed at Index level.
            # NOTE: Notify all indexes with rolled back datasource to skip next level and just verify it
            for index in self._indexes.values():
                if index.datasource == datasource:
                    # NOTE: Continue to rollback with handler
                    if not isinstance(index, OperationIndex):
                        break
                    await index.single_level_rollback(from_level)
            else:
                return

        rollback_fn = self._ctx.config.get_rollback_fn()
        ctx = RollbackHandlerContext(
            config=self._ctx.config,
            datasources=self._ctx.datasources,
            logger=logger,
            datasource=datasource,
            from_level=from_level,
            to_level=to_level,
        )
        await rollback_fn(ctx)

    async def run(self, oneshot=False) -> None:
        self._logger.info('Starting index dispatcher')
        for datasource in self._ctx.datasources.values():
            if not isinstance(datasource, IndexDatasource):
                continue
            datasource.on_operations(self.dispatch_operations)
            datasource.on_big_maps(self.dispatch_big_maps)
            datasource.on_rollback(self._rollback)

        self._ctx.commit()

        while not self._stopped:
            await self.reload_config()

            async with slowdown(INDEX_DISPATCHER_INTERVAL):
                await asyncio.gather(*[index.process() for index in self._indexes.values()])

            # TODO: Continue if new indexes are spawned from origination
            if oneshot:
                break

    def stop(self) -> None:
        self._stopped = True


class DipDup:
    """Main indexer class.

    Spawns datasources, registers indexes, passes handler callbacks to executor"""

    def __init__(self, config: DipDupConfig) -> None:
        self._logger = logging.getLogger('dipdup')
        self._config = config
        self._datasources: Dict[str, DatasourceT] = {}
        self._datasources_by_config: Dict[DatasourceConfigT, DatasourceT] = {}
        self._ctx = DipDupContext(
            config=self._config,
            datasources=self._datasources,
        )
        self._index_dispatcher = IndexDispatcher(self._ctx)
        self._scheduler = create_scheduler()

    async def init(self) -> None:
        """Create new or update existing dipdup project"""
        await self._create_datasources()

        codegen = DipDupCodeGenerator(self._config, self._datasources_by_config)
<<<<<<< HEAD
        await codegen.create_package()
        await codegen.fetch_schemas()
        await codegen.generate_types()
        await codegen.generate_default_handlers()
        await codegen.generate_user_handlers()
        await codegen.generate_jobs()
        await codegen.cleanup()
        await codegen.verify_package()
=======
>>>>>>> ee7803e7

        async with AsyncExitStack() as stack:
            for datasource in self._datasources.values():
                await stack.enter_async_context(datasource)

            await codegen.create_package()
            await codegen.fetch_schemas()
            await codegen.generate_types()
            await codegen.generate_default_handlers()
            await codegen.generate_user_handlers()
            await codegen.generate_jobs()
            await codegen.cleanup()

    async def run(self, reindex: bool, oneshot: bool) -> None:
        """Main entrypoint"""

        url = self._config.database.connection_string
        models = f'{self._config.package}.models'

        await self._create_datasources()

        hasura_gateway: Optional[HasuraGateway]
        if self._config.hasura:
            if not isinstance(self._config.database, PostgresDatabaseConfig):
                raise RuntimeError
            hasura_gateway = HasuraGateway(self._config.package, self._config.hasura, self._config.database)
        else:
            hasura_gateway = None

        async with AsyncExitStack() as stack:
            worker_tasks = []
            await stack.enter_async_context(tortoise_wrapper(url, models))
            for datasource in self._datasources.values():
                await stack.enter_async_context(datasource)
            if hasura_gateway:
                await stack.enter_async_context(hasura_gateway)
                worker_tasks.append(asyncio.create_task(hasura_gateway.configure()))

            await self._initialize_database(reindex)
            await self._configure()

            self._logger.info('Starting datasources')
            datasource_tasks = [] if oneshot else [asyncio.create_task(d.run()) for d in self._datasources.values()]

            if self._config.jobs and not oneshot:
                stack.enter_context(self._scheduler)
                for job_name, job_config in self._config.jobs.items():
                    add_job(self._ctx, self._scheduler, job_name, job_config)

            worker_tasks.append(asyncio.create_task(self._index_dispatcher.run(oneshot)))

            try:
                await asyncio.gather(*datasource_tasks, *worker_tasks)
            except KeyboardInterrupt:
                pass
            except GeneratorExit:
                pass

    async def migrate_to_v10(self) -> None:
        codegen = DipDupCodeGenerator(self._config, self._datasources_by_config)
        await codegen.generate_default_handlers(recreate=True)
        await codegen.migrate_user_handlers_to_v10()
        self._finish_migration('1.0')

    async def migrate_to_v11(self) -> None:
        codegen = DipDupCodeGenerator(self._config, self._datasources_by_config)
        await codegen.migrate_user_handlers_to_v11()
        self._finish_migration('1.1')

    async def _configure(self) -> None:
        """Run user-defined initial configuration handler"""
        configure_fn = self._config.get_configure_fn()
        await configure_fn(self._ctx)
        self._config.initialize()

    async def _create_datasources(self) -> None:
        datasource: DatasourceT
        for name, datasource_config in self._config.datasources.items():
            if name in self._datasources:
                continue

            if isinstance(datasource_config, TzktDatasourceConfig):
                datasource = TzktDatasource(
                    url=datasource_config.url,
                    http_config=datasource_config.http,
                )
            elif isinstance(datasource_config, BcdDatasourceConfig):
                datasource = BcdDatasource(
                    url=datasource_config.url,
                    network=datasource_config.network,
                    http_config=datasource_config.http,
                )
            elif isinstance(datasource_config, CoinbaseDatasourceConfig):
                datasource = CoinbaseDatasource(
                    http_config=datasource_config.http,
                )
            else:
                raise NotImplementedError

            datasource.set_user_agent(self._config.package)
            self._datasources[name] = datasource
            self._datasources_by_config[datasource_config] = datasource

    async def _initialize_database(self, reindex: bool = False) -> None:
        self._logger.info('Initializing database')

        if isinstance(self._config.database, PostgresDatabaseConfig) and self._config.database.schema_name:
            await Tortoise._connections['default'].execute_script(f"CREATE SCHEMA IF NOT EXISTS {self._config.database.schema_name}")
            await Tortoise._connections['default'].execute_script(f"SET search_path TO {self._config.database.schema_name}")

        if reindex:
            self._logger.warning('Started with `--reindex` argument, reindexing')
            await self._ctx.reindex()

        self._logger.info('Checking database schema')
        connection_name, connection = next(iter(Tortoise._connections.items()))
        schema_sql = get_schema_sql(connection, False)

        # NOTE: Column order could differ in two generated schemas for the same models, drop commas and sort strings to eliminate this
        processed_schema_sql = '\n'.join(sorted(schema_sql.replace(',', '').split('\n'))).encode()
        schema_hash = hashlib.sha256(processed_schema_sql).hexdigest()

        try:
            schema_state = await State.get_or_none(index_type=IndexType.schema, index_name=connection_name)
        except OperationalError:
            schema_state = None

        # NOTE: `State.index_hash` field contains schema hash when `index_type` is `IndexType.schema`
        if schema_state is None:
            await Tortoise.generate_schemas()
            await self._execute_sql_scripts(reindex=True)

            schema_state = State(
                index_type=IndexType.schema,
                index_name=connection_name,
                index_hash=schema_hash,
            )
            await schema_state.save()
        elif schema_state.index_hash != schema_hash:
            self._logger.warning('Schema hash mismatch, reindexing')
            await self._ctx.reindex()

        await self._execute_sql_scripts(reindex=False)

    async def _execute_sql_scripts(self, reindex: bool) -> None:
        """Execute SQL included with project"""
        sql_path = join(self._config.package_path, 'sql')
        if not exists(sql_path):
            return
        if any(map(lambda p: p not in ('on_reindex', 'on_restart'), listdir(sql_path))):
            raise ConfigurationError(
                f'SQL scripts must be placed either to `{self._config.package}/sql/on_restart` or to `{self._config.package}/sql/on_reindex` directory'
            )
        if not isinstance(self._config.database, PostgresDatabaseConfig):
            self._logger.warning('Execution of user SQL scripts is supported on PostgreSQL only, skipping')
            return

        sql_path = join(sql_path, 'on_reindex' if reindex else 'on_restart')
        if not exists(sql_path):
            return
        self._logger.info('Executing SQL scripts from `%s`', sql_path)
        for filename in sorted(listdir(sql_path)):
            if not filename.endswith('.sql'):
                continue

            with open(join(sql_path, filename)) as file:
                sql = file.read()

            self._logger.info('Executing `%s`', filename)
            await get_connection(None).execute_script(sql)

    def _finish_migration(self, version: str) -> None:
        self._logger.warning('==================== WARNING =====================')
        self._logger.warning('Your project has been migrated to spec version %s.', version)
        self._logger.warning('Review and commit changes before proceeding.')
        self._logger.warning('==================== WARNING =====================')<|MERGE_RESOLUTION|>--- conflicted
+++ resolved
@@ -175,17 +175,6 @@
         await self._create_datasources()
 
         codegen = DipDupCodeGenerator(self._config, self._datasources_by_config)
-<<<<<<< HEAD
-        await codegen.create_package()
-        await codegen.fetch_schemas()
-        await codegen.generate_types()
-        await codegen.generate_default_handlers()
-        await codegen.generate_user_handlers()
-        await codegen.generate_jobs()
-        await codegen.cleanup()
-        await codegen.verify_package()
-=======
->>>>>>> ee7803e7
 
         async with AsyncExitStack() as stack:
             for datasource in self._datasources.values():
@@ -198,6 +187,7 @@
             await codegen.generate_user_handlers()
             await codegen.generate_jobs()
             await codegen.cleanup()
+            await codegen.verify_package()
 
     async def run(self, reindex: bool, oneshot: bool) -> None:
         """Main entrypoint"""
