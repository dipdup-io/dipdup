import asyncio
import hashlib
import logging
<<<<<<< HEAD
import operator
from collections import Counter
from contextlib import AsyncExitStack, asynccontextmanager
from functools import reduce
=======
from contextlib import AsyncExitStack, asynccontextmanager, suppress
>>>>>>> 829f2aac
from os import listdir
from os.path import join
from typing import Dict, List, Optional, cast

from genericpath import exists
from tortoise import Tortoise
from tortoise.exceptions import OperationalError
from tortoise.transactions import get_connection
from tortoise.utils import get_schema_sql

from dipdup.codegen import DipDupCodeGenerator
from dipdup.config import (
    ROLLBACK_HANDLER,
    BcdDatasourceConfig,
    BigMapIndexConfig,
    CoinbaseDatasourceConfig,
    ContractConfig,
    DatasourceConfigT,
    DipDupConfig,
    IndexConfigTemplateT,
    IndexTemplateConfig,
    OperationIndexConfig,
    PostgresDatabaseConfig,
    TzktDatasourceConfig,
)
from dipdup.context import DipDupContext, RollbackHandlerContext
from dipdup.datasources import DatasourceT
from dipdup.datasources.bcd.datasource import BcdDatasource
from dipdup.datasources.coinbase.datasource import CoinbaseDatasource
from dipdup.datasources.datasource import IndexDatasource
from dipdup.datasources.tzkt.datasource import TzktDatasource
from dipdup.exceptions import ConfigurationError, ReindexingRequiredError
from dipdup.hasura import HasuraGateway
from dipdup.index import BigMapIndex, Index, OperationIndex
from dipdup.models import BigMapData, HeadBlockData, IndexType, OperationData, State
from dipdup.utils import FormattedLogger, iter_files, slowdown, tortoise_wrapper

INDEX_DISPATCHER_INTERVAL = 1.0
from dipdup.scheduler import add_job, create_scheduler


class IndexDispatcher:
    def __init__(self, ctx: DipDupContext) -> None:
        self._ctx = ctx

        self._logger = logging.getLogger('dipdup')
        self._indexes: Dict[str, Index] = {}
        self._stopped: bool = False

    async def add_index(self, index_config: IndexConfigTemplateT) -> None:
        if index_config.name in self._indexes:
            return
        self._logger.info('Adding index `%s` to dispatcher', index_config.name)
        if isinstance(index_config, OperationIndexConfig):
            datasource_name = cast(TzktDatasourceConfig, index_config.datasource).name
            datasource = self._ctx.datasources[datasource_name]
            if not isinstance(datasource, TzktDatasource):
                raise RuntimeError
            operation_index = OperationIndex(self._ctx, index_config, datasource)
            self._indexes[index_config.name] = operation_index
            await datasource.add_index(index_config)

        elif isinstance(index_config, BigMapIndexConfig):
            datasource_name = cast(TzktDatasourceConfig, index_config.datasource).name
            datasource = self._ctx.datasources[datasource_name]
            if not isinstance(datasource, TzktDatasource):
                raise RuntimeError
            big_map_index = BigMapIndex(self._ctx, index_config, datasource)
            self._indexes[index_config.name] = big_map_index
            await datasource.add_index(index_config)

        else:
            raise NotImplementedError

    async def reload_config(self) -> None:
        if not self._ctx.updated:
            return

        self._logger.info('Reloading config')
        self._ctx.config.initialize()

        for index_config in self._ctx.config.indexes.values():
<<<<<<< HEAD
            if isinstance(index_config, StaticTemplateConfig):
                raise RuntimeError('Config is not initialized')
=======
            if isinstance(index_config, IndexTemplateConfig):
                raise RuntimeError
>>>>>>> 829f2aac
            await self.add_index(index_config)

        contracts = [index._config.contracts for index in self._indexes.values() if index._config.contracts]
        plain_contracts = reduce(operator.add, contracts)
        duplicate_contracts = [cast(ContractConfig, item).name for item, count in Counter(plain_contracts).items() if count > 1]
        if duplicate_contracts:
            self._logger.warning(
                "The following contracts are used in more than one index: %s. Make sure you know what you're doing.",
                ' '.join(duplicate_contracts),
            )

        self._ctx.reset()

    async def dispatch_operations(self, datasource: TzktDatasource, operations: List[OperationData], block: HeadBlockData) -> None:
        assert len(set(op.level for op in operations)) == 1
        level = operations[0].level
        for index in self._indexes.values():
            if isinstance(index, OperationIndex) and index.datasource == datasource:
                index.push(level, operations, block)

    async def dispatch_big_maps(self, datasource: TzktDatasource, big_maps: List[BigMapData]) -> None:
        assert len(set(op.level for op in big_maps)) == 1
        level = big_maps[0].level
        for index in self._indexes.values():
            if isinstance(index, BigMapIndex) and index.datasource == datasource:
                index.push(level, big_maps)

    async def _rollback(self, datasource: TzktDatasource, from_level: int, to_level: int) -> None:
        logger = FormattedLogger(ROLLBACK_HANDLER)
        if from_level - to_level == 1:
            # NOTE: Single level rollbacks are processed at Index level.
            # NOTE: Notify all indexes with rolled back datasource to skip next level and just verify it
            for index in self._indexes.values():
                if index.datasource == datasource:
                    # NOTE: Continue to rollback with handler
                    if not isinstance(index, OperationIndex):
                        break
                    await index.single_level_rollback(from_level)
            else:
                return

        rollback_fn = self._ctx.config.get_rollback_fn()
        ctx = RollbackHandlerContext(
            config=self._ctx.config,
            datasources=self._ctx.datasources,
            logger=logger,
            datasource=datasource,
            from_level=from_level,
            to_level=to_level,
        )
        await rollback_fn(ctx)

    async def run(self, oneshot=False) -> None:
        self._logger.info('Starting index dispatcher')
        for datasource in self._ctx.datasources.values():
            if not isinstance(datasource, IndexDatasource):
                continue
            datasource.on_operations(self.dispatch_operations)
            datasource.on_big_maps(self.dispatch_big_maps)
            datasource.on_rollback(self._rollback)

        self._ctx.commit()

        while not self._stopped:
            await self.reload_config()

            async with slowdown(INDEX_DISPATCHER_INTERVAL):
                await asyncio.gather(*[index.process() for index in self._indexes.values()])

            # TODO: Continue if new indexes are spawned from origination
            if oneshot:
                break

    def stop(self) -> None:
        self._stopped = True


class DipDup:
    """Main indexer class.

    Spawns datasources, registers indexes, passes handler callbacks to executor"""

    def __init__(self, config: DipDupConfig) -> None:
        self._logger = logging.getLogger('dipdup')
        self._config = config
        self._datasources: Dict[str, DatasourceT] = {}
        self._datasources_by_config: Dict[DatasourceConfigT, DatasourceT] = {}
        self._ctx = DipDupContext(
            config=self._config,
            datasources=self._datasources,
        )
        self._index_dispatcher = IndexDispatcher(self._ctx)
        self._scheduler = create_scheduler()
        self._codegen = DipDupCodeGenerator(self._config, self._datasources_by_config)

    async def init(self) -> None:
        """Create new or update existing dipdup project"""
        await self._create_datasources()

        async with AsyncExitStack() as stack:
            for datasource in self._datasources.values():
                await stack.enter_async_context(datasource)

            await self._codegen.init()

    async def docker_init(self, image: str, tag: str, env_file: str) -> None:
        await self._codegen.docker_init(image, tag, env_file)

    async def run(self, reindex: bool, oneshot: bool) -> None:
        """Main entrypoint"""

        url = self._config.database.connection_string
        models = f'{self._config.package}.models'

        await self._create_datasources()

        hasura_gateway: Optional[HasuraGateway]
        if self._config.hasura:
            if not isinstance(self._config.database, PostgresDatabaseConfig):
                raise RuntimeError
            hasura_gateway = HasuraGateway(self._config.package, self._config.hasura, self._config.database)
        else:
            hasura_gateway = None

        async with AsyncExitStack() as stack:
            worker_tasks = []
            await stack.enter_async_context(tortoise_wrapper(url, models))
            for datasource in self._datasources.values():
                await stack.enter_async_context(datasource)
            if hasura_gateway:
                await stack.enter_async_context(hasura_gateway)
                worker_tasks.append(asyncio.create_task(hasura_gateway.configure()))

            await self._initialize_database(reindex)
            await self._configure()

            self._logger.info('Starting datasources')
            datasource_tasks = [] if oneshot else [asyncio.create_task(d.run()) for d in self._datasources.values()]

            if self._config.jobs and not oneshot:
                await stack.enter_async_context(self._scheduler_context())
                for job_name, job_config in self._config.jobs.items():
                    add_job(self._ctx, self._scheduler, job_name, job_config)

            worker_tasks.append(asyncio.create_task(self._index_dispatcher.run(oneshot)))

            try:
                await asyncio.gather(*datasource_tasks, *worker_tasks)
            except KeyboardInterrupt:
                pass
            except GeneratorExit:
                pass

    async def migrate_to_v10(self) -> None:
        codegen = DipDupCodeGenerator(self._config, self._datasources_by_config)
        await codegen.generate_default_handlers(recreate=True)
        await codegen.migrate_user_handlers_to_v10()
        self._finish_migration('1.0')

    async def migrate_to_v11(self) -> None:
        codegen = DipDupCodeGenerator(self._config, self._datasources_by_config)
        await codegen.migrate_user_handlers_to_v11()
        self._finish_migration('1.1')

    async def _configure(self) -> None:
        """Run user-defined initial configuration handler"""
        configure_fn = self._config.get_configure_fn()
        await configure_fn(self._ctx)
        self._config.initialize()

    async def _create_datasources(self) -> None:
        datasource: DatasourceT
        for name, datasource_config in self._config.datasources.items():
            if name in self._datasources:
                continue

            if isinstance(datasource_config, TzktDatasourceConfig):
                datasource = TzktDatasource(
                    url=datasource_config.url,
                    http_config=datasource_config.http,
                )
            elif isinstance(datasource_config, BcdDatasourceConfig):
                datasource = BcdDatasource(
                    url=datasource_config.url,
                    network=datasource_config.network,
                    http_config=datasource_config.http,
                )
            elif isinstance(datasource_config, CoinbaseDatasourceConfig):
                datasource = CoinbaseDatasource(
                    http_config=datasource_config.http,
                )
            else:
                raise NotImplementedError

            datasource.set_user_agent(self._config.package)
            self._datasources[name] = datasource
            self._datasources_by_config[datasource_config] = datasource

    async def _initialize_database(self, reindex: bool = False) -> None:
        self._logger.info('Initializing database')

        if isinstance(self._config.database, PostgresDatabaseConfig) and self._config.database.schema_name:
            await Tortoise._connections['default'].execute_script(f"CREATE SCHEMA IF NOT EXISTS {self._config.database.schema_name}")
            await Tortoise._connections['default'].execute_script(f"SET search_path TO {self._config.database.schema_name}")

        if reindex:
            self._logger.warning('Started with `--reindex` argument, reindexing')
            await self._ctx.reindex()

        self._logger.info('Checking database schema')
        connection_name, connection = next(iter(Tortoise._connections.items()))

        try:
            schema_state = await State.get_or_none(index_type=IndexType.schema, index_name=connection_name)
        except OperationalError:
            schema_state = None
        # TODO: Process exception in Tortoise
        except KeyError as e:
            raise ReindexingRequiredError(None) from e

        schema_sql = get_schema_sql(connection, False)

        # NOTE: Column order could differ in two generated schemas for the same models, drop commas and sort strings to eliminate this
        processed_schema_sql = '\n'.join(sorted(schema_sql.replace(',', '').split('\n'))).encode()
        schema_hash = hashlib.sha256(processed_schema_sql).hexdigest()

        # NOTE: `State.index_hash` field contains schema hash when `index_type` is `IndexType.schema`
        if schema_state is None:
            await Tortoise.generate_schemas()
            await self._execute_sql_scripts(reindex=True)

            schema_state = State(
                index_type=IndexType.schema,
                index_name=connection_name,
                index_hash=schema_hash,
            )
            await schema_state.save()
        elif schema_state.index_hash != schema_hash:
            self._logger.warning('Schema hash mismatch, reindexing')
            await self._ctx.reindex()

        await self._execute_sql_scripts(reindex=False)

    async def _execute_sql_scripts(self, reindex: bool) -> None:
        """Execute SQL included with project"""
        sql_path = join(self._config.package_path, 'sql')
        if not exists(sql_path):
            return
        if any(map(lambda p: p not in ('on_reindex', 'on_restart'), listdir(sql_path))):
            raise ConfigurationError(
                f'SQL scripts must be placed either to `{self._config.package}/sql/on_restart` or to `{self._config.package}/sql/on_reindex` directory'
            )
        if not isinstance(self._config.database, PostgresDatabaseConfig):
            self._logger.warning('Execution of user SQL scripts is supported on PostgreSQL only, skipping')
            return

        sql_path = join(sql_path, 'on_reindex' if reindex else 'on_restart')
        if not exists(sql_path):
            return
        self._logger.info('Executing SQL scripts from `%s`', sql_path)
        for file in iter_files(sql_path, '.sql'):
            self._logger.info('Executing `%s`', file.name)
            sql = file.read()
            with suppress(AttributeError):
                await get_connection(None).execute_script(sql)

    def _finish_migration(self, version: str) -> None:
        self._logger.warning('==================== WARNING =====================')
        self._logger.warning('Your project has been migrated to spec version %s.', version)
        self._logger.warning('Review and commit changes before proceeding.')
        self._logger.warning('==================== WARNING =====================')

    @asynccontextmanager
    async def _scheduler_context(self):
        self._scheduler.start()
        try:
            yield
        finally:
            self._scheduler.shutdown()<|MERGE_RESOLUTION|>--- conflicted
+++ resolved
@@ -1,14 +1,10 @@
 import asyncio
 import hashlib
 import logging
-<<<<<<< HEAD
 import operator
 from collections import Counter
-from contextlib import AsyncExitStack, asynccontextmanager
+from contextlib import AsyncExitStack, asynccontextmanager, suppress
 from functools import reduce
-=======
-from contextlib import AsyncExitStack, asynccontextmanager, suppress
->>>>>>> 829f2aac
 from os import listdir
 from os.path import join
 from typing import Dict, List, Optional, cast
@@ -91,13 +87,8 @@
         self._ctx.config.initialize()
 
         for index_config in self._ctx.config.indexes.values():
-<<<<<<< HEAD
-            if isinstance(index_config, StaticTemplateConfig):
+            if isinstance(index_config, IndexTemplateConfig):
                 raise RuntimeError('Config is not initialized')
-=======
-            if isinstance(index_config, IndexTemplateConfig):
-                raise RuntimeError
->>>>>>> 829f2aac
             await self.add_index(index_config)
 
         contracts = [index._config.contracts for index in self._indexes.values() if index._config.contracts]
