import asyncio
import hashlib
import logging
from functools import partial
from os.path import join
from posix import listdir
from typing import Dict, List, cast

from genericpath import exists
from tortoise import Tortoise
from tortoise.exceptions import OperationalError
from tortoise.transactions import get_connection
from tortoise.utils import get_schema_sql

import dipdup.utils as utils
from dipdup.codegen import DipDupCodeGenerator
from dipdup.config import (
    ROLLBACK_HANDLER,
    BcdDatasourceConfig,
    BigMapIndexConfig,
    DatasourceConfigT,
    DipDupConfig,
    IndexConfigTemplateT,
    OperationIndexConfig,
    PostgresDatabaseConfig,
    StaticTemplateConfig,
    TzktDatasourceConfig,
)
from dipdup.context import RollbackHandlerContext
from dipdup.datasources import DatasourceT
from dipdup.datasources.bcd.datasource import BcdDatasource
from dipdup.datasources.tzkt.datasource import TzktDatasource
from dipdup.exceptions import ConfigurationError, HandlerImportError
from dipdup.hasura import configure_hasura
from dipdup.index import BigMapIndex, HandlerContext, Index, OperationIndex
from dipdup.models import BigMapData, IndexType, OperationData, State

INDEX_DISPATCHER_INTERVAL = 1.0


class IndexDispatcher:
    def __init__(self, ctx: HandlerContext) -> None:
        self._ctx = ctx

        self._logger = logging.getLogger(__name__)
        self._indexes: Dict[str, Index] = {}
        self._stopped: bool = False

    async def add_index(self, index_config: IndexConfigTemplateT) -> None:
        if index_config.name in self._indexes:
            return
        self._logger.info('Adding index `%s` to dispatcher', index_config.name)
        if isinstance(index_config, OperationIndexConfig):
            datasource_name = cast(TzktDatasourceConfig, index_config.datasource).name
            datasource = self._ctx.datasources[datasource_name]
            if not isinstance(datasource, TzktDatasource):
                raise RuntimeError
            operation_index = OperationIndex(self._ctx, index_config, datasource)
            self._indexes[index_config.name] = operation_index
            await datasource.add_index(index_config)

        elif isinstance(index_config, BigMapIndexConfig):
            datasource_name = cast(TzktDatasourceConfig, index_config.datasource).name
            datasource = self._ctx.datasources[datasource_name]
            if not isinstance(datasource, TzktDatasource):
                raise RuntimeError
            big_map_index = BigMapIndex(self._ctx, index_config, datasource)
            self._indexes[index_config.name] = big_map_index
            await datasource.add_index(index_config)

        else:
            raise NotImplementedError

    async def reload_config(self) -> None:
        if not self._ctx.updated:
            return

        self._logger.info('Reloading config')
        self._ctx.config.initialize()

        for index_config in self._ctx.config.indexes.values():
            if isinstance(index_config, StaticTemplateConfig):
                raise RuntimeError
            await self.add_index(index_config)

        self._ctx.reset()

    async def dispatch_operations(self, operations: List[OperationData], hash_: str) -> None:
        assert len(set(op.level for op in operations)) == 1
        level = operations[0].level
        for index in self._indexes.values():
            if isinstance(index, OperationIndex):
                index.push(level, operations, hash_)

    async def dispatch_big_maps(self, big_maps: List[BigMapData]) -> None:
        assert len(set(op.level for op in big_maps)) == 1
        level = big_maps[0].level
        for index in self._indexes.values():
            if isinstance(index, BigMapIndex):
                index.push(level, big_maps)

    async def _rollback(self, datasource_name: str, from_level: int, to_level: int) -> None:
        logger = utils.FormattedLogger(ROLLBACK_HANDLER)
        if from_level - to_level == 1:
            # NOTE: Single level rollbacks are processed at Index level.
            # NOTE: Notify all indexes with rolled back datasource to skip next level and just verify it
            datasource = self._ctx.datasources[datasource_name]
            for index in self._indexes.values():
                if index.datasource == datasource:
                    # NOTE: Continue to rollback with handler
                    if not isinstance(index, OperationIndex):
                        break
                    await index.single_level_rollback(from_level)
            else:
                return

        rollback_fn = self._ctx.config.get_rollback_fn()
        ctx = RollbackHandlerContext(
            config=self._ctx.config,
            datasources=self._ctx.datasources,
            logger=logger,
            # TODO: datasource in context instead of datasource_name maybe?
            datasource=datasource_name,
            from_level=from_level,
            to_level=to_level,
        )
        await rollback_fn(ctx)

    async def run(self, oneshot=False) -> None:
        self._logger.info('Starting index dispatcher')
        for name, datasource in self._ctx.datasources.items():
            if not isinstance(datasource, TzktDatasource):
                continue
            datasource.on('operations', self.dispatch_operations)
            datasource.on('big_maps', self.dispatch_big_maps)
            datasource.on('rollback', partial(self._rollback, datasource_name=name))

        self._ctx.commit()

        while not self._stopped:
            await self.reload_config()

            # FIXME: Process all indexes in parallel, blocked by https://github.com/tortoise/tortoise-orm/issues/792
            async with utils.slowdown(INDEX_DISPATCHER_INTERVAL):
                for index in self._indexes.values():
                    await index.process()

            # TODO: Continue if new indexes are spawned from origination
            if oneshot:
                break

    def stop(self) -> None:
        self._stopped = True


class DipDup:
    """Main indexer class.

    Spawns datasources, registers indexes, passes handler callbacks to executor"""

    def __init__(self, config: DipDupConfig) -> None:
        self._logger = logging.getLogger(__name__)
        self._config = config
        self._datasources: Dict[str, DatasourceT] = {}
        self._datasources_by_config: Dict[DatasourceConfigT, DatasourceT] = {}
        self._ctx = HandlerContext(
            config=self._config,
            datasources=self._datasources,
            logger=utils.FormattedLogger(__name__),
            template_values=None,
        )
        self._index_dispatcher = IndexDispatcher(self._ctx)

    async def init(self) -> None:
        """Create new or update existing dipdup project"""
        await self._create_datasources()

        codegen = DipDupCodeGenerator(self._config, self._datasources_by_config)
        await codegen.create_package()
        await codegen.fetch_schemas()
        await codegen.generate_types()
        await codegen.generate_default_handlers()
        await codegen.generate_user_handlers()
        await codegen.cleanup()

        for datasource in self._datasources.values():
            await datasource.close_session()

    async def run(self, reindex: bool, oneshot: bool) -> None:
        """Main entrypoint"""

        url = self._config.database.connection_string
        models = f'{self._config.package}.models'

        async with utils.tortoise_wrapper(url, models):
            await self._initialize_database(reindex)
            await self._create_datasources()
            await self._configure()

            self._logger.info('Starting datasources')
            datasource_tasks = [] if oneshot else [asyncio.create_task(d.run()) for d in self._datasources.values()]
            worker_tasks = []

            if self._config.hasura:
                worker_tasks.append(asyncio.create_task(configure_hasura(self._config)))

            worker_tasks.append(asyncio.create_task(self._index_dispatcher.run(oneshot)))

            try:
                await asyncio.gather(*datasource_tasks, *worker_tasks)
            except KeyboardInterrupt:
                pass
            finally:
                self._logger.info('Closing datasource sessions')
                await asyncio.gather(*[d.close_session() for d in self._datasources.values()])

    async def migrate(self) -> None:
        codegen = DipDupCodeGenerator(self._config, self._datasources_by_config)
        await codegen.generate_default_handlers(recreate=True)
        await codegen.migrate_user_handlers_to_v1()
        self._logger.warning('==================== WARNING =====================')
        self._logger.warning('Your handlers have just been migrated to v1.0.0 format.')
        self._logger.warning('Review and commit changes before proceeding.')
        self._logger.warning('==================== WARNING =====================')
        quit()

    async def _configure(self) -> None:
        """Run user-defined initial configuration handler"""
        try:
            configure_fn = self._config.get_configure_fn()
        except HandlerImportError:
            await self.migrate()
        await configure_fn(self._ctx)
        self._config.initialize()

    async def _create_datasources(self) -> None:
        datasource: DatasourceT
        for name, datasource_config in self._config.datasources.items():
            if name in self._datasources:
                continue

            if isinstance(datasource_config, TzktDatasourceConfig):
                datasource = TzktDatasource(
                    url=datasource_config.url,
                    cache=self._config.cache_enabled,
                )
                self._datasources[name] = datasource
                self._datasources_by_config[datasource_config] = datasource

            elif isinstance(datasource_config, BcdDatasourceConfig):
                datasource = BcdDatasource(
                    datasource_config.url,
                    datasource_config.network,
                    self._config.cache_enabled,
                )
                self._datasources[name] = datasource
                self._datasources_by_config[datasource_config] = datasource
            else:
                raise NotImplementedError

    async def _initialize_database(self, reindex: bool = False) -> None:
        self._logger.info('Initializing database')

        if isinstance(self._config.database, PostgresDatabaseConfig) and self._config.database.schema_name:
            await Tortoise._connections['default'].execute_script(f"CREATE SCHEMA IF NOT EXISTS {self._config.database.schema_name}")
            await Tortoise._connections['default'].execute_script(f"SET search_path TO {self._config.database.schema_name}")

        if reindex:
            self._logger.warning('Started with `--reindex` argument, reindexing')
            await utils.reindex()

        self._logger.info('Checking database schema')
        connection_name, connection = next(iter(Tortoise._connections.items()))
        schema_sql = get_schema_sql(connection, False)

        # NOTE: Column order could differ in two generated schemas for the same models, drop commas and sort strings to eliminate this
        processed_schema_sql = '\n'.join(sorted(schema_sql.replace(',', '').split('\n'))).encode()
        schema_hash = hashlib.sha256(processed_schema_sql).hexdigest()

<<<<<<< HEAD
=======
        # TODO: Move higher
        if reindex:
            self._logger.warning('Started with `--reindex` argument, reindexing')
            await self._ctx.reindex()

>>>>>>> 9f8fa0e2
        try:
            schema_state = await State.get_or_none(index_type=IndexType.schema, index_name=connection_name)
        except OperationalError:
            schema_state = None

        # NOTE: `State.index_hash` field contains schema hash when `index_type` is `IndexType.schema`
        if schema_state is None:
            await Tortoise.generate_schemas()
<<<<<<< HEAD
            schema_state = State(
                index_type=IndexType.schema,
                index_name=connection_name,
                index_hash=schema_hash,
            )
=======
            await self._execute_sql_scripts(reindex=True)

            schema_state = State(index_type=IndexType.schema, index_name=connection_name, hash=schema_hash)
>>>>>>> 9f8fa0e2
            await schema_state.save()
        elif schema_state.index_hash != schema_hash:
            self._logger.warning('Schema hash mismatch, reindexing')
            await self._ctx.reindex()

        await self._execute_sql_scripts(reindex=False)

    async def _execute_sql_scripts(self, reindex: bool) -> None:
        """Execute SQL included with project"""
        sql_path = join(self._config.package_path, 'sql')
        if not exists(sql_path):
            return
        if any(map(lambda p: p not in ('on_reindex', 'on_restart'), listdir(sql_path))):
            raise ConfigurationError(
                f'SQL scripts must be placed either to `{self._config.package}/sql/on_restart` or to `{self._config.package}/sql/on_reindex` directory'
            )
        if not isinstance(self._config.database, PostgresDatabaseConfig):
            self._logger.warning('Execution of user SQL scripts is supported on PostgreSQL only, skipping')
            return

        sql_path = join(sql_path, 'on_reindex' if reindex else 'on_restart')
        if not exists(sql_path):
            return
        self._logger.info('Executing SQL scripts from `%s`', sql_path)
        for filename in sorted(listdir(sql_path)):
            if not filename.endswith('.sql'):
                continue

            with open(join(sql_path, filename)) as file:
                sql = file.read()

            self._logger.info('Executing `%s`', filename)
            await get_connection(None).execute_script(sql)<|MERGE_RESOLUTION|>--- conflicted
+++ resolved
@@ -267,7 +267,7 @@
 
         if reindex:
             self._logger.warning('Started with `--reindex` argument, reindexing')
-            await utils.reindex()
+            await self._ctx.reindex()
 
         self._logger.info('Checking database schema')
         connection_name, connection = next(iter(Tortoise._connections.items()))
@@ -277,14 +277,11 @@
         processed_schema_sql = '\n'.join(sorted(schema_sql.replace(',', '').split('\n'))).encode()
         schema_hash = hashlib.sha256(processed_schema_sql).hexdigest()
 
-<<<<<<< HEAD
-=======
         # TODO: Move higher
         if reindex:
             self._logger.warning('Started with `--reindex` argument, reindexing')
             await self._ctx.reindex()
 
->>>>>>> 9f8fa0e2
         try:
             schema_state = await State.get_or_none(index_type=IndexType.schema, index_name=connection_name)
         except OperationalError:
@@ -293,17 +290,13 @@
         # NOTE: `State.index_hash` field contains schema hash when `index_type` is `IndexType.schema`
         if schema_state is None:
             await Tortoise.generate_schemas()
-<<<<<<< HEAD
+            await self._execute_sql_scripts(reindex=True)
+
             schema_state = State(
                 index_type=IndexType.schema,
                 index_name=connection_name,
-                index_hash=schema_hash,
+                hash=schema_hash,
             )
-=======
-            await self._execute_sql_scripts(reindex=True)
-
-            schema_state = State(index_type=IndexType.schema, index_name=connection_name, hash=schema_hash)
->>>>>>> 9f8fa0e2
             await schema_state.save()
         elif schema_state.index_hash != schema_hash:
             self._logger.warning('Schema hash mismatch, reindexing')
