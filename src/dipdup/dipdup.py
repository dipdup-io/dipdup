--- conflicted
+++ resolved
@@ -55,7 +55,6 @@
         await codegen.generate_handlers(self._config)
         await codegen.cleanup(self._config)
 
-<<<<<<< HEAD
     async def configure(self, runtime=False) -> None:
         if not self._datasources:
             raise RuntimeError('Call `create_datasources` first')
@@ -157,26 +156,13 @@
             await asyncio.sleep(interval)
             await self.configure(runtime=True)
 
-    async def run(self) -> None:
-=======
     async def run(self, reindex: bool) -> None:
->>>>>>> 1e7ef789
         url = self._config.database.connection_string
         models = f'{self._config.package}.models'
 
-<<<<<<< HEAD
-        async with tortoise_wrapper(url, models):
+        async with utils.tortoise_wrapper(url, models):
             await self.initialize_database()
             await self.create_datasources()
-=======
-        try:
-            rollback_fn = getattr(importlib.import_module(f'{self._config.package}.handlers.{ROLLBACK_HANDLER}'), ROLLBACK_HANDLER)
-        except ModuleNotFoundError as e:
-            raise ConfigurationError(f'Package `{self._config.package}` not found. Have you forgot to call `init`?') from e
-
-        async with utils.tortoise_wrapper(url, models):
-            await self.initialize_database(reindex)
->>>>>>> 1e7ef789
 
             if self._config.configuration:
                 await self.configure()
@@ -231,8 +217,7 @@
             await schema_state.save()
         elif schema_state.hash != schema_hash:
             self._logger.warning('Schema hash mismatch, reindexing')
-<<<<<<< HEAD
-            await reindex()
+            await utils.reindex()
 
         sql_path = join(self._config.package_path, 'sql')
         if not exists(sql_path):
@@ -251,7 +236,4 @@
             self._logger.info('Applying raw SQL from `%s`', filename)
 
             async with in_transaction() as conn:
-                await conn.execute_query(sql)
-=======
-            await utils.reindex()
->>>>>>> 1e7ef789
+                await conn.execute_query(sql)