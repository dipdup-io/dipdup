--- conflicted
+++ resolved
@@ -211,14 +211,10 @@
             return None
 
     async def _hasura_request(
-<<<<<<< HEAD
-        self, endpoint: str, json: dict[str, Any] | None = None, retry_count: int | None = None
-=======
         self,
         endpoint: str,
         json: dict[str, Any] | None = None,
         retry_count: int | None = None,
->>>>>>> f1ad9cb9
     ) -> dict[str, Any]:
         self._logger.debug('Sending `%s` request: %s', endpoint, orjson.dumps(json))
         try:
