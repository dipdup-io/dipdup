--- conflicted
+++ resolved
@@ -6,11 +6,8 @@
 from abc import ABC
 from contextlib import suppress
 from http import HTTPStatus
-<<<<<<< HEAD
+from json import JSONDecodeError
 from typing import Any
-=======
-from json import JSONDecodeError
->>>>>>> 0545b31f
 from typing import Mapping
 from typing import Optional
 from typing import Tuple
