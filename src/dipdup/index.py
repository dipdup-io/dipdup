--- conflicted
+++ resolved
@@ -13,22 +13,7 @@
 
 import dipdup.models as models
 from dipdup.config import HeadIndexConfig
-<<<<<<< HEAD
-from dipdup.config import OperationHandlerConfig
-from dipdup.config import OperationHandlerOriginationPatternConfig
-from dipdup.config import OperationHandlerPatternConfigT
-from dipdup.config import OperationHandlerTransactionPatternConfig
-from dipdup.config import OperationIndexConfig
-from dipdup.config import OperationType
-from dipdup.config import OperationUnfilteredIndexConfig
-from dipdup.config import ResolvedIndexConfigT
-from dipdup.config import SkipHistory
-from dipdup.config import TokenTransferHandlerConfig
-from dipdup.config import TokenTransferIndexConfig
-from dipdup.config import UnknownEventHandlerConfig
-=======
 from dipdup.config import ResolvedIndexConfigU
->>>>>>> f85e5517
 from dipdup.context import DipDupContext
 from dipdup.context import rolled_back_indexes
 from dipdup.datasources.datasource import IndexDatasource
@@ -219,7 +204,6 @@
         self._logger.info('Index is synchronized to level %s', head_level)
         if Metrics.enabled:
             Metrics.set_levels_to_sync(self._config.name, 0)
-<<<<<<< HEAD
         await self.state.update_status(status=IndexStatus.REALTIME, level=head_level)
 
     def _extract_level(
@@ -229,977 +213,4 @@
         batch_levels = {item.level for item in message}
         if len(batch_levels) != 1:
             raise RuntimeError(f'Items in data batch have different levels: {batch_levels}')
-        return batch_levels.pop()
-
-
-class OperationIndex(Index[OperationIndexConfig]):
-    message_type = MessageType.operation
-
-    def __init__(self, ctx: DipDupContext, config: OperationIndexConfig, datasource: TzktDatasource) -> None:
-        super().__init__(ctx, config, datasource)
-        self._queue: Deque[Tuple[OperationSubgroup, ...]] = deque()
-        self._contract_hashes: Dict[str, Tuple[int, int]] = {}
-
-    def push_operations(self, operation_subgroups: Tuple[OperationSubgroup, ...]) -> None:
-        self._queue.append(operation_subgroups)
-        if Metrics.enabled:
-            Metrics.set_levels_to_realtime(self._config.name, len(self._queue))
-
-    async def _process_queue(self) -> None:
-        """Process WebSocket queue"""
-        self._logger.debug('Processing %s realtime messages from queue', len(self._queue))
-
-        while self._queue:
-            message = self._queue.popleft()
-            messages_left = len(self._queue)
-
-            if not message:
-                raise RuntimeError('Got empty message from realtime queue')
-
-            if Metrics.enabled:
-                Metrics.set_levels_to_realtime(self._config.name, messages_left)
-
-            message_level = message[0].operations[0].level
-
-            if message_level <= self.state.level:
-                self._logger.debug('Skipping outdated message: %s <= %s', message_level, self.state.level)
-                continue
-
-            with ExitStack() as stack:
-                if Metrics.enabled:
-                    stack.enter_context(Metrics.measure_level_realtime_duration())
-                await self._process_level_operations(message, message_level)
-
-        else:
-            if Metrics.enabled:
-                Metrics.set_levels_to_realtime(self._config.name, 0)
-
-    async def _create_fetcher(self, first_level: int, last_level: int) -> OperationFetcher:
-        migration_originations: Tuple[OperationData, ...] = ()
-        if OperationType.migration in self._config.types:
-            async for batch in self._datasource.iter_migration_originations(first_level):
-                for op in batch:
-                    code_hash, type_hash = await self._get_contract_hashes(cast(str, op.originated_contract_address))
-                    op.originated_contract_code_hash, op.originated_contract_type_hash = code_hash, type_hash
-                    migration_originations += (op,)
-
-        transaction_addresses = await self._get_transaction_addresses()
-        origination_addresses = await self._get_origination_addresses()
-
-        return OperationFetcher(
-            datasource=self._datasource,
-            first_level=first_level,
-            last_level=last_level,
-            transaction_addresses=transaction_addresses,
-            origination_addresses=origination_addresses,
-            migration_originations=migration_originations,
-        )
-
-    async def _synchronize(self, sync_level: int) -> None:
-        """Fetch operations via Fetcher and pass to message callback"""
-        index_level = await self._enter_sync_state(sync_level)
-        if index_level is None:
-            return
-
-        first_level = index_level + 1
-        self._logger.info('Fetching operations from level %s to %s', first_level, sync_level)
-        fetcher = await self._create_fetcher(first_level, sync_level)
-
-        async for level, operations in fetcher.fetch_by_level():
-            if Metrics.enabled:
-                Metrics.set_levels_to_sync(self._config.name, sync_level - level)
-
-            operation_subgroups = tuple(
-                extract_operation_subgroups(
-                    operations,
-                    entrypoints=self._config.entrypoint_filter,
-                    addresses=self._config.address_filter,
-                )
-            )
-            if operation_subgroups:
-                self._logger.info('Processing operations of level %s', level)
-                with ExitStack() as stack:
-                    if Metrics.enabled:
-                        stack.enter_context(Metrics.measure_level_sync_duration())
-                    await self._process_level_operations(operation_subgroups, sync_level)
-
-        await self._exit_sync_state(sync_level)
-
-    async def _process_level_operations(
-        self,
-        operation_subgroups: Tuple[OperationSubgroup, ...],
-        sync_level: int,
-    ) -> None:
-        if not operation_subgroups:
-            return
-
-        batch_level = operation_subgroups[0].operations[0].level
-        index_level = self.state.level
-        if batch_level <= index_level:
-            raise RuntimeError(f'Batch level is lower than index level: {batch_level} <= {index_level}')
-
-        self._logger.debug('Processing %s operation subgroups of level %s', len(operation_subgroups), batch_level)
-        matched_handlers: Deque[MatchedOperationsT] = deque()
-        for operation_subgroup in operation_subgroups:
-            matched_handlers += await self._match_operation_subgroup(operation_subgroup)
-
-        if Metrics.enabled:
-            Metrics.set_index_handlers_matched(len(matched_handlers))
-
-        # NOTE: We still need to bump index level but don't care if it will be done in existing transaction
-        if not matched_handlers:
-            await self.state.update_status(level=batch_level)
-            return
-
-        async with self._ctx._transactions.in_transaction(batch_level, sync_level, self.name):
-            for operation_subgroup, handler_config, args in matched_handlers:
-                await self._call_matched_handler(handler_config, operation_subgroup, args)
-            await self.state.update_status(level=batch_level)
-
-    async def _match_operation(self, pattern_config: OperationHandlerPatternConfigT, operation: OperationData) -> bool:
-        """Match single operation with pattern"""
-        # NOTE: Reversed conditions are intentional
-        if isinstance(pattern_config, OperationHandlerTransactionPatternConfig):
-            if pattern_config.entrypoint:
-                if pattern_config.entrypoint != operation.entrypoint:
-                    return False
-            if pattern_config.destination:
-                if pattern_config.destination_contract_config.address != operation.target_address:
-                    return False
-            if pattern_config.source:
-                if pattern_config.source_contract_config.address != operation.sender_address:
-                    return False
-            return True
-
-        elif isinstance(pattern_config, OperationHandlerOriginationPatternConfig):
-            if pattern_config.source:
-                if pattern_config.source_contract_config.address != operation.sender_address:
-                    return False
-            if pattern_config.originated_contract:
-                if pattern_config.originated_contract_config.address != operation.originated_contract_address:
-                    return False
-            if pattern_config.similar_to:
-                code_hash, type_hash = await self._get_contract_hashes(
-                    pattern_config.similar_to_contract_config.address
-                )
-                if pattern_config.strict:
-                    if code_hash != operation.originated_contract_code_hash:
-                        return False
-                else:
-                    if type_hash != operation.originated_contract_type_hash:
-                        return False
-            return True
-        else:
-            raise NotImplementedError
-
-    async def _match_operation_subgroup(self, operation_subgroup: OperationSubgroup) -> Deque[MatchedOperationsT]:
-        """Try to match operation subgroup with all index handlers."""
-        matched_handlers: Deque[MatchedOperationsT] = deque()
-        operations = operation_subgroup.operations
-
-        for handler_config in self._config.handlers:
-            operation_idx = 0
-            pattern_idx = 0
-            matched_operations: Deque[Optional[OperationData]] = deque()
-
-            # TODO: Ensure complex cases work, e.g. when optional argument is followed by required one
-            # TODO: Add None to matched_operations where applicable (pattern is optional and operation not found)
-            while operation_idx < len(operations):
-                operation, pattern_config = operations[operation_idx], handler_config.pattern[pattern_idx]
-                operation_matched = await self._match_operation(pattern_config, operation)
-
-                if operation.type == 'origination' and isinstance(
-                    pattern_config, OperationHandlerOriginationPatternConfig
-                ):
-
-                    if operation_matched is True and pattern_config.origination_processed(
-                        cast(str, operation.originated_contract_address)
-                    ):
-                        operation_matched = False
-
-                if operation_matched:
-                    matched_operations.append(operation)
-                    pattern_idx += 1
-                    operation_idx += 1
-                elif pattern_config.optional:
-                    matched_operations.append(None)
-                    pattern_idx += 1
-                else:
-                    operation_idx += 1
-
-                if pattern_idx == len(handler_config.pattern):
-                    self._logger.info('%s: `%s` handler matched!', operation_subgroup.hash, handler_config.callback)
-
-                    args = await self._prepare_handler_args(handler_config, matched_operations)
-                    matched_handlers.append((operation_subgroup, handler_config, args))
-
-                    matched_operations.clear()
-                    pattern_idx = 0
-
-            if len(matched_operations) >= sum(0 if x.optional else 1 for x in handler_config.pattern):
-                self._logger.info('%s: `%s` handler matched!', operation_subgroup.hash, handler_config.callback)
-
-                args = await self._prepare_handler_args(handler_config, matched_operations)
-                matched_handlers.append((operation_subgroup, handler_config, args))
-
-        return matched_handlers
-
-    async def _prepare_handler_args(
-        self,
-        handler_config: OperationHandlerConfig,
-        matched_operations: Deque[Optional[OperationData]],
-    ) -> Deque[OperationHandlerArgumentT]:
-        """Prepare handler arguments, parse parameter and storage."""
-        args: Deque[OperationHandlerArgumentT] = deque()
-        for pattern_config, operation_data in zip(handler_config.pattern, matched_operations):
-            if operation_data is None:
-                args.append(None)
-
-            elif isinstance(pattern_config, OperationHandlerTransactionPatternConfig):
-                if not pattern_config.entrypoint:
-                    args.append(operation_data)
-                    continue
-
-                type_ = pattern_config.parameter_type_cls
-                parameter = parse_object(type_, operation_data.parameter_json) if type_ else None
-
-                storage_type = pattern_config.storage_type_cls
-                storage = deserialize_storage(operation_data, storage_type)
-
-                transaction_context: Transaction[Any, Any] = Transaction(
-                    data=operation_data,
-                    parameter=parameter,
-                    storage=storage,
-                )
-                args.append(transaction_context)
-
-            elif isinstance(pattern_config, OperationHandlerOriginationPatternConfig):
-                storage_type = pattern_config.storage_type_cls
-                storage = deserialize_storage(operation_data, storage_type)
-
-                origination_context = Origination(
-                    data=operation_data,
-                    storage=storage,
-                )
-                args.append(origination_context)
-
-            else:
-                raise NotImplementedError
-
-        return args
-
-    async def _call_matched_handler(
-        self,
-        handler_config: OperationHandlerConfig,
-        operation_subgroup: OperationSubgroup,
-        args: Sequence[OperationHandlerArgumentT],
-    ) -> None:
-        if not handler_config.parent:
-            raise ConfigInitializationException
-
-        await self._ctx._fire_handler(
-            handler_config.callback,
-            handler_config.parent.name,
-            self.datasource,
-            operation_subgroup.hash + ': {}',
-            *args,
-        )
-
-    async def _get_transaction_addresses(self) -> Set[str]:
-        """Get addresses to fetch transactions from during initial synchronization"""
-        if OperationType.transaction not in self._config.types:
-            return set()
-        return {contract.address for contract in self._config.contracts if isinstance(contract, ContractConfig)}
-
-    async def _get_origination_addresses(self) -> Set[str]:
-        """Get addresses to fetch origination from during initial synchronization"""
-        if OperationType.origination not in self._config.types:
-            return set()
-
-        addresses: Set[str] = set()
-        for handler_config in self._config.handlers:
-            for pattern_config in handler_config.pattern:
-                if not isinstance(pattern_config, OperationHandlerOriginationPatternConfig):
-                    continue
-
-                if pattern_config.originated_contract:
-                    addresses.add(pattern_config.originated_contract_config.address)
-
-                if pattern_config.source:
-                    source_address = pattern_config.source_contract_config.address
-                    async for batch in self._datasource.iter_originated_contracts(source_address):
-                        addresses.update(batch)
-
-                if pattern_config.similar_to:
-                    similar_address = pattern_config.similar_to_contract_config.address
-                    async for batch in self._datasource.iter_similar_contracts(similar_address, pattern_config.strict):
-                        addresses.update(batch)
-
-        return addresses
-
-    async def _get_contract_hashes(self, address: str) -> Tuple[int, int]:
-        if address not in self._contract_hashes:
-            summary = await self._datasource.get_contract_summary(address)
-            self._contract_hashes[address] = (summary['codeHash'], summary['typeHash'])
-        return self._contract_hashes[address]
-
-
-class BigMapIndex(Index):
-    message_type = MessageType.big_map
-
-    def __init__(self, ctx: DipDupContext, config: BigMapIndexConfig, datasource: TzktDatasource) -> None:
-        super().__init__(ctx, config, datasource)
-        self._queue: Deque[Tuple[BigMapData, ...]] = deque()
-
-    def push_big_maps(self, big_maps: Tuple[BigMapData, ...]) -> None:
-        self._queue.append(big_maps)
-
-        if Metrics.enabled:
-            Metrics.set_levels_to_realtime(self._config.name, len(self._queue))
-
-    async def _process_queue(self) -> None:
-        """Process WebSocket queue"""
-        if self._queue:
-            self._logger.debug('Processing websocket queue')
-        while self._queue:
-            big_maps = self._queue.popleft()
-            message_level = big_maps[0].level
-            if message_level <= self.state.level:
-                self._logger.debug('Skipping outdated message: %s <= %s', message_level, self.state.level)
-                continue
-
-            with ExitStack() as stack:
-                if Metrics.enabled:
-                    stack.enter_context(Metrics.measure_level_realtime_duration())
-                await self._process_level_big_maps(big_maps, message_level)
-
-    async def _create_fetcher(self, first_level: int, last_level: int) -> DataFetcher:
-        big_map_addresses = self._get_big_map_addresses()
-        big_map_paths = self._get_big_map_paths()
-
-        return BigMapFetcher(
-            datasource=self._datasource,
-            first_level=first_level,
-            last_level=last_level,
-            big_map_addresses=big_map_addresses,
-            big_map_paths=big_map_paths,
-        )
-
-    async def _synchronize(self, sync_level: int) -> None:
-        """Fetch operations via Fetcher and pass to message callback"""
-        index_level = await self._enter_sync_state(sync_level)
-        if index_level is None:
-            return
-
-        if any(
-            (
-                self._config.skip_history == SkipHistory.always,
-                self._config.skip_history == SkipHistory.once and not self.state.level,
-            )
-        ):
-            await self._synchronize_level(sync_level)
-        else:
-            await self._synchronize_full(index_level, sync_level)
-
-        await self._exit_sync_state(sync_level)
-
-    async def _synchronize_full(self, index_level: int, sync_level: int) -> None:
-        first_level = index_level + 1
-        self._logger.info('Fetching big map diffs from level %s to %s', first_level, sync_level)
-
-        fetcher = await self._create_fetcher(first_level, sync_level)
-
-        async for level, big_maps in fetcher.fetch_by_level():
-            with ExitStack() as stack:
-                if Metrics.enabled:
-                    Metrics.set_levels_to_sync(self._config.name, sync_level - level)
-                    stack.enter_context(Metrics.measure_level_sync_duration())
-                await self._process_level_big_maps(big_maps, sync_level)
-
-    async def _synchronize_level(self, head_level: int) -> None:
-        # NOTE: Checking late because feature flags could be modified after loading config
-        if not self._ctx.config.advanced.early_realtime:
-            raise ConfigurationError('`skip_history` requires `early_realtime` feature flag to be enabled')
-
-        big_map_pairs = self._get_big_map_pairs()
-        big_map_ids: Set[Tuple[int, str, str]] = set()
-
-        for address, path in big_map_pairs:
-            async for contract_big_maps in self._datasource.iter_contract_big_maps(address):
-                for contract_big_map in contract_big_maps:
-                    if contract_big_map['path'] == path:
-                        big_map_ids.add((int(contract_big_map['ptr']), address, path))
-
-        # NOTE: Do not use `_process_level_big_maps` here; we want to maintain transaction manually.
-        async with self._ctx._transactions.in_transaction(head_level, head_level, self.name):
-            for big_map_id, address, path in big_map_ids:
-                async for big_map_keys in self._datasource.iter_big_map(big_map_id, head_level):
-                    big_map_data = tuple(
-                        BigMapData(
-                            id=big_map_key['id'],
-                            level=head_level,
-                            operation_id=head_level,
-                            timestamp=datetime.now(),
-                            bigmap=big_map_id,
-                            contract_address=address,
-                            path=path,
-                            action=BigMapAction.ADD_KEY,
-                            active=big_map_key['active'],
-                            key=big_map_key['key'],
-                            value=big_map_key['value'],
-                        )
-                        for big_map_key in big_map_keys
-                    )
-                    matched_handlers = await self._match_big_maps(big_map_data)
-                    for handler_config, big_map_diff in matched_handlers:
-                        await self._call_matched_handler(handler_config, big_map_diff)
-
-            await self.state.update_status(level=head_level)
-
-    async def _process_level_big_maps(
-        self,
-        big_maps: Tuple[BigMapData, ...],
-        sync_level: int,
-    ) -> None:
-        if not big_maps:
-            return
-
-        batch_level = self._extract_level(big_maps)
-        index_level = self.state.level
-        if batch_level <= index_level:
-            raise RuntimeError(f'Batch level is lower than index level: {batch_level} <= {index_level}')
-
-        self._logger.debug('Processing big map diffs of level %s', batch_level)
-        matched_handlers = await self._match_big_maps(big_maps)
-
-        if Metrics.enabled:
-            Metrics.set_index_handlers_matched(len(matched_handlers))
-
-        # NOTE: We still need to bump index level but don't care if it will be done in existing transaction
-        if not matched_handlers:
-            await self.state.update_status(level=batch_level)
-            return
-
-        async with self._ctx._transactions.in_transaction(batch_level, sync_level, self.name):
-            for handler_config, big_map_diff in matched_handlers:
-                await self._call_matched_handler(handler_config, big_map_diff)
-            await self.state.update_status(level=batch_level)
-
-    async def _match_big_map(self, handler_config: BigMapHandlerConfig, big_map: BigMapData) -> bool:
-        """Match single big map diff with pattern"""
-        if handler_config.path != big_map.path:
-            return False
-        if handler_config.contract_config.address != big_map.contract_address:
-            return False
-        return True
-
-    async def _prepare_handler_args(
-        self,
-        handler_config: BigMapHandlerConfig,
-        matched_big_map: BigMapData,
-    ) -> BigMapDiff:
-        """Prepare handler arguments, parse key and value. Schedule callback in executor."""
-        self._logger.info('%s: `%s` handler matched!', matched_big_map.operation_id, handler_config.callback)
-
-        if matched_big_map.action.has_key:
-            type_ = handler_config.key_type_cls
-            key = parse_object(type_, matched_big_map.key) if type_ else None
-        else:
-            key = None
-
-        if matched_big_map.action.has_value:
-            type_ = handler_config.value_type_cls
-            value = parse_object(type_, matched_big_map.value) if type_ else None
-        else:
-            value = None
-
-        return BigMapDiff(
-            data=matched_big_map,
-            action=matched_big_map.action,
-            key=key,
-            value=value,
-        )
-
-    async def _match_big_maps(self, big_maps: Iterable[BigMapData]) -> Deque[MatchedBigMapsT]:
-        """Try to match big map diffs with all index handlers."""
-        matched_handlers: Deque[MatchedBigMapsT] = deque()
-
-        for handler_config in self._config.handlers:
-            for big_map in big_maps:
-                big_map_matched = await self._match_big_map(handler_config, big_map)
-                if big_map_matched:
-                    arg = await self._prepare_handler_args(handler_config, big_map)
-                    matched_handlers.append((handler_config, arg))
-
-        return matched_handlers
-
-    async def _call_matched_handler(self, handler_config: BigMapHandlerConfig, big_map_diff: BigMapDiff) -> None:
-        if not handler_config.parent:
-            raise ConfigInitializationException
-
-        await self._ctx._fire_handler(
-            handler_config.callback,
-            handler_config.parent.name,
-            self.datasource,
-            # FIXME: missing `operation_id` field in API to identify operation
-            None,
-            big_map_diff,
-        )
-
-    def _get_big_map_addresses(self) -> Set[str]:
-        """Get addresses to fetch big map diffs from during initial synchronization"""
-        addresses = set()
-        for handler_config in self._config.handlers:
-            addresses.add(cast(ContractConfig, handler_config.contract).address)
-        return addresses
-
-    def _get_big_map_paths(self) -> Set[str]:
-        """Get addresses to fetch big map diffs from during initial synchronization"""
-        paths = set()
-        for handler_config in self._config.handlers:
-            paths.add(handler_config.path)
-        return paths
-
-    def _get_big_map_pairs(self) -> Set[Tuple[str, str]]:
-        """Get address-path pairs for fetch big map diffs during sync with `skip_history`"""
-        pairs = set()
-        for handler_config in self._config.handlers:
-            pairs.add(
-                (
-                    cast(ContractConfig, handler_config.contract).address,
-                    handler_config.path,
-                )
-            )
-        return pairs
-
-
-class HeadIndex(Index):
-    message_type: MessageType = MessageType.head
-
-    def __init__(self, ctx: DipDupContext, config: HeadIndexConfig, datasource: TzktDatasource) -> None:
-        super().__init__(ctx, config, datasource)
-        self._queue: Deque[HeadBlockData] = deque()
-
-    async def _create_fetcher(self, first_level: int, last_level: int) -> DataFetcher:
-        raise NotImplementedError('HeadIndex has no fetcher')
-
-    async def _synchronize(self, sync_level: int) -> None:
-        self._logger.info('Setting index level to %s and moving on', sync_level)
-        await self.state.update_status(status=IndexStatus.REALTIME, level=sync_level)
-
-    async def _process_queue(self) -> None:
-        while self._queue:
-            head = self._queue.popleft()
-            message_level = head.level
-            if message_level <= self.state.level:
-                self._logger.debug('Skipping outdated message: %s <= %s', message_level, self.state.level)
-                continue
-
-            self._logger.debug('Processing head realtime message, %s left in queue', len(self._queue))
-
-            batch_level = head.level
-            index_level = self.state.level
-            if batch_level <= index_level:
-                raise RuntimeError(f'Batch level is lower than index level: {batch_level} <= {index_level}')
-
-            async with self._ctx._transactions.in_transaction(batch_level, message_level, self.name):
-                self._logger.debug('Processing head info of level %s', batch_level)
-                for handler_config in self._config.handlers:
-                    await self._call_matched_handler(handler_config, head)
-                await self.state.update_status(level=batch_level)
-
-    async def _call_matched_handler(self, handler_config: HeadHandlerConfig, head: HeadBlockData) -> None:
-        if not handler_config.parent:
-            raise ConfigInitializationException
-
-        await self._ctx._fire_handler(
-            handler_config.callback,
-            handler_config.parent.name,
-            self.datasource,
-            head.hash,
-            head,
-        )
-
-    def push_head(self, head: HeadBlockData) -> None:
-        self._queue.append(head)
-
-
-class TokenTransferIndex(Index):
-    message_type = MessageType.token_transfer
-
-    def __init__(self, ctx: DipDupContext, config: TokenTransferIndexConfig, datasource: TzktDatasource) -> None:
-        super().__init__(ctx, config, datasource)
-        self._queue: Deque[Tuple[TokenTransferData, ...]] = deque()
-
-    def push_token_transfers(self, token_transfers: Tuple[TokenTransferData, ...]) -> None:
-        self._queue.append(token_transfers)
-
-        if Metrics.enabled:
-            Metrics.set_levels_to_realtime(self._config.name, len(self._queue))
-
-    async def _create_fetcher(self, first_level: int, last_level: int) -> DataFetcher:
-        token_addresses: set[str] = set()
-        token_ids: set[int] = set()
-        from_addresses: set[str] = set()
-        to_addresses: set[str] = set()
-        for handler_config in self._config.handlers:
-            if handler_config.contract:
-                token_addresses.add(cast(ContractConfig, handler_config.contract).address)
-            if handler_config.token_id is not None:
-                token_ids.add(handler_config.token_id)
-            if handler_config.from_:
-                from_addresses.add(cast(ContractConfig, handler_config.from_).address)
-            if handler_config.to:
-                to_addresses.add(cast(ContractConfig, handler_config.to).address)
-
-        return TokenTransferFetcher(
-            datasource=self._datasource,
-            token_addresses=token_addresses,
-            token_ids=token_ids,
-            from_addresses=from_addresses,
-            to_addresses=to_addresses,
-            first_level=first_level,
-            last_level=last_level,
-        )
-
-    async def _synchronize(self, sync_level: int) -> None:
-        """Fetch token transfers via Fetcher and pass to message callback"""
-        index_level = await self._enter_sync_state(sync_level)
-        if index_level is None:
-            return
-
-        first_level = index_level + 1
-        self._logger.info('Fetching token transfers from level %s to %s', first_level, sync_level)
-        fetcher = await self._create_fetcher(first_level, sync_level)
-
-        async for level, token_transfers in fetcher.fetch_by_level():
-            with ExitStack() as stack:
-                if Metrics.enabled:
-                    Metrics.set_levels_to_sync(self._config.name, sync_level - level)
-                    stack.enter_context(Metrics.measure_level_sync_duration())
-                await self._process_level_token_transfers(token_transfers, sync_level)
-
-        await self._exit_sync_state(sync_level)
-
-    async def _process_level_token_transfers(
-        self,
-        token_transfers: Tuple[TokenTransferData, ...],
-        sync_level: int,
-    ) -> None:
-        if not token_transfers:
-            return
-
-        batch_level = self._extract_level(token_transfers)
-        index_level = self.state.level
-        if batch_level <= index_level:
-            raise RuntimeError(f'Batch level is lower than index level: {batch_level} <= {index_level}')
-
-        self._logger.debug('Processing token transfers of level %s', batch_level)
-        matched_handlers = await self._match_token_transfers(token_transfers)
-
-        if Metrics.enabled:
-            Metrics.set_index_handlers_matched(len(matched_handlers))
-
-        # NOTE: We still need to bump index level but don't care if it will be done in existing transaction
-        if not matched_handlers:
-            await self.state.update_status(level=batch_level)
-            return
-
-        async with self._ctx._transactions.in_transaction(batch_level, sync_level, self.name):
-            for handler_config, token_transfer in matched_handlers:
-                await self._call_matched_handler(handler_config, token_transfer)
-            await self.state.update_status(level=batch_level)
-
-    async def _call_matched_handler(
-        self, handler_config: TokenTransferHandlerConfig, token_transfer: TokenTransferData
-    ) -> None:
-        if not handler_config.parent:
-            raise ConfigInitializationException
-
-        await self._ctx._fire_handler(
-            handler_config.callback,
-            handler_config.parent.name,
-            self.datasource,
-            # FIXME: missing `operation_id` field in API to identify operation
-            None,
-            token_transfer,
-        )
-
-    async def _match_token_transfer(
-        self, handler_config: TokenTransferHandlerConfig, token_transfer: TokenTransferData
-    ) -> bool:
-        """Match single token transfer with pattern"""
-        if isinstance(handler_config.contract, ContractConfig):
-            if handler_config.contract.address != token_transfer.contract_address:
-                return False
-        if handler_config.token_id is not None:
-            if handler_config.token_id != token_transfer.token_id:
-                return False
-        if isinstance(handler_config.from_, ContractConfig):
-            if handler_config.from_.address != token_transfer.from_address:
-                return False
-        if isinstance(handler_config.to, ContractConfig):
-            if handler_config.to.address != token_transfer.to_address:
-                return False
-        return True
-
-    async def _match_token_transfers(
-        self, token_transfers: Iterable[TokenTransferData]
-    ) -> Deque[MatchedTokenTransfersT]:
-        """Try to match token transfers with all index handlers."""
-
-        matched_handlers: Deque[MatchedTokenTransfersT] = deque()
-
-        for token_transfer in token_transfers:
-            for handler_config in self._config.handlers:
-                token_transfer_matched = await self._match_token_transfer(handler_config, token_transfer)
-                if token_transfer_matched:
-                    self._logger.info('%s: `%s` handler matched!', token_transfer.level, handler_config.callback)
-                    matched_handlers.append((handler_config, token_transfer))
-
-        return matched_handlers
-
-    async def _process_queue(self) -> None:
-        """Process WebSocket queue"""
-        if self._queue:
-            self._logger.debug('Processing websocket queue')
-        while self._queue:
-            token_transfers = self._queue.popleft()
-            message_level = token_transfers[0].level
-            if message_level <= self.state.level:
-                self._logger.debug('Skipping outdated message: %s <= %s', message_level, self.state.level)
-                continue
-
-            with ExitStack() as stack:
-                if Metrics.enabled:
-                    stack.enter_context(Metrics.measure_level_realtime_duration())
-                await self._process_level_token_transfers(token_transfers, message_level)
-
-
-class OperationUnfilteredIndex(OperationIndex):
-    message_type = MessageType.operation
-
-    def __init__(self, ctx: DipDupContext, config: OperationUnfilteredIndexConfig, datasource: TzktDatasource) -> None:
-        # FIXME: Ugly inheritance hack
-        Index.__init__(self, ctx, config, datasource)  # type: ignore
-        self._queue: Deque[Tuple[OperationSubgroup, ...]] = deque()
-        self._contract_hashes: Dict[str, Tuple[int, int]] = {}
-
-    async def _match_unfiltered_operation(self, operation: OperationData) -> bool:
-        """Match single operation with pattern"""
-        if OperationType.origination not in self._config.types and operation.type == 'origination':
-            return False
-        elif OperationType.transaction not in self._config.types and operation.type == 'operation':
-            return False
-        return True
-
-    async def _match_operation_subgroup(self, operation_subgroup: OperationSubgroup) -> Deque[MatchedOperationsT]:
-        """Try to match operation subgroup with all index handlers."""
-        matched_handlers: Deque[MatchedOperationsT] = deque()
-        operations = operation_subgroup.operations
-
-        for handler_config in self._config.handlers:
-            operation_idx = 0
-            matched_operations: Deque[Optional[OperationData]] = deque()
-
-            while operation_idx < len(operations):
-                operation = operations[operation_idx]
-                operation_matched = await self._match_unfiltered_operation(operation)
-
-                if operation_matched:
-                    matched_operations.append(operation)
-                    operation_idx += 1
-                else:
-                    operation_idx += 1
-
-            if len(matched_operations) >= 0:
-                self._logger.info('%s: `%s` handler matched!', operation_subgroup.hash, handler_config.callback)
-
-                args = await self._prepare_handler_args(handler_config, matched_operations)
-                matched_handlers.append((operation_subgroup, handler_config, args))
-
-        return matched_handlers
-
-
-class EventIndex(Index):
-    message_type = MessageType.event
-
-    def __init__(self, ctx: DipDupContext, config: EventIndexConfig, datasource: TzktDatasource) -> None:
-        super().__init__(ctx, config, datasource)
-        self._queue: Deque[Tuple[EventData, ...]] = deque()
-
-    def push_events(self, events: Tuple[EventData, ...]) -> None:
-        self._queue.append(events)
-
-        if Metrics.enabled:
-            Metrics.set_levels_to_realtime(self._config.name, len(self._queue))
-
-    async def _process_queue(self) -> None:
-        """Process WebSocket queue"""
-        if self._queue:
-            self._logger.debug('Processing websocket queue')
-        while self._queue:
-            events = self._queue.popleft()
-            message_level = events[0].level
-            if message_level <= self.state.level:
-                self._logger.debug('Skipping outdated message: %s <= %s', message_level, self.state.level)
-                continue
-
-            with ExitStack() as stack:
-                if Metrics.enabled:
-                    stack.enter_context(Metrics.measure_level_realtime_duration())
-                await self._process_level_events(events, message_level)
-
-    async def _create_fetcher(self, first_level: int, last_level: int) -> DataFetcher:
-        event_addresses = self._get_event_addresses()
-        event_tags = self._get_event_tags()
-        return EventFetcher(
-            datasource=self._datasource,
-            first_level=first_level,
-            last_level=last_level,
-            event_addresses=event_addresses,
-            event_tags=event_tags,
-        )
-
-    async def _synchronize(self, sync_level: int) -> None:
-        """Fetch operations via Fetcher and pass to message callback"""
-        index_level = await self._enter_sync_state(sync_level)
-        if index_level is None:
-            return
-
-        first_level = index_level + 1
-        self._logger.info('Fetching contract events from level %s to %s', first_level, sync_level)
-        fetcher = await self._create_fetcher(first_level, sync_level)
-
-        async for level, events in fetcher.fetch_by_level():
-            with ExitStack() as stack:
-                if Metrics.enabled:
-                    Metrics.set_levels_to_sync(self._config.name, sync_level - level)
-                    stack.enter_context(Metrics.measure_level_sync_duration())
-                await self._process_level_events(events, sync_level)
-
-        await self._exit_sync_state(sync_level)
-
-    async def _process_level_events(
-        self,
-        events: Tuple[EventData, ...],
-        sync_level: int,
-    ) -> None:
-        if not events:
-            return
-
-        batch_level = self._extract_level(events)
-        index_level = self.state.level
-        if batch_level <= index_level:
-            raise RuntimeError(f'Batch level is lower than index level: {batch_level} <= {index_level}')
-
-        self._logger.debug('Processing contract events of level %s', batch_level)
-        matched_handlers = await self._match_events(events)
-
-        if Metrics.enabled:
-            Metrics.set_index_handlers_matched(len(matched_handlers))
-
-        # NOTE: We still need to bump index level but don't care if it will be done in existing transaction
-        if not matched_handlers:
-            await self.state.update_status(level=batch_level)
-            return
-
-        async with self._ctx._transactions.in_transaction(batch_level, sync_level, self.name):
-            for handler_config, event in matched_handlers:
-                await self._call_matched_handler(handler_config, event)
-            await self.state.update_status(level=batch_level)
-
-    async def _match_event(self, handler_config: EventHandlerConfigT, event: EventData) -> bool:
-        """Match single contract event with pattern"""
-        if isinstance(handler_config, EventHandlerConfig) and handler_config.tag != event.tag:
-            return False
-        if handler_config.contract_config.address != event.contract_address:
-            return False
-        return True
-
-    async def _prepare_handler_args(
-        self,
-        handler_config: EventHandlerConfigT,
-        matched_event: EventData,
-    ) -> Event | UnknownEvent | None:
-        """Prepare handler arguments, parse key and value. Schedule callback in executor."""
-        self._logger.info('%s: `%s` handler matched!', matched_event.level, handler_config.callback)
-
-        if isinstance(handler_config, UnknownEventHandlerConfig):
-            return UnknownEvent(
-                data=matched_event,
-                payload=matched_event.payload,
-            )
-
-        with suppress(InvalidDataError):
-            type_ = handler_config.event_type_cls
-            payload: Event[Any] = parse_object(type_, matched_event.payload)
-            return Event(
-                data=matched_event,
-                payload=payload,
-            )
-
-        return None
-
-    async def _match_events(self, events: Iterable[EventData]) -> Deque[MatchedEventsT]:
-        """Try to match contract events with all index handlers."""
-        matched_handlers: Deque[MatchedEventsT] = deque()
-        events = deque(events)
-
-        for handler_config in self._config.handlers:
-            # NOTE: Matched events are dropped after processing
-            for event in copy(events):
-                if not await self._match_event(handler_config, event):
-                    continue
-
-                arg = await self._prepare_handler_args(handler_config, event)
-                if isinstance(arg, Event) and isinstance(handler_config, EventHandlerConfig):
-                    matched_handlers.append((handler_config, arg))
-                elif isinstance(arg, UnknownEvent) and isinstance(handler_config, UnknownEventHandlerConfig):
-                    matched_handlers.append((handler_config, arg))
-                elif arg is None:
-                    continue
-                else:
-                    raise RuntimeError
-
-                events.remove(event)
-
-        # NOTE: We don't care about `merge_subscriptions` here implying that all events will be processed
-        # NOTE: Maybe "unfiltered" indexes will cover that case?
-        for address in {event.contract_address for event in events}:
-            self._logger.warning('Some events were not matched; fallback handler is missing for `{}`', address)
-
-        return matched_handlers
-
-    async def _call_matched_handler(self, handler_config: EventHandlerConfigT, event: Event | UnknownEvent):
-        if isinstance(handler_config, EventHandlerConfig) != isinstance(event, Event):
-            raise RuntimeError(f'Invalid handler config and event types: {handler_config}, {event}')
-
-        if not handler_config.parent:
-            raise ConfigInitializationException
-
-        await self._ctx._fire_handler(
-            handler_config.callback,
-            handler_config.parent.name,
-            self.datasource,
-            str(event.data.transaction_id),
-            event,
-        )
-
-    def _get_event_addresses(self) -> Set[str]:
-        """Get addresses to fetch events during initial synchronization"""
-        addresses = set()
-        for handler_config in self._config.handlers:
-            addresses.add(cast(ContractConfig, handler_config.contract).address)
-        return addresses
-
-    def _get_event_tags(self) -> Set[str]:
-        """Get tags to fetch events during initial synchronization"""
-        paths = set()
-        for handler_config in self._config.handlers:
-            if isinstance(handler_config, EventHandlerConfig):
-                paths.add(handler_config.tag)
-        return paths
-=======
-        await self.state.update_status(status=IndexStatus.REALTIME, level=head_level)
->>>>>>> f85e5517
+        return batch_levels.pop()