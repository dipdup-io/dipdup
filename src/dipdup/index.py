--- conflicted
+++ resolved
@@ -196,13 +196,8 @@
 
     async def process(self) -> None:
         # NOTE: `--oneshot` flag implied
-<<<<<<< HEAD
-        if isinstance(self._config, (OperationIndexConfig, BigMapIndexConfig, TokenTransferIndexConfig)) and self._config.last_level:
-            last_level = self._config.last_level
-=======
         if not isinstance(self._config, HeadIndexConfig) and self._config.last_level:
             head_level = self._config.last_level
->>>>>>> 720cb1af
             with ExitStack() as stack:
                 if Metrics.enabled:
                     stack.enter_context(Metrics.measure_total_sync_duration())
@@ -418,15 +413,7 @@
 
             operation_subgroups = tuple(filter(lambda subgroup: subgroup.hash in unprocessed_hashes, operation_subgroups))
 
-<<<<<<< HEAD
-        # NOTE: Equal level is ok since it could be a single level rollback
-        elif level < self.state.level:
-            raise RuntimeError(f'Level of operation batch must be not lower than index state level: {level} < {self.state.level}')
-
-        self._logger.debug('Processing %s operation subgroups of level %s', len(operation_subgroups), level)
-=======
         self._logger.debug('Processing %s operation subgroups of level %s', len(operation_subgroups), batch_level)
->>>>>>> 720cb1af
         matched_handlers: Deque[MatchedOperationsT] = deque()
         for operation_subgroup in operation_subgroups:
             subgroup_matched_handlers = await self._match_operation_subgroup(operation_subgroup)
@@ -738,14 +725,9 @@
         batch_level = self._extract_level(big_maps)
         index_level = self.state.level
 
-<<<<<<< HEAD
-        if level <= self.state.level:
-            raise RuntimeError(f'Level of big map batch must be higher than index state level: {level} <= {self.state.level}')
-=======
         # NOTE: le operator because single level rollbacks are not supported
         if batch_level <= index_level:
             raise RuntimeError(f'Level of big map batch must be higher than index state level: {batch_level} <= {index_level}')
->>>>>>> 720cb1af
 
         self._logger.debug('Processing big map diffs of level %s', batch_level)
         matched_handlers = await self._match_big_maps(big_maps)
