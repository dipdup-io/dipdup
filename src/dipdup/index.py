--- conflicted
+++ resolved
@@ -20,15 +20,8 @@
 )
 from dipdup.context import DipDupContext
 from dipdup.datasources.tzkt.datasource import BigMapFetcher, OperationFetcher, TzktDatasource
-<<<<<<< HEAD
-from dipdup.exceptions import ConfigInitializationException, InvalidDataError
+from dipdup.exceptions import ConfigInitializationException, InvalidDataError, ReindexingReason
 from dipdup.models import BigMapData, BigMapDiff, HeadBlockData, IndexStatus, OperationData, Origination, Transaction
-=======
-from dipdup.exceptions import ConfigInitializationException, InvalidDataError, ReindexingReason
-from dipdup.models import BigMapData, BigMapDiff, Head, HeadBlockData
-from dipdup.models import Index as IndexState
-from dipdup.models import IndexStatus, OperationData, Origination, Transaction
->>>>>>> d178d746
 from dipdup.utils import FormattedLogger
 from dipdup.utils.database import in_global_transaction
 
@@ -74,19 +67,10 @@
 
         # NOTE: No need to check hashes of indexes which are not synchronized.
         head = await self.state.head
-<<<<<<< HEAD
         if head and self.state.status == IndexStatus.REALTIME:
             block = await self._datasource.get_block(head.level)
             if head.hash != block.hash:
-                await self._ctx.reindex(reason='block hash mismatch (missed rollback while DipDup was stopped)')
-=======
-        if not head or self.state.level != head.level:
-            return
-
-        block = await self._datasource.get_block(self.state.level)
-        if head.hash != block.hash:
-            await self._ctx.reindex(ReindexingReason.BLOCK_HASH_MISMATCH)
->>>>>>> d178d746
+                await self._ctx.reindex(ReindexingReason.BLOCK_HASH_MISMATCH)
 
     async def process(self) -> None:
         # NOTE: `--oneshot` flag implied
