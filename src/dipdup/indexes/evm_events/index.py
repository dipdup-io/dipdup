from collections import deque
from collections.abc import Iterable
from typing import Any

from dipdup.config.evm_events import EvmEventsHandlerConfig
from dipdup.config.evm_events import EvmEventsIndexConfig
from dipdup.datasources.evm_node import EvmNodeDatasource
from dipdup.datasources.evm_subsquid import EvmSubsquidDatasource
from dipdup.exceptions import FrameworkException
from dipdup.indexes.evm import EvmIndex
from dipdup.indexes.evm_events.fetcher import EvmNodeEventFetcher
from dipdup.indexes.evm_events.fetcher import EvmSubsquidEventFetcher
from dipdup.indexes.evm_events.matcher import match_events
from dipdup.models import RollbackMessage
from dipdup.models._subsquid import SubsquidMessageType
from dipdup.models.evm import EvmEventData
from dipdup.prometheus import Metrics

QueueItem = tuple[EvmEventData, ...] | RollbackMessage
EvmDatasource = EvmSubsquidDatasource | EvmNodeDatasource


class EvmEventsIndex(
    EvmIndex[EvmEventsIndexConfig, QueueItem, EvmDatasource],
    message_type=SubsquidMessageType.logs,
):

    async def _synchronize_subsquid(self, sync_level: int) -> None:
        first_level = self.state.level + 1
        fetcher = self._create_subsquid_fetcher(first_level, sync_level)

        async for _level, logs in fetcher.fetch_by_level():
            await self._process_level_data(logs, sync_level)
            Metrics.set_sqd_processor_last_block(_level)

    async def _synchronize_node(self, sync_level: int) -> None:
        first_level = self.state.level + 1
        fetcher = self._create_node_fetcher(first_level, sync_level)

        async for _level, logs in fetcher.fetch_by_level():
            await self._process_level_data(logs, sync_level)
            Metrics.set_sqd_processor_last_block(_level)

    def _create_subsquid_fetcher(self, first_level: int, last_level: int) -> EvmSubsquidEventFetcher:
        addresses = set()
        topics: deque[tuple[str | None, str]] = deque()

        for handler_config in self._config.handlers:
            address = handler_config.contract.address
            if address is not None:
                addresses.add(address)
            elif handler_config.contract.abi is None:
                raise NotImplementedError('Either contract address or ABI must be specified')

            event_abi = self._abis.get_event_abi(
                typename=handler_config.contract.module_name,
                name=handler_config.name,
            )
            topics.append((address, event_abi['topic0']))

        if not self.subsquid_datasources:
            raise FrameworkException('Creating EvmSubsquidEventFetcher, but no `evm.subsquid` datasources available')

        return EvmSubsquidEventFetcher(
            datasources=self.subsquid_datasources,
            first_level=first_level,
            last_level=last_level,
            topics=tuple(topics),
        )

    def _create_node_fetcher(self, first_level: int, last_level: int) -> EvmNodeEventFetcher:
        if not self.node_datasources:
            raise FrameworkException('Creating EvmNodeEventFetcher, but no `evm.node` datasources available')

        addresses = set()
        for handler_config in self._config.handlers:
            if handler_config.contract.address:
                addresses.add(handler_config.contract.address)
            else:
                addresses.clear()
                break

        return EvmNodeEventFetcher(
            datasources=self.node_datasources,
            first_level=first_level,
            last_level=last_level,
            addresses=addresses,
        )

    def _match_level_data(
        self,
        handlers: tuple[EvmEventsHandlerConfig, ...],
        level_data: Iterable[EvmEventData],
    ) -> deque[Any]:
<<<<<<< HEAD
        return match_events(
            package=self._ctx.package,
            handlers=handlers,
            events=level_data,
        )

    async def _call_matched_handler(
        self,
        handler_config: EvmEventsHandlerConfig,
        event: EvmEvent[Any],
    ) -> None:

        if not handler_config.parent:
            raise ConfigInitializationException

        await self._ctx.fire_handler(
            handler_config.callback,
            handler_config.parent.name,
            None,
            event,
        )
=======
        return match_events(self._ctx.package, handlers, level_data, self._event_abis)
>>>>>>> 628aef90
<|MERGE_RESOLUTION|>--- conflicted
+++ resolved
@@ -92,28 +92,8 @@
         handlers: tuple[EvmEventsHandlerConfig, ...],
         level_data: Iterable[EvmEventData],
     ) -> deque[Any]:
-<<<<<<< HEAD
         return match_events(
             package=self._ctx.package,
             handlers=handlers,
             events=level_data,
-        )
-
-    async def _call_matched_handler(
-        self,
-        handler_config: EvmEventsHandlerConfig,
-        event: EvmEvent[Any],
-    ) -> None:
-
-        if not handler_config.parent:
-            raise ConfigInitializationException
-
-        await self._ctx.fire_handler(
-            handler_config.callback,
-            handler_config.parent.name,
-            None,
-            event,
-        )
-=======
-        return match_events(self._ctx.package, handlers, level_data, self._event_abis)
->>>>>>> 628aef90
+        )