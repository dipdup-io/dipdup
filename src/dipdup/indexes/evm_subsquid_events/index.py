--- conflicted
+++ resolved
@@ -161,21 +161,10 @@
                 typename = handler.contract.module_name
                 topics.add(self.topics[typename][handler.name])
 
-<<<<<<< HEAD
-            # Requesting blocks info by batch
-            windows = (
-                (i, min(i + NODE_BATCH_SIZE, sync_level))
-                for i in range(first_level, sync_level + 1, NODE_BATCH_SIZE + 1)
-            )
-            for start_level, end_level in windows:
-                # NOTE: Get random one every time
-                # NOTE: Data for blocks start_level and end_level will be included
-=======
             # NOTE: Requesting logs by batches of NODE_BATCH_SIZE.
             batch_first_level = first_level
             while batch_first_level <= sync_level:
                 batch_last_level = min(batch_first_level + NODE_BATCH_SIZE, sync_level)
->>>>>>> 5b2da830
                 level_logs = await self.random_node.get_logs(
                     {
                         'fromBlock': hex(batch_first_level),
@@ -194,13 +183,6 @@
                 for level in range(batch_first_level, batch_last_level + 1):
                     tasks.append(asyncio.create_task(_fetch_timestamp(level, timestamps)))
 
-<<<<<<< HEAD
-                # match timestamps with logs
-                parsed_level_logs = tuple(
-                    EvmNodeLogData.from_json(log, timestamps[log['blockNumber']]) for log in level_logs
-                )
-                await self._process_level_events(parsed_level_logs, self.topics, sync_level)
-=======
                 await asyncio.gather(*tasks)
 
                 parsed_level_logs = tuple(
@@ -210,7 +192,6 @@
                     )
                     for log in level_logs
                 )
->>>>>>> 5b2da830
 
                 await self._process_level_events(parsed_level_logs, sync_level)
                 if self._config.expose_metrics:
