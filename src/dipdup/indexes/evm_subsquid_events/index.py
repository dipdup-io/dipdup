--- conflicted
+++ resolved
@@ -170,7 +170,6 @@
                         'toBlock': hex(end_level),
                     }
                 )
-<<<<<<< HEAD
 
                 # get timestamps for levels
                 timestamps = {}
@@ -185,13 +184,6 @@
                 parsed_level_logs = tuple(EvmNodeLogData.from_json(log, timestamps[log['blockNumber']])
                                           for log in level_logs)
                 await self._process_level_events(parsed_level_logs, self.topics, sync_level)
-=======
-                block = await self.random_node.get_block_by_level(level)
-                if block is None:
-                    raise FrameworkException(f'Block {level} not found')
-                timestamp = int(block['timestamp'], 16)
-                parsed_level_logs = tuple(EvmNodeLogData.from_json(log, timestamp) for log in level_logs)
->>>>>>> 78fac19c
 
                 await self._process_level_events(parsed_level_logs, sync_level)
                 if self._config.expose_metrics:
