import asyncio
import random
import time
from collections import defaultdict
from collections import deque
from typing import Any
from typing import cast

from dipdup.config.evm_node import EvmNodeDatasourceConfig
from dipdup.config.evm_subsquid_events import SubsquidEventsHandlerConfig
from dipdup.config.evm_subsquid_events import SubsquidEventsIndexConfig
from dipdup.context import DipDupContext
from dipdup.datasources.evm_node import EvmNodeDatasource
from dipdup.datasources.evm_subsquid import SubsquidDatasource
from dipdup.exceptions import ConfigInitializationException
from dipdup.exceptions import FrameworkException
from dipdup.index import Index
from dipdup.indexes.evm_subsquid_events.fetcher import EventLogFetcher
from dipdup.indexes.evm_subsquid_events.matcher import match_events
from dipdup.models.evm_node import EvmNodeLogData
from dipdup.models.evm_subsquid import SubsquidEvent
from dipdup.models.evm_subsquid import SubsquidEventData
from dipdup.models.evm_subsquid import SubsquidMessageType
from dipdup.performance import metrics
from dipdup.prometheus import Metrics

LEVEL_BATCH_TIMEOUT = 1
NODE_SYNC_LIMIT = 128
# NOTE: This value was chosen empirically and likely is not optimal.
NODE_BATCH_SIZE = 32


class SubsquidEventsIndex(
    Index[SubsquidEventsIndexConfig, EvmNodeLogData, SubsquidDatasource],
    message_type=SubsquidMessageType.logs,
):
    def __init__(
        self,
        ctx: DipDupContext,
        config: SubsquidEventsIndexConfig,
        datasource: SubsquidDatasource,
    ) -> None:
        super().__init__(ctx, config, datasource)
        self._node_datasources: tuple[EvmNodeDatasource, ...] | None = None
        self._realtime_node: EvmNodeDatasource | None = None
        self._topics: dict[str, dict[str, str]] | None = None

    @property
    def node_datasources(self) -> tuple[EvmNodeDatasource, ...]:
        if self._node_datasources is not None:
            return self._node_datasources

        node_field = self._config.datasource.node
        if node_field is None:
            node_field = ()
        elif isinstance(node_field, EvmNodeDatasourceConfig):
            node_field = (node_field,)
        self._node_datasources = tuple(
            self._ctx.get_evm_node_datasource(node_config.name) for node_config in node_field
        )
        return self._node_datasources

    @property
    def random_node(self) -> EvmNodeDatasource:
        if not self.node_datasources:
            raise FrameworkException('A node datasource requested, but none attached to this index')
        return random.choice(self.node_datasources)

    @property
    def realtime_node(self) -> EvmNodeDatasource:
        if self._realtime_node is None:
            self._realtime_node = self.random_node
            self._realtime_node.use_realtime()
        return self._realtime_node

    @property
    def topics(self) -> dict[str, dict[str, str]]:
        if self._topics is None:
            self._topics = {}
            for handler_config in self._config.handlers:
                typename = handler_config.contract.module_name
                self._topics[typename] = self._ctx.package.get_evm_topics(typename)

        return self._topics

    async def _process_queue(self) -> None:
        logs_by_level = defaultdict(list)

        # NOTE: Drain queue and group messages by level.
        while True:
            while self._queue:
                logs = self._queue.popleft()
                message_level = logs.level
                if message_level <= self.state.level:
                    self._logger.debug('Skipping outdated message: %s <= %s', message_level, self.state.level)
                    continue

                logs_by_level[message_level].append(logs)

            # NOTE: Wait for more messages a bit more - node doesn't notify us about the level boundaries.
            await asyncio.sleep(LEVEL_BATCH_TIMEOUT)
            if not self._queue:
                break

        for message_level, level_logs in logs_by_level.items():
            self._logger.info('Processing %s event logs of level %s', len(level_logs), message_level)
            await self._process_level_events(tuple(level_logs), message_level)
            Metrics.set_sqd_processor_last_block(message_level)

    def get_sync_level(self) -> int:
        """Get level index needs to be synchronized to depending on its subscription status"""
        sync_levels = set()
        for sub in self._config.get_subscriptions():
            sync_levels.add(self.datasource.get_sync_level(sub))
            for datasource in self.node_datasources or ():
                sync_levels.add(datasource.get_sync_level(sub))

        if None in sync_levels:
            sync_levels.remove(None)
        if not sync_levels:
            raise FrameworkException('Initialize config before starting `IndexDispatcher`')

        # NOTE: Multiple sync levels means index with new subscriptions was added in runtime.
        # NOTE: Choose the highest level; outdated realtime messages will be dropped from the queue anyway.
        return max(cast(set[int], sync_levels))

    async def _synchronize(self, sync_level: int) -> None:
        """Fetch event logs via Fetcher and pass to message callback"""
        index_level = await self._enter_sync_state(sync_level)
        if index_level is None:
            return

        levels_left = sync_level - index_level
        first_level = index_level + 1

        if levels_left <= 0:
            return

        subsquid_sync_level = await self.datasource.get_head_level()
        Metrics.set_sqd_processor_chain_height(subsquid_sync_level)

        use_node = False
        if self.node_datasources:
            node_sync_level = await self.realtime_node.get_head_level()
            subsquid_lag = abs(node_sync_level - subsquid_sync_level)
            subsquid_available = subsquid_sync_level - index_level
            self._logger.info('Subsquid is %s levels behind; %s available', subsquid_lag, subsquid_available)
            if subsquid_available < NODE_SYNC_LIMIT:
                use_node = True
            elif self._config.node_only:
                self._logger.debug('Using node anyway')
                use_node = True

        # NOTE: Fetch last blocks from node if there are not enough realtime messages in queue
        if use_node and self.node_datasources:
            sync_level = min(sync_level, node_sync_level)
            self._logger.debug('Using node datasource; sync level: %s', sync_level)
            topics = set()
            for handler in self._config.handlers:
                typename = handler.contract.module_name
                topics.add(self.topics[typename][handler.name])

<<<<<<< HEAD
            # Requesting blocks info by batch
            windows = (
                (i, min(i + NODE_BATCH_SIZE, sync_level))
                for i in range(first_level, sync_level + 1, NODE_BATCH_SIZE + 1)
            )
            for start_level, end_level in windows:
                # NOTE: Get random one every time
                # NOTE: Data for blocks start_level and end_level will be included
                level_logs = await self.random_node.get_logs(
                    {
                        'fromBlock': hex(start_level),
                        'toBlock': hex(end_level),
                    }
=======
            # NOTE: Requesting logs by batches of NODE_BATCH_SIZE.
            batch_first_level = first_level
            while batch_first_level <= sync_level:
                # NOTE: We need block timestamps for each level, so fetch them separately and match with logs.
                timestamps: dict[int, int] = {}
                tasks: deque[asyncio.Task[Any]] = deque()

                batch_last_level = min(batch_first_level + NODE_BATCH_SIZE, sync_level)
                level_logs_task = asyncio.create_task(
                    self.random_node.get_logs(
                        {
                            'fromBlock': hex(batch_first_level),
                            'toBlock': hex(batch_last_level),
                        }
                    )
>>>>>>> c926ffc5
                )
                tasks.append(level_logs_task)

                async def _fetch_timestamp(level: int, timestamps: dict[int, int]) -> None:
                    block = await self.random_node.get_block_by_level(level)
<<<<<<< HEAD
                    try:
                        timestamps[hex(level)] = int(block['timestamp'], 16)
                    except TypeError as e:
                        raise FrameworkException(f'Block {level} not found') from e

                # match timestamps with logs
                parsed_level_logs = tuple(
                    EvmNodeLogData.from_json(log, timestamps[log['blockNumber']]) for log in level_logs
                )
=======
                    timestamps[level] = int(block['timestamp'], 16)

                for level in range(batch_first_level, batch_last_level + 1):
                    tasks.append(
                        asyncio.create_task(
                            _fetch_timestamp(level, timestamps),
                            name=f'last_mile:{level}',
                        ),
                    )

                await asyncio.gather(*tasks)

                level_logs = await level_logs_task
                parsed_level_logs = tuple(
                    EvmNodeLogData.from_json(
                        log,
                        timestamps[int(log['blockNumber'], 16)],
                    )
                    for log in level_logs
                )

>>>>>>> c926ffc5
                await self._process_level_events(parsed_level_logs, sync_level)
                Metrics.set_sqd_processor_last_block(level)

                batch_first_level = batch_last_level + 1
        else:
            sync_level = min(sync_level, subsquid_sync_level)
            fetcher = self._create_fetcher(first_level, sync_level)

            async for _level, events in fetcher.fetch_by_level():
                await self._process_level_events(events, sync_level)
                Metrics.set_sqd_processor_last_block(_level)

        await self._exit_sync_state(sync_level)

    def _create_fetcher(self, first_level: int, last_level: int) -> EventLogFetcher:
        addresses = set()
        topics = []

        for handler_config in self._config.handlers:
            address = handler_config.contract.address
            if address is not None:
                addresses.add(address)
            elif handler_config.contract.abi is None:
                raise NotImplementedError('Either contract address or ABI must be specified')

            event_abi = self._ctx.package.get_evm_events(handler_config.contract.module_name)[handler_config.name]
            topics.append((address, event_abi.topic0))

        return EventLogFetcher(
            datasource=self._datasource,
            first_level=first_level,
            last_level=last_level,
            topics=topics,
        )

    async def _process_level_events(
        self,
        events: tuple[SubsquidEventData | EvmNodeLogData, ...],
        sync_level: int,
    ) -> None:
        if not events:
            return

        batch_level = events[0].level
        metrics and metrics.inc(f'{self.name}:events_total', len(events))
        index_level = self.state.level
        if batch_level <= index_level:
            raise FrameworkException(f'Batch level is lower than index level: {batch_level} <= {index_level}')

        self._logger.debug('Processing contract events of level %s', batch_level)
        started_at = time.time()
        matched_handlers = match_events(self._ctx.package, self._config.handlers, events, self.topics)
        metrics and metrics.inc(f'{self.name}:events_matched', len(matched_handlers))
        metrics and metrics.inc(f'{self.name}:time_in_matcher', (time.time() - started_at) / 60)

        if not matched_handlers:
            await self._update_state(level=batch_level)
            return

        started_at = time.time()
        async with self._ctx.transactions.in_transaction(batch_level, sync_level, self.name):
            for handler_config, event in matched_handlers:
                handler_started_at = time.time()
                await self._call_matched_handler(handler_config, event)
                metrics and metrics.inc(
                    f'{self.name}:time_in_callbacks:{handler_config.name}',
                    (time.time() - handler_started_at) / 60,
                )
            await self._update_state(level=batch_level)
        metrics and metrics.inc(f'{self.name}:time_in_callbacks', (time.time() - started_at) / 60)

    async def _call_matched_handler(
        self,
        handler_config: SubsquidEventsHandlerConfig,
        event: SubsquidEvent[Any],
    ) -> None:
        if isinstance(handler_config, SubsquidEventsHandlerConfig) != isinstance(event, SubsquidEvent):
            raise FrameworkException(f'Invalid handler config and event types: {handler_config}, {event}')

        if not handler_config.parent:
            raise ConfigInitializationException

        await self._ctx.fire_handler(
            handler_config.callback,
            handler_config.parent.name,
            self.datasource,
            None,
            event,
        )<|MERGE_RESOLUTION|>--- conflicted
+++ resolved
@@ -160,21 +160,6 @@
                 typename = handler.contract.module_name
                 topics.add(self.topics[typename][handler.name])
 
-<<<<<<< HEAD
-            # Requesting blocks info by batch
-            windows = (
-                (i, min(i + NODE_BATCH_SIZE, sync_level))
-                for i in range(first_level, sync_level + 1, NODE_BATCH_SIZE + 1)
-            )
-            for start_level, end_level in windows:
-                # NOTE: Get random one every time
-                # NOTE: Data for blocks start_level and end_level will be included
-                level_logs = await self.random_node.get_logs(
-                    {
-                        'fromBlock': hex(start_level),
-                        'toBlock': hex(end_level),
-                    }
-=======
             # NOTE: Requesting logs by batches of NODE_BATCH_SIZE.
             batch_first_level = first_level
             while batch_first_level <= sync_level:
@@ -190,23 +175,11 @@
                             'toBlock': hex(batch_last_level),
                         }
                     )
->>>>>>> c926ffc5
                 )
                 tasks.append(level_logs_task)
 
                 async def _fetch_timestamp(level: int, timestamps: dict[int, int]) -> None:
                     block = await self.random_node.get_block_by_level(level)
-<<<<<<< HEAD
-                    try:
-                        timestamps[hex(level)] = int(block['timestamp'], 16)
-                    except TypeError as e:
-                        raise FrameworkException(f'Block {level} not found') from e
-
-                # match timestamps with logs
-                parsed_level_logs = tuple(
-                    EvmNodeLogData.from_json(log, timestamps[log['blockNumber']]) for log in level_logs
-                )
-=======
                     timestamps[level] = int(block['timestamp'], 16)
 
                 for level in range(batch_first_level, batch_last_level + 1):
@@ -228,7 +201,6 @@
                     for log in level_logs
                 )
 
->>>>>>> c926ffc5
                 await self._process_level_events(parsed_level_logs, sync_level)
                 Metrics.set_sqd_processor_last_block(level)
 
