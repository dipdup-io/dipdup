from collections.abc import Hashable
from collections.abc import Iterable
from contextlib import suppress
from itertools import groupby
from types import UnionType
from typing import Any
from typing import TypeVar
from typing import Union
from typing import cast
from typing import get_args
from typing import get_origin

from pydantic import BaseModel
from pydantic import Extra

from dipdup.exceptions import InvalidDataError
from dipdup.models.tezos_tzkt import TzktOperationData
from dipdup.performance import caches
from dipdup.utils import parse_object

StorageType = TypeVar('StorageType', bound=BaseModel)


IntrospectionError = (KeyError, IndexError, AttributeError)

T = TypeVar('T', Hashable, type[BaseModel])


<<<<<<< HEAD
def extract_root_outer_type(storage_type: Type[BaseModel]) -> T:
    """Extract Pydantic root type"""
    root_field = storage_type.model_fields['root']
    if not root_field.is_required():
        # NOTE: Optional is a magic _SpecialForm
        return cast(Type[BaseModel], Optional[root_field.annotation])
=======
def extract_root_outer_type(storage_type: type[BaseModel]) -> T:
    """Extract Pydantic __root__ type"""
    root_field = storage_type.__fields__['__root__']
    if root_field.allow_none:
        # NOTE: Optional is a magic _SpecialForm
        return cast(type[BaseModel], root_field.type_ | None)
>>>>>>> b3e40f45

    return root_field.annotation  # type: ignore[return-value]


def is_array_type(storage_type: type[Any]) -> bool:
    """TzKT can return bigmaps as objects or as arrays of key-value objects. Guess it from storage type."""
    # NOTE: list[...]
    if get_origin(storage_type) == list:
        return True

    # NOTE: Pydantic model with root field subclassing List
    with suppress(*IntrospectionError):
        root_type = extract_root_outer_type(storage_type)
        return is_array_type(root_type)

    # NOTE: Something else
    return False


def get_list_elt_type(list_type: type[Any]) -> type[Any]:
    """Extract list item type from list type"""
    # NOTE: regular list
    if get_origin(list_type) == list:
        return get_args(list_type)[0]  # type: ignore[no-any-return]

    # NOTE: Pydantic model with root field subclassing List
    root_type = extract_root_outer_type(list_type)
    return get_list_elt_type(root_type)


def get_dict_value_type(dict_type: type[Any], key: str | None = None) -> type[Any]:
    """Extract dict value types from field type"""
    # NOTE: Regular dict
    if get_origin(dict_type) == dict:
        return get_args(dict_type)[1]  # type: ignore[no-any-return]

    # NOTE: Pydantic model with root field subclassing Dict
    with suppress(*IntrospectionError):
        root_type = extract_root_outer_type(dict_type)
        return get_dict_value_type(root_type, key)

    if key is None:
        raise KeyError('Field name or alias is required for object introspection')

    # NOTE: Pydantic model, find corresponding field and return it's type
<<<<<<< HEAD
    for name, field in dict_type.model_fields.items():
        if key in (name, field.alias):
            return field.annotation  # type: ignore[no-any-return]
=======
    fields = dict_type.__fields__
    for field in fields.values():
        if key in (field.name, field.alias):
            # NOTE: Pydantic does not preserve outer_type_ for Optional
            if field.allow_none:
                return cast(type[Any], field.type_ | None)
            return field.outer_type_  # type: ignore[no-any-return]
>>>>>>> b3e40f45

    # NOTE: Either we try the wrong Union path or model was modifier by user
    raise KeyError(f'Field `{key}` not found in {dict_type}')


def unwrap_union_type(union_type: type[Any]) -> tuple[bool, tuple[type[Any], ...]]:
    """Check if the type is either optional or union and return arg types if so"""
    if isinstance(union_type, UnionType):
        return True, union_type.__args__
    if get_origin(union_type) == Union:
        return True, get_args(union_type)

    with suppress(*IntrospectionError):
        root_type = extract_root_outer_type(union_type)
        return unwrap_union_type(root_type)

    return False, ()


def _preprocess_bigmap_diffs(diffs: Iterable[dict[str, Any]]) -> dict[int, Iterable[dict[str, Any]]]:
    """Filter out bigmap diffs and group them by bigmap id"""
    return {
        k: tuple(v)
        for k, v in groupby(
            filter(lambda d: d['action'] in ('add_key', 'update_key'), diffs),
            lambda d: cast(int, d['bigmap']),
        )
    }


def _apply_bigmap_diffs(
    bigmap_id: int,
    bigmap_diffs: dict[int, Iterable[dict[str, Any]]],
    is_array: bool,
) -> list[dict[str, Any]] | dict[str, Any]:
    """Apply bigmap diffs to the storage"""
    diffs = bigmap_diffs.get(bigmap_id, ())
    diffs_items = ((d['content']['key'], d['content']['value']) for d in diffs)

    if is_array:
        list_storage: list[dict[str, Any]] = []
        for key, value in diffs_items:
            list_storage.append({'key': key, 'value': value})
        return list_storage

    dict_storage: dict[str, Any] = {}
    for key, value in diffs_items:
        dict_storage[key] = value
    return dict_storage


def _process_storage(storage: Any, storage_type: T, bigmap_diffs: dict[int, Iterable[dict[str, Any]]]) -> Any:
    """Replace bigmap pointers with actual data from diffs"""
    storage_type = cast(type[BaseModel], storage_type)  # type: ignore[redundant-cast]
    # NOTE: First, check if the type is a Union. Remember, Optional is a Union too.
    is_union, arg_types = unwrap_union_type(storage_type)
    if is_union:
        # NOTE: We have no way but trying every possible branch until first success
        for arg_type in arg_types:
            with suppress(*IntrospectionError):
                return _process_storage(storage, arg_type, bigmap_diffs)

    # NOTE: Value is a bigmap pointer; apply diffs according to array type
    if isinstance(storage, int) and type(storage) != storage_type:
        is_array = is_array_type(storage_type)
        storage = _apply_bigmap_diffs(storage, bigmap_diffs, is_array)

    # NOTE: List, process recursively
    elif isinstance(storage, list):
        elt_type = get_list_elt_type(storage_type)
        for i, _ in enumerate(storage):
            storage[i] = _process_storage(storage[i], elt_type, bigmap_diffs)

    # NOTE: Dict, process recursively
    elif isinstance(storage, dict):
        # NOTE: Ignore missing fields along with extra ones
        ignore = getattr(getattr(storage_type, 'Config', None), 'extra', None) == Extra.ignore

        for key, value in storage.items():
            try:
                value_type = get_dict_value_type(storage_type, key)
                storage[key] = _process_storage(value, value_type, bigmap_diffs)
            except IntrospectionError:
                if not ignore:
                    raise
    # NOTE: Leave others untouched
    else:
        pass

    return storage


def deserialize_storage(
    operation_data: TzktOperationData,
    storage_type: type[StorageType],
) -> tuple[TzktOperationData, StorageType]:
    """Merge big map diffs and deserialize raw storage into typeclass"""
    bigmap_diffs = _preprocess_bigmap_diffs(operation_data.diffs)

    try:
        # NOTE: op data is frozen, repack in-place 🥶
        operation_data_dict = operation_data.__dict__
        operation_data_dict['storage'] = _process_storage(
            storage=operation_data_dict['storage'],
            storage_type=storage_type,
            bigmap_diffs=bigmap_diffs,
        )
        operation_data = TzktOperationData(**operation_data_dict)
        return operation_data, parse_object(storage_type, operation_data.storage)
    except IntrospectionError as e:
        raise InvalidDataError(e.args[0], storage_type, operation_data.storage) from e


is_array_type = caches.add_lru(is_array_type, 2**10, 'is_array_type')
get_list_elt_type = caches.add_lru(get_list_elt_type, 2**10, 'get_list_elt_type')
get_dict_value_type = caches.add_lru(get_dict_value_type, 2**10, 'get_dict_value_type')
unwrap_union_type = caches.add_lru(unwrap_union_type, 2**10, 'unwrap_union_type')<|MERGE_RESOLUTION|>--- conflicted
+++ resolved
@@ -4,6 +4,7 @@
 from itertools import groupby
 from types import UnionType
 from typing import Any
+from typing import Optional
 from typing import TypeVar
 from typing import Union
 from typing import cast
@@ -26,21 +27,12 @@
 T = TypeVar('T', Hashable, type[BaseModel])
 
 
-<<<<<<< HEAD
-def extract_root_outer_type(storage_type: Type[BaseModel]) -> T:
+def extract_root_outer_type(storage_type: type[BaseModel]) -> T:
     """Extract Pydantic root type"""
     root_field = storage_type.model_fields['root']
     if not root_field.is_required():
         # NOTE: Optional is a magic _SpecialForm
-        return cast(Type[BaseModel], Optional[root_field.annotation])
-=======
-def extract_root_outer_type(storage_type: type[BaseModel]) -> T:
-    """Extract Pydantic __root__ type"""
-    root_field = storage_type.__fields__['__root__']
-    if root_field.allow_none:
-        # NOTE: Optional is a magic _SpecialForm
-        return cast(type[BaseModel], root_field.type_ | None)
->>>>>>> b3e40f45
+        return cast(type[BaseModel], Optional[root_field.annotation])  # noqa: UP007
 
     return root_field.annotation  # type: ignore[return-value]
 
@@ -86,19 +78,9 @@
         raise KeyError('Field name or alias is required for object introspection')
 
     # NOTE: Pydantic model, find corresponding field and return it's type
-<<<<<<< HEAD
     for name, field in dict_type.model_fields.items():
         if key in (name, field.alias):
             return field.annotation  # type: ignore[no-any-return]
-=======
-    fields = dict_type.__fields__
-    for field in fields.values():
-        if key in (field.name, field.alias):
-            # NOTE: Pydantic does not preserve outer_type_ for Optional
-            if field.allow_none:
-                return cast(type[Any], field.type_ | None)
-            return field.outer_type_  # type: ignore[no-any-return]
->>>>>>> b3e40f45
 
     # NOTE: Either we try the wrong Union path or model was modifier by user
     raise KeyError(f'Field `{key}` not found in {dict_type}')
