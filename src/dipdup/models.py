--- conflicted
+++ resolved
@@ -222,8 +222,7 @@
 
     action: BigMapAction
     data: BigMapData
-<<<<<<< HEAD
-    key: KeyType
+    key: Optional[KeyType]
     value: Optional[ValueType]
 
 
@@ -264,8 +263,4 @@
     quote_cny: Decimal
     quote_jpy: Decimal
     quote_krw: Decimal
-    quote_eth: Decimal
-=======
-    key: Optional[KeyType]
-    value: Optional[ValueType]
->>>>>>> fb518278
+    quote_eth: Decimal