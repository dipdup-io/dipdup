--- conflicted
+++ resolved
@@ -244,12 +244,8 @@
 
 
 class ContractMetadata(Model):
-<<<<<<< HEAD
-    contract = fields.CharField(36, pk=True)
-=======
     network = fields.CharField(51)
     contract = fields.CharField(36)
->>>>>>> 3395cc61
     metadata = fields.JSONField()
     update_id = fields.IntField()
 
@@ -258,17 +254,11 @@
 
     class Meta:
         table = 'dipdup_contract_metadata'
-<<<<<<< HEAD
-
-
-class TokenMetadata(Model):
-=======
         unique_together = ('network', 'contract')
 
 
 class TokenMetadata(Model):
     network = fields.CharField(51)
->>>>>>> 3395cc61
     contract = fields.CharField(36)
     token_id = fields.IntField()
     metadata = fields.JSONField()
@@ -279,8 +269,4 @@
 
     class Meta:
         table = 'dipdup_token_metadata'
-<<<<<<< HEAD
-        unique_together = ('contract', 'token_id')
-=======
-        unique_together = ('network', 'contract', 'token_id')
->>>>>>> 3395cc61
+        unique_together = ('network', 'contract', 'token_id')