--- conflicted
+++ resolved
@@ -11,11 +11,8 @@
 import orjson
 from pydantic import BaseModel
 
-<<<<<<< HEAD
+from dipdup import env
 from dipdup.exceptions import InitializationRequiredError
-=======
-from dipdup import env
->>>>>>> 2bebcf54
 from dipdup.exceptions import ProjectImportError
 from dipdup.project import Answers
 from dipdup.project import answers_from_replay
