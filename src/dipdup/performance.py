"""This module contains code to manage queues, caches and tune metrics.

There are three module-level singletons, one for each type of resource:

- `_QueueManager` for simple deque queues
- `_CacheManager` for LRU caches
- `_MetricManager` for performance/prometheus metrics and pprofile integration

These three need to be importable from anywhere, so no internal imports in this module.
"""

import gc
import logging
from collections import deque
from collections.abc import Callable
from collections.abc import Coroutine
from functools import _CacheInfo
from functools import lru_cache
from itertools import chain
from typing import TYPE_CHECKING
from typing import Any
from typing import cast

from async_lru import alru_cache
from pydantic import ConfigDict
from pydantic.dataclasses import dataclass

from dipdup.exceptions import FrameworkException
from dipdup.prometheus import Counter
from dipdup.prometheus import Gauge
from dipdup.prometheus import Histogram
from dipdup.prometheus import Metric

if TYPE_CHECKING:

    from dipdup.models import CachedModel

_logger = logging.getLogger(__name__)


class _CacheManager:
    def __init__(self) -> None:
        self._plain: dict[str, dict[Any, Any]] = {}
        self._lru: dict[str, Callable[..., Any]] = {}
        self._alru: dict[str, Callable[..., Coroutine[Any, Any, None]]] = {}
        self._models: set[type[CachedModel]] = set()

    def add_plain(
        self,
        obj: dict[Any, Any],
        name: str,
    ) -> None:
        self._plain[name] = obj

    def add_lru(
        self,
        fn: Callable[..., Any],
        maxsize: int | None,
        name: str | None = None,
    ) -> Callable[..., Any]:
        if name is None:
            name = f'{fn.__module__}.{fn.__name__}:{id(fn)}'
        if name in self._lru or name in self._alru:
            raise FrameworkException(f'LRU cache `{name}` already exists')

        self._lru[name] = lru_cache(maxsize)(fn)
        return self._lru[name]

    def add_alru(
        self,
        fn: Callable[..., Coroutine[Any, Any, None]],
        maxsize: int,
        name: str | None = None,
    ) -> Callable[..., Coroutine[Any, Any, None]]:
        if name is None:
            name = f'{fn.__module__}.{fn.__name__}:{id(fn)}'
        if name in self._lru or name in self._alru:
            raise FrameworkException(f'LRU cache `{name}` already exists')

        self._alru[name] = alru_cache(maxsize)(fn)
        return self._alru[name]

    def add_model(
        self,
        cls: 'type[CachedModel]',
    ) -> None:
        if cls in self._models:
            raise FrameworkException(f'Model cache for `{cls}` already exists')
        self._models.add(cls)

    def stats(self) -> dict[str, Any]:
        stats: dict[str, Any] = {}
        for name, plain_cache in self._plain.items():
            name = f'plain:{name}'
            stats[name] = {'size': len(plain_cache)}
        for name, fn_cache in chain(self._lru.items(), self._alru.items()):
            name = f'lru:{name}'
            c = cast(_CacheInfo, fn_cache.cache_info())  # type: ignore[attr-defined]
            if not c.hits and not c.misses:
                continue
            stats[name] = {
                'hits': c.hits,
                'misses': c.misses,
                'size': c.currsize,
                'limit': c.maxsize,
                'full': (c.currsize / c.maxsize) if c.maxsize else 0,
                'hit_rate': c.hits / (c.hits + c.misses),
            }
        for model_cls in self._models:
            name = f'model:{model_cls.__name__}'
            stats[name] = model_cls.stats()

        return stats

    def clear(self) -> None:
        items = 0

        for plain_cache in self._plain.values():
            items += len(plain_cache)
            plain_cache.clear()
        for fn_cache in chain(self._lru.values(), self._alru.values()):
            stats = cast(_CacheInfo, fn_cache.cache_info())  # type: ignore[attr-defined]
            items += stats.currsize
            fn_cache.cache_clear()  # type: ignore[attr-defined]
        for model_cls in self._models:
            items += model_cls.stats()['size']
            model_cls.clear()

        _logger.debug('Cleared %d cached items', items)

        collected = gc.collect()
        _logger.debug('Garbage collected %d items', collected)


class _QueueManager:
    def __init__(self) -> None:
        self._queues: dict[str, deque[Any]] = {}
        self._limits: dict[str, int] = {}

    def add_queue(
        self,
        queue: deque[Any],
        name: str,
        limit: int = 0,
    ) -> None:
        if name in self._queues:
            raise FrameworkException(f'Queue `{name}` already exists')
        self._queues[name] = queue
        self._limits[name] = limit

    def remove_queue(self, name: str) -> None:
        if name not in self._queues:
            raise FrameworkException(f'Queue `{name}` does not exist')
        del self._queues[name]
        del self._limits[name]

    def stats(self) -> dict[str, Any]:
        stats: dict[str, Any] = {}
        for name, queue in self._queues.items():
            size = len(queue)
            soft_limit = self._limits[name]
            if soft_limit:
                stats[name] = {
                    'size': size,
                    'limit': soft_limit,
                    'full': size / soft_limit,
                }
            elif queue.maxlen:
                stats[name] = {
                    'size': size,
                    'limit': queue.maxlen,
                    'full': size / queue.maxlen,
                }
            else:
                stats[name] = {
                    'size': size,
                    'limit': None,
                    'full': None,
                }
        return stats


@dataclass(config=ConfigDict(arbitrary_types_allowed=True))
class _MetricManager:
    # NOTE: Some metrics types are unions with int and float to make mypy happy
    # NOTE: If you want your metric to be part of the stats, it should not be private (start with _)
    # and should have explicit type annotation

    # NOTE: General metrics
    levels_indexed: Gauge | int = Gauge('dipdup_levels_indexed_total', 'Total number of levels indexed')
    levels_nonempty: Counter = Counter('dipdup_levels_nonempty_total', 'Total number of nonempty levels indexed')
    levels_total: Gauge | int = Gauge('dipdup_levels_total', 'Total number of levels')
    objects_indexed: Counter = Counter('dipdup_objects_indexed_total', 'Total number of objects indexed')

    # NOTE: Index metrics
    handlers_matched: Counter = Counter('dipdup_index_handlers_matched_total', 'Index total hits', ['handler'])
    time_in_matcher: Histogram = Histogram('dipdup_index_time_in_matcher_seconds', 'Time spent in matcher', ['index'])
    time_in_callbacks: Histogram = Histogram(
        'dipdup_index_time_in_callbacks_seconds', 'Time spent in callbacks', ['index']
    )

    # NOTE: Datasource metrics
    time_in_requests: Histogram = Histogram(
        'dipdup_datasource_time_in_requests_seconds', 'Time spent in datasource requests', ['datasource']
    )
    requests_total: Counter = Counter(
        'dipdup_datasource_requests_total', 'Total number of datasource requests', ['datasource']
    )

    # NOTE: Various timestamps
    started_at: Gauge | float = Gauge('dipdup_started_at_timestamp', 'Timestamp of the DipDup start')
    synchronized_at: Gauge | float = Gauge('dipdup_synchronized_at_timestamp', 'Timestamp of the last synchronization')
    realtime_at: Gauge | float = Gauge('dipdup_realtime_at_timestamp', 'Timestamp of the last realtime update')
    metrics_updated_at: Gauge | float = Gauge(
        'dipdup_metrics_updated_at_timestamp', 'Timestamp of the last metrics update'
    )

    # NOTE: Speed estimates
    levels_speed: Gauge | float = Gauge('dipdup_levels_speed', 'Levels per second')
    levels_speed_average: Gauge | float = Gauge('dipdup_levels_speed_average', 'Average levels per second')
    levels_nonempty_speed: Gauge | float = Gauge('dipdup_levels_nonempty_speed', 'Nonempty levels per second')
    objects_speed: Gauge | float = Gauge('dipdup_objects_speed', 'Objects per second')

    # NOTE: Time estimates
    time_passed: Gauge | float = Gauge('dipdup_time_passed_seconds', 'Time passed since the start')
    time_left: Gauge | float = Gauge('dipdup_time_left_seconds', 'Time left estimated until the end')
    progress: Gauge | float = Gauge('dipdup_progress', 'Progress in percents')

    # NOTE: Orignally in prometheus.py
    _indexes_total = Gauge(
        # _indexes_total: Counter = Counter(
        'dipdup_indexes_total',
        'Number of indexes in operation by status',
        ('status',),
    )
    _levels_to_sync: Histogram = Histogram(
        'dipdup_index_levels_to_sync_total',
        'Number of levels to reach synced state',
        ['index'],
    )
    _levels_to_realtime: Histogram = Histogram(
        'dipdup_index_levels_to_realtime_total',
        'Number of levels to reach realtime state',
        ['index'],
    )

    _index_total_sync_duration: Histogram = Histogram(
        'dipdup_index_total_sync_duration_seconds',
        'Duration of the last index syncronization',
    )
    _index_total_realtime_duration: Histogram = Histogram(
        'dipdup_index_total_realtime_duration_seconds',
        'Duration of the last index realtime syncronization',
    )

    _datasource_head_updated = Gauge(
        'dipdup_datasource_head_updated_timestamp',
        'Timestamp of the last head update',
        ['datasource'],
    )
    _datasource_rollbacks = Counter(
        'dipdup_datasource_rollbacks_total',
        'Number of rollbacks',
        ['datasource'],
    )

    _http_errors = Counter(
        'dipdup_http_errors_total',
        'Number of http errors',
        ['url', 'status'],
    )
    _http_errors_in_row = Gauge(
        'dipdup_http_errors_in_row',
        'Number of consecutive failed requests',
    )

    _sqd_processor_last_block: Gauge | int = Gauge(
        'sqd_processor_last_block',
        'Level of the last processed block from Subsquid Network',
    )
    _sqd_processor_chain_height = Gauge(
        'sqd_processor_chain_height',
        'Current chain height as reported by Subsquid Network',
    )
    _sqd_processor_archive_http_errors_in_row = Gauge(
        'sqd_processor_archive_http_errors_in_row',
        'Number of consecutive failed requests to Subsquid Network',
    )

    def __setattr__(self, name: str, value: int | float | Counter | Gauge | Histogram) -> None:
        """Custom attribute setter for the class, it only affects Counter, Gauge and Histogram attributes,
        falling back to the default behavior for the rest.

        This method makes it possible to assign int and float values to Gauge and Histogram attributes,
        calling `set` and `observe` methods respectively and raises an error when trying to assign:
            - any value to a Counter attribute
            - any value to a parent Gauge or Histogram attribute
            - other than int or float or Gauge to a Gauge attribute, same for Histogram
        """
        attr = getattr(self, name)

        # If both are Counters, it's probably coming from a += operation, se we accept it
        if isinstance(attr, Counter) and not isinstance(value, Counter):
            raise TypeError('Counters can only be incremented, use the += operator or the `inc` method instead')

        if isinstance(attr, Gauge):
            if attr._is_parent():
                raise TypeError('Cannot assign to parent Gauge, use metric["label"] = value instead')

<<<<<<< HEAD
    # NOTE: Time estimates
    time_passed: float = 0.0
    time_left: float = 0.0
    progress: float = 0.0

    @contextmanager
    def measure_total_sync_duration(self) -> Generator[None, None, None]:
        with self._index_total_sync_duration.time():
            yield

    @contextmanager
    def measure_total_realtime_duration(self) -> Generator[None, None, None]:
        with self._index_total_realtime_duration.time():
            yield

    def set_datasource_head_updated(self, name: str) -> None:
        self._datasource_head_updated.labels(datasource=name).observe(time.time())

    def set_datasource_rollback(self, name: str) -> None:
        self._datasource_rollbacks.labels(datasource=name).inc()
=======
            if isinstance(value, int | float):
                attr.set(value)
                return
>>>>>>> 43ebbc85

            if not isinstance(value, Gauge):
                raise TypeError(f'Cannot assign {type(value)} to Gauge, only int and float are allowed')

        if isinstance(attr, Histogram):
            if attr._is_parent():
                raise TypeError('Cannot assign to parent Histogram, use metric["label"] = value instead')

            if isinstance(value, int | float):
                attr.observe(value)
                return

            if not isinstance(value, Histogram):
                raise TypeError(f'Cannot assign {type(value)} to Histogram, only int and float are allowed')

        super().__setattr__(name, value)

    def set_http_error(self, url: str, status: int) -> None:
        self._http_errors.labels(url=url, status=status).inc()

    def set_http_errors_in_row(self, url: str, errors_count: int) -> None:
        self._http_errors_in_row.inc(errors_count)
        if 'subsquid' in url:
            self._sqd_processor_archive_http_errors_in_row.inc(errors_count)

    def stats(self) -> dict[str, Any]:
        def _round(value: Any) -> Any:
            if isinstance(value, Metric):
                return _round(value.value)
            if isinstance(value, dict):
                return {k: _round(v) for k, v in value.items()}
            if isinstance(value, float):
                return round(value, 2)
            return value

        return {k: _round(v) for k, v in self.__dict__.items() if not k.startswith('_')}


caches = _CacheManager()
queues = _QueueManager()
metrics = _MetricManager()


def get_stats() -> dict[str, Any]:
    return {
        'caches': caches.stats(),
        'queues': queues.stats(),
        'metrics': metrics.stats(),
    }<|MERGE_RESOLUTION|>--- conflicted
+++ resolved
@@ -307,32 +307,9 @@
             if attr._is_parent():
                 raise TypeError('Cannot assign to parent Gauge, use metric["label"] = value instead')
 
-<<<<<<< HEAD
-    # NOTE: Time estimates
-    time_passed: float = 0.0
-    time_left: float = 0.0
-    progress: float = 0.0
-
-    @contextmanager
-    def measure_total_sync_duration(self) -> Generator[None, None, None]:
-        with self._index_total_sync_duration.time():
-            yield
-
-    @contextmanager
-    def measure_total_realtime_duration(self) -> Generator[None, None, None]:
-        with self._index_total_realtime_duration.time():
-            yield
-
-    def set_datasource_head_updated(self, name: str) -> None:
-        self._datasource_head_updated.labels(datasource=name).observe(time.time())
-
-    def set_datasource_rollback(self, name: str) -> None:
-        self._datasource_rollbacks.labels(datasource=name).inc()
-=======
             if isinstance(value, int | float):
                 attr.set(value)
                 return
->>>>>>> 43ebbc85
 
             if not isinstance(value, Gauge):
                 raise TypeError(f'Cannot assign {type(value)} to Gauge, only int and float are allowed')
