"""This module contains code to manage queues, caches and tune metrics.

There are three module-level singletons, one for each type of resource:

- `_QueueManager` for simple deque queues
- `_CacheManager` for LRU caches
- `_MetricManager` for performance/prometheus metrics and pprofile integration

These three need to be importable from anywhere, so no internal imports in this module.
"""

import gc
import logging
import time
from collections import deque
from collections.abc import Callable
from collections.abc import Coroutine
from collections.abc import Generator
from contextlib import contextmanager
from functools import _CacheInfo
from functools import lru_cache
from itertools import chain
from typing import TYPE_CHECKING
from typing import Any
from typing import cast

from async_lru import alru_cache
<<<<<<< HEAD
from pydantic import ConfigDict
=======
>>>>>>> 0d35773a
from pydantic.dataclasses import dataclass

from dipdup.exceptions import FrameworkException
from dipdup.prometheus import Counter
from dipdup.prometheus import Gauge
from dipdup.prometheus import Histogram
<<<<<<< HEAD
from dipdup.prometheus import Metric
=======
>>>>>>> 0d35773a

if TYPE_CHECKING:

    from dipdup.models import CachedModel

_logger = logging.getLogger(__name__)


class _CacheManager:
    def __init__(self) -> None:
        self._plain: dict[str, dict[Any, Any]] = {}
        self._lru: dict[str, Callable[..., Any]] = {}
        self._alru: dict[str, Callable[..., Coroutine[Any, Any, None]]] = {}
        self._models: set[type[CachedModel]] = set()

    def add_plain(
        self,
        obj: dict[Any, Any],
        name: str,
    ) -> None:
        self._plain[name] = obj

    def add_lru(
        self,
        fn: Callable[..., Any],
        maxsize: int | None,
        name: str | None = None,
    ) -> Callable[..., Any]:
        if name is None:
            name = f'{fn.__module__}.{fn.__name__}:{id(fn)}'
        if name in self._lru or name in self._alru:
            raise FrameworkException(f'LRU cache `{name}` already exists')

        self._lru[name] = lru_cache(maxsize)(fn)
        return self._lru[name]

    def add_alru(
        self,
        fn: Callable[..., Coroutine[Any, Any, None]],
        maxsize: int,
        name: str | None = None,
    ) -> Callable[..., Coroutine[Any, Any, None]]:
        if name is None:
            name = f'{fn.__module__}.{fn.__name__}:{id(fn)}'
        if name in self._lru or name in self._alru:
            raise FrameworkException(f'LRU cache `{name}` already exists')

        self._alru[name] = alru_cache(maxsize)(fn)
        return self._alru[name]

    def add_model(
        self,
        cls: 'type[CachedModel]',
    ) -> None:
        if cls in self._models:
            raise FrameworkException(f'Model cache for `{cls}` already exists')
        self._models.add(cls)

    def stats(self) -> dict[str, Any]:
        stats: dict[str, Any] = {}
        for name, plain_cache in self._plain.items():
            name = f'plain:{name}'
            stats[name] = {'size': len(plain_cache)}
        for name, fn_cache in chain(self._lru.items(), self._alru.items()):
            name = f'lru:{name}'
            c = cast(_CacheInfo, fn_cache.cache_info())  # type: ignore[attr-defined]
            if not c.hits and not c.misses:
                continue
            stats[name] = {
                'hits': c.hits,
                'misses': c.misses,
                'size': c.currsize,
                'limit': c.maxsize,
                'full': (c.currsize / c.maxsize) if c.maxsize else 0,
                'hit_rate': c.hits / (c.hits + c.misses),
            }
        for model_cls in self._models:
            name = f'model:{model_cls.__name__}'
            stats[name] = model_cls.stats()

        return stats

    def clear(self) -> None:
        items = 0

        for plain_cache in self._plain.values():
            items += len(plain_cache)
            plain_cache.clear()
        for fn_cache in chain(self._lru.values(), self._alru.values()):
            stats = cast(_CacheInfo, fn_cache.cache_info())  # type: ignore[attr-defined]
            items += stats.currsize
            fn_cache.cache_clear()  # type: ignore[attr-defined]
        for model_cls in self._models:
            items += model_cls.stats()['size']
            model_cls.clear()

        _logger.debug('Cleared %d cached items', items)

        collected = gc.collect()
        _logger.debug('Garbage collected %d items', collected)


class _QueueManager:
    def __init__(self) -> None:
        self._queues: dict[str, deque[Any]] = {}
        self._limits: dict[str, int] = {}

    def add_queue(
        self,
        queue: deque[Any],
        name: str,
        limit: int = 0,
    ) -> None:
        if name in self._queues:
            raise FrameworkException(f'Queue `{name}` already exists')
        self._queues[name] = queue
        self._limits[name] = limit

    def remove_queue(self, name: str) -> None:
        if name not in self._queues:
            raise FrameworkException(f'Queue `{name}` does not exist')
        del self._queues[name]
        del self._limits[name]

    def stats(self) -> dict[str, Any]:
        stats: dict[str, Any] = {}
        for name, queue in self._queues.items():
            size = len(queue)
            soft_limit = self._limits[name]
            if soft_limit:
                stats[name] = {
                    'size': size,
                    'limit': soft_limit,
                    'full': size / soft_limit,
                }
            elif queue.maxlen:
                stats[name] = {
                    'size': size,
                    'limit': queue.maxlen,
                    'full': size / queue.maxlen,
                }
            else:
                stats[name] = {
                    'size': size,
                    'limit': None,
                    'full': None,
                }
        return stats


@dataclass(config=ConfigDict(arbitrary_types_allowed=True))
class _MetricManager:
<<<<<<< HEAD
    # NOTE: Some metrics types are unions with int and float to make mypy happy

    # NOTE: General metrics
    levels_indexed: Gauge | int = Gauge('dipdup_levels_indexed_total', 'Total number of levels indexed')
    levels_nonempty: Counter = Counter('dipdup_levels_nonempty_total', 'Total number of nonempty levels indexed')
    levels_total: Gauge | int = Gauge('dipdup_levels_total', 'Total number of levels')
    objects_indexed: Counter = Counter('dipdup_objects_indexed_total', 'Total number of objects indexed')

    # NOTE: Index metrics
    handlers_matched: Gauge = Gauge('dipdup_index_handlers_matched_total', 'Index total hits', ['handler'])
    time_in_matcher: Histogram = Histogram('dipdup_index_time_in_matcher_seconds', 'Time spent in matcher', ['index'])
    time_in_callbacks: Histogram = Histogram(
        'dipdup_index_time_in_callbacks_seconds', 'Time spent in callbacks', ['index']
    )

    # NOTE: Datasource metrics
    time_in_requests: Histogram = Histogram(
        'dipdup_datasource_time_in_requests_seconds', 'Time spent in datasource requests', ['datasource']
    )
    requests_total: Counter = Counter(
        'dipdup_datasource_requests_total', 'Total number of datasource requests', ['datasource']
    )
=======
    # Copied from prometheus.py, probably should be removed
    enabled: bool = False

    # NOTE: General metrics
    # NOTE: Transformed to prometheus metrics easily
    levels_indexed = Counter('dipdup_levels_indexed_total', 'Total number of levels indexed')
    levels_nonempty = Counter('dipdup_levels_nonempty_total', 'Total number of nonempty levels indexed')
    levels_total = Counter('dipdup_levels_total', 'Total number of levels')
    objects_indexed = Counter('dipdup_objects_indexed_total', 'Total number of objects indexed')

    # NOTE: Orignally in prometheus.py
    indexes_total = Counter(
        'dipdup_indexes_total',
        'Number of indexes in operation by status',
        ('status',),
    )
    levels_to_sync = Histogram(
        'dipdup_index_levels_to_sync_total',
        'Number of levels to reach synced state',
        ['index'],
    )
    levels_to_realtime = Histogram(
        'dipdup_index_levels_to_realtime_total',
        'Number of levels to reach realtime state',
        ['index'],
    )
    # FIXME: move inside _MetricManager
    _index_total_sync_duration = Histogram(
        'dipdup_index_total_sync_duration_seconds',
        'Duration of the last index syncronization',
    )
    _index_total_realtime_duration = Histogram(
        'dipdup_index_total_realtime_duration_seconds',
        'Duration of the last index realtime syncronization',
    )

    _datasource_head_updated = Histogram(
        'dipdup_datasource_head_updated_timestamp',
        'Timestamp of the last head update',
        ['datasource'],
    )
    _datasource_rollbacks = Counter(
        'dipdup_datasource_rollbacks_total',
        'Number of rollbacks',
        ['datasource'],
    )

    _http_errors = Counter(
        'dipdup_http_errors_total',
        'Number of http errors',
        ['url', 'status'],
    )
    _http_errors_in_row = Histogram(
        'dipdup_http_errors_in_row',
        'Number of consecutive failed requests',
    )

    _sqd_processor_last_block = Gauge(
        'sqd_processor_last_block',
        'Level of the last processed block from Subsquid Network',
    )
    _sqd_processor_chain_height = Gauge(
        'sqd_processor_chain_height',
        'Current chain height as reported by Subsquid Network',
    )
    _sqd_processor_archive_http_errors_in_row = Histogram(
        'sqd_processor_archive_http_errors_in_row',
        'Number of consecutive failed requests to Subsquid Network',
    )

    # NOTE: Index metrics
    # NOTE: Merged with the one in prometheus.py
    handlers_matched = Gauge('dipdup_index_handlers_matched_total', 'Index total hits', ['handler'])
    time_in_matcher = Histogram('dipdup_index_time_in_matcher_seconds', 'Time spent in matcher', ['index'])
    time_in_callbacks = Histogram('dipdup_index_time_in_callbacks_seconds', 'Time spent in callbacks', ['index'])

    # NOTE: Datasource metrics
    time_in_requests = Histogram(
        'dipdup_datasource_time_in_requests_seconds', 'Time spent in datasource requests', ['datasource']
    )
    requests_total = Counter('dipdup_datasource_requests_total', 'Total number of datasource requests', ['datasource'])
>>>>>>> 0d35773a

    # NOTE: Various timestamps
    started_at: Gauge | float = Gauge('dipdup_started_at_timestamp', 'Timestamp of the DipDup start')
    synchronized_at: Gauge | float = Gauge('dipdup_synchronized_at_timestamp', 'Timestamp of the last synchronization')
    realtime_at: Gauge | float = Gauge('dipdup_realtime_at_timestamp', 'Timestamp of the last realtime update')
    metrics_updated_at: Gauge | float = Gauge(
        'dipdup_metrics_updated_at_timestamp', 'Timestamp of the last metrics update'
    )

    # NOTE: Speed estimates
    levels_speed: Gauge | float = Gauge('dipdup_levels_speed', 'Levels per second')
    levels_speed_average: Gauge | float = Gauge('dipdup_levels_speed_average', 'Average levels per second')
    levels_nonempty_speed: Gauge | float = Gauge('dipdup_levels_nonempty_speed', 'Nonempty levels per second')
    objects_speed: Gauge | float = Gauge('dipdup_objects_speed', 'Objects per second')

    # NOTE: Time estimates
    time_passed: Gauge | float = Gauge('dipdup_time_passed_seconds', 'Time passed since the start')
    time_left: Gauge | float = Gauge('dipdup_time_left_seconds', 'Time left estimated until the end')
    progress: Gauge | float = Gauge('dipdup_progress', 'Progress in percents')

    # NOTE: Orignally in prometheus.py
    _indexes_total: Counter = Counter(
        'dipdup_indexes_total',
        'Number of indexes in operation by status',
        ('status',),
    )
    _levels_to_sync: Histogram = Histogram(
        'dipdup_index_levels_to_sync_total',
        'Number of levels to reach synced state',
        ['index'],
    )
    _levels_to_realtime: Histogram = Histogram(
        'dipdup_index_levels_to_realtime_total',
        'Number of levels to reach realtime state',
        ['index'],
    )

    _index_total_sync_duration: Histogram = Histogram(
        'dipdup_index_total_sync_duration_seconds',
        'Duration of the last index syncronization',
    )
    _index_total_realtime_duration: Histogram = Histogram(
        'dipdup_index_total_realtime_duration_seconds',
        'Duration of the last index realtime syncronization',
    )

    _datasource_head_updated: Histogram = Histogram(
        'dipdup_datasource_head_updated_timestamp',
        'Timestamp of the last head update',
        ['datasource'],
    )
    _datasource_rollbacks: Counter = Counter(
        'dipdup_datasource_rollbacks_total',
        'Number of rollbacks',
        ['datasource'],
    )

    _http_errors: Counter = Counter(
        'dipdup_http_errors_total',
        'Number of http errors',
        ['url', 'status'],
    )
    _http_errors_in_row: Histogram = Histogram(
        'dipdup_http_errors_in_row',
        'Number of consecutive failed requests',
    )

    _sqd_processor_last_block: Gauge | int = Gauge(
        'sqd_processor_last_block',
        'Level of the last processed block from Subsquid Network',
    )
    _sqd_processor_chain_height: Gauge = Gauge(
        'sqd_processor_chain_height',
        'Current chain height as reported by Subsquid Network',
    )
    _sqd_processor_archive_http_errors_in_row: Histogram = Histogram(
        'sqd_processor_archive_http_errors_in_row',
        'Number of consecutive failed requests to Subsquid Network',
    )

    def set_http_error(self, url: str, status: int) -> None:
        self._http_errors.labels(url=url, status=status).inc()

    def set_http_errors_in_row(self, url: str, errors_count: int) -> None:
        self._http_errors_in_row.observe(errors_count)
        if 'subsquid' in url:
            self._sqd_processor_archive_http_errors_in_row.observe(errors_count)

    def __setattr__(self, name: str, value: int | float | Counter | Gauge | Histogram) -> None:
        """Custom attribute setter for the class, it only affects Counter, Gauge and Histogram attributes,
        falling back to the default behavior for the rest.

        This method makes it possible to assign int and float values to Gauge and Histogram attributes,
        calling `set` and `observe` methods respectively and raises an error when trying to assign:
            - any value to a Counter attribute
            - any value to a parent Gauge or Histogram attribute
            - other than int or float or Gauge to a Gauge attribute, same for Histogram
        """
        attr = getattr(self, name)

        # If both are Counters, it's probably coming from a += operation, se we accept it
        if isinstance(attr, Counter) and not isinstance(value, Counter):
            raise TypeError('Counters can only be incremented, use the += operator or the `inc` method instead')

        if isinstance(attr, Gauge):
            if attr._is_parent():
                raise TypeError('Cannot assign to parent Gauge, use metric["label"] = value instead')

            if isinstance(value, int | float):
                attr.set(value)
                return

            if not isinstance(value, Gauge):
                raise TypeError(f'Cannot assign {type(value)} to Gauge, only int and float are allowed')

        if isinstance(attr, Histogram):
            if attr._is_parent():
                raise TypeError('Cannot assign to parent Histogram, use metric["label"] = value instead')

            if isinstance(value, int | float):
                attr.observe(value)
                return

            if not isinstance(value, Histogram):
                raise TypeError(f'Cannot assign {type(value)} to Histogram, only int and float are allowed')

        super().__setattr__(name, value)

    @contextmanager
    def measure_total_sync_duration(self) -> Generator[None, None, None]:
        print('call', 'measure_total_sync_duration')
        with self._index_total_sync_duration.time():
            print('contextmanager', 'measure_total_sync_duration', 'enter')
            yield
            print('contextmanager', 'measure_total_sync_duration', 'exit')

    @contextmanager
    def measure_total_realtime_duration(self) -> Generator[None, None, None]:
        print('call', 'measure_total_realtime_duration')
        with self._index_total_realtime_duration.time():
            print('contextmanager', 'measure_total_realtime_duration', 'enter')
            yield
            print('contextmanager', 'measure_total_realtime_duration', 'exit')

    def set_datasource_head_updated(self, name: str) -> None:
        self._datasource_head_updated.labels(datasource=name).observe(time.time())

    def set_datasource_rollback(self, name: str) -> None:
        self._datasource_rollbacks.labels(datasource=name).inc()

    def set_http_error(self, url: str, status: int) -> None:
        self._http_errors.labels(url=url, status=status).inc()

    def set_sqd_processor_last_block(self, last_block: int) -> None:
        self._sqd_processor_last_block.set(last_block)

    def set_sqd_processor_chain_height(self, chain_height: int) -> None:
        self._sqd_processor_chain_height.set(chain_height)

    def set_http_errors_in_row(self, url: str, errors_count: int) -> None:
        self._http_errors_in_row.observe(errors_count)
        if 'subsquid' in url:
            self._sqd_processor_archive_http_errors_in_row.observe(errors_count)

    def stats(self) -> dict[str, Any]:
        def _round(value: Any) -> Any:
<<<<<<< HEAD
            if isinstance(value, Metric):
=======
            if isinstance(value, Counter | Gauge | Histogram):
>>>>>>> 0d35773a
                return _round(value.value)
            if isinstance(value, dict):
                return {k: _round(v) for k, v in value.items()}
            if isinstance(value, float):
                return round(value, 2)
            return value

        return {k: _round(v) for k, v in self.__dict__.items() if not k.startswith('_')}


caches = _CacheManager()
queues = _QueueManager()
metrics = _MetricManager()


def get_stats() -> dict[str, Any]:
    return {
        'caches': caches.stats(),
        'queues': queues.stats(),
        'metrics': metrics.stats(),
    }<|MERGE_RESOLUTION|>--- conflicted
+++ resolved
@@ -11,12 +11,9 @@
 
 import gc
 import logging
-import time
 from collections import deque
 from collections.abc import Callable
 from collections.abc import Coroutine
-from collections.abc import Generator
-from contextlib import contextmanager
 from functools import _CacheInfo
 from functools import lru_cache
 from itertools import chain
@@ -25,20 +22,14 @@
 from typing import cast
 
 from async_lru import alru_cache
-<<<<<<< HEAD
 from pydantic import ConfigDict
-=======
->>>>>>> 0d35773a
 from pydantic.dataclasses import dataclass
 
 from dipdup.exceptions import FrameworkException
 from dipdup.prometheus import Counter
 from dipdup.prometheus import Gauge
 from dipdup.prometheus import Histogram
-<<<<<<< HEAD
 from dipdup.prometheus import Metric
-=======
->>>>>>> 0d35773a
 
 if TYPE_CHECKING:
 
@@ -191,7 +182,6 @@
 
 @dataclass(config=ConfigDict(arbitrary_types_allowed=True))
 class _MetricManager:
-<<<<<<< HEAD
     # NOTE: Some metrics types are unions with int and float to make mypy happy
 
     # NOTE: General metrics
@@ -214,89 +204,6 @@
     requests_total: Counter = Counter(
         'dipdup_datasource_requests_total', 'Total number of datasource requests', ['datasource']
     )
-=======
-    # Copied from prometheus.py, probably should be removed
-    enabled: bool = False
-
-    # NOTE: General metrics
-    # NOTE: Transformed to prometheus metrics easily
-    levels_indexed = Counter('dipdup_levels_indexed_total', 'Total number of levels indexed')
-    levels_nonempty = Counter('dipdup_levels_nonempty_total', 'Total number of nonempty levels indexed')
-    levels_total = Counter('dipdup_levels_total', 'Total number of levels')
-    objects_indexed = Counter('dipdup_objects_indexed_total', 'Total number of objects indexed')
-
-    # NOTE: Orignally in prometheus.py
-    indexes_total = Counter(
-        'dipdup_indexes_total',
-        'Number of indexes in operation by status',
-        ('status',),
-    )
-    levels_to_sync = Histogram(
-        'dipdup_index_levels_to_sync_total',
-        'Number of levels to reach synced state',
-        ['index'],
-    )
-    levels_to_realtime = Histogram(
-        'dipdup_index_levels_to_realtime_total',
-        'Number of levels to reach realtime state',
-        ['index'],
-    )
-    # FIXME: move inside _MetricManager
-    _index_total_sync_duration = Histogram(
-        'dipdup_index_total_sync_duration_seconds',
-        'Duration of the last index syncronization',
-    )
-    _index_total_realtime_duration = Histogram(
-        'dipdup_index_total_realtime_duration_seconds',
-        'Duration of the last index realtime syncronization',
-    )
-
-    _datasource_head_updated = Histogram(
-        'dipdup_datasource_head_updated_timestamp',
-        'Timestamp of the last head update',
-        ['datasource'],
-    )
-    _datasource_rollbacks = Counter(
-        'dipdup_datasource_rollbacks_total',
-        'Number of rollbacks',
-        ['datasource'],
-    )
-
-    _http_errors = Counter(
-        'dipdup_http_errors_total',
-        'Number of http errors',
-        ['url', 'status'],
-    )
-    _http_errors_in_row = Histogram(
-        'dipdup_http_errors_in_row',
-        'Number of consecutive failed requests',
-    )
-
-    _sqd_processor_last_block = Gauge(
-        'sqd_processor_last_block',
-        'Level of the last processed block from Subsquid Network',
-    )
-    _sqd_processor_chain_height = Gauge(
-        'sqd_processor_chain_height',
-        'Current chain height as reported by Subsquid Network',
-    )
-    _sqd_processor_archive_http_errors_in_row = Histogram(
-        'sqd_processor_archive_http_errors_in_row',
-        'Number of consecutive failed requests to Subsquid Network',
-    )
-
-    # NOTE: Index metrics
-    # NOTE: Merged with the one in prometheus.py
-    handlers_matched = Gauge('dipdup_index_handlers_matched_total', 'Index total hits', ['handler'])
-    time_in_matcher = Histogram('dipdup_index_time_in_matcher_seconds', 'Time spent in matcher', ['index'])
-    time_in_callbacks = Histogram('dipdup_index_time_in_callbacks_seconds', 'Time spent in callbacks', ['index'])
-
-    # NOTE: Datasource metrics
-    time_in_requests = Histogram(
-        'dipdup_datasource_time_in_requests_seconds', 'Time spent in datasource requests', ['datasource']
-    )
-    requests_total = Counter('dipdup_datasource_requests_total', 'Total number of datasource requests', ['datasource'])
->>>>>>> 0d35773a
 
     # NOTE: Various timestamps
     started_at: Gauge | float = Gauge('dipdup_started_at_timestamp', 'Timestamp of the DipDup start')
@@ -376,14 +283,6 @@
         'sqd_processor_archive_http_errors_in_row',
         'Number of consecutive failed requests to Subsquid Network',
     )
-
-    def set_http_error(self, url: str, status: int) -> None:
-        self._http_errors.labels(url=url, status=status).inc()
-
-    def set_http_errors_in_row(self, url: str, errors_count: int) -> None:
-        self._http_errors_in_row.observe(errors_count)
-        if 'subsquid' in url:
-            self._sqd_processor_archive_http_errors_in_row.observe(errors_count)
 
     def __setattr__(self, name: str, value: int | float | Counter | Gauge | Histogram) -> None:
         """Custom attribute setter for the class, it only affects Counter, Gauge and Histogram attributes,
@@ -425,36 +324,8 @@
 
         super().__setattr__(name, value)
 
-    @contextmanager
-    def measure_total_sync_duration(self) -> Generator[None, None, None]:
-        print('call', 'measure_total_sync_duration')
-        with self._index_total_sync_duration.time():
-            print('contextmanager', 'measure_total_sync_duration', 'enter')
-            yield
-            print('contextmanager', 'measure_total_sync_duration', 'exit')
-
-    @contextmanager
-    def measure_total_realtime_duration(self) -> Generator[None, None, None]:
-        print('call', 'measure_total_realtime_duration')
-        with self._index_total_realtime_duration.time():
-            print('contextmanager', 'measure_total_realtime_duration', 'enter')
-            yield
-            print('contextmanager', 'measure_total_realtime_duration', 'exit')
-
-    def set_datasource_head_updated(self, name: str) -> None:
-        self._datasource_head_updated.labels(datasource=name).observe(time.time())
-
-    def set_datasource_rollback(self, name: str) -> None:
-        self._datasource_rollbacks.labels(datasource=name).inc()
-
     def set_http_error(self, url: str, status: int) -> None:
         self._http_errors.labels(url=url, status=status).inc()
-
-    def set_sqd_processor_last_block(self, last_block: int) -> None:
-        self._sqd_processor_last_block.set(last_block)
-
-    def set_sqd_processor_chain_height(self, chain_height: int) -> None:
-        self._sqd_processor_chain_height.set(chain_height)
 
     def set_http_errors_in_row(self, url: str, errors_count: int) -> None:
         self._http_errors_in_row.observe(errors_count)
@@ -463,11 +334,7 @@
 
     def stats(self) -> dict[str, Any]:
         def _round(value: Any) -> Any:
-<<<<<<< HEAD
             if isinstance(value, Metric):
-=======
-            if isinstance(value, Counter | Gauge | Histogram):
->>>>>>> 0d35773a
                 return _round(value.value)
             if isinstance(value, dict):
                 return {k: _round(v) for k, v in value.items()}
