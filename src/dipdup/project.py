import logging
from copy import copy
from pathlib import Path
from typing import Any
from typing import Type
from typing import TypedDict
from typing import TypeVar
from typing import cast

import asyncclick as cl
import orjson
<<<<<<< HEAD
from pydantic import BaseModel
from pydantic import Field
from tabulate import tabulate

from dipdup import __version__
from dipdup.exceptions import ConfigurationError
from dipdup.utils import json_dumps
=======
from tabulate import tabulate

from dipdup import __version__
>>>>>>> 3288e6e0
from dipdup.utils import load_template
from dipdup.utils import write

_logger = logging.getLogger('dipdup.project')


DEMO_PROJECTS_TEZOS = (
    ('demo_domains', 'Tezos Domains name service'),
    ('demo_big_maps', 'Indexing specific big maps'),
    ('demo_events', 'Processing contract events'),
    ('demo_head', 'Processing head block metadata'),
    ('demo_nft_marketplace', 'hic at nunc NFT marketplace'),
    ('demo_dex', 'Quipuswap DEX balances and liquidity'),
    ('demo_factories', 'Example of spawning indexes in runtime'),
    ('demo_dao', 'Homebase DAO registry'),
    ('demo_token', 'TzBTC FA1.2 token operations'),
    ('demo_token_transfers', 'TzBTC FA1.2 token transfers'),
    ('demo_auction', 'TzColors NFT marketplace'),
    ('demo_raw', 'Process raw operations without filtering and strict typing (experimental)'),
    # TODO: demo_jobs
    # TODO: demo_backup
    # TODO: demo_sql
)
DEMO_PROJECTS_EVM = (('', ''),)


class Answers(TypedDict):
    dipdup_version: str
    template: str
    project_name: str
    package: str
    version: str
    description: str
    license: str
    author: str
    postgresql_image: str
    hasura_image: str
    crash_reporting: str
    linters: str
    line_length: str


# initialized with default values, changed with survey
DEFAULT_ANSWERS = Answers(
    dipdup_version=__version__.split('.')[0],
    template='demo_dao',
    project_name='dipdup_indexer',
    package='dipdup_indexer',
    version='0.0.1',
    description='My shiny new indexer based on DipDup',
    license='MIT',
    author='John Smith <john_smith@localhost.lan>',
    postgresql_image='postgres:15',
    hasura_image='hasura/graphql-engine:v2.23.0',
    crash_reporting='false',
    linters='default',
    line_length='120',
)


T = TypeVar('T')


def prompt(text: str, default: Any, type_: Type[T], print_default: bool = True) -> T:
    """ Ask user smth with typecast to type, print_default=True print to user what default choise would be used """
    try:
        value: T = cl.prompt(
            text=f'{text} [{default}]: ' if print_default else text,
            default=default,
            type=type_,
            show_default=False,
        )
        print('\n')
        return value
    except cl.Abort:
        cl.echo('\nAborted')
        quit(0)


def choose_one(
    question: str, options: tuple[str, ...], comments: tuple[str, ...], default: int
) -> str:  # default is position of default option in options
    """ Ask user to choose one option with question, list of options and there description(comments) """
    table = tabulate(
        zip(range(len(options)), options, comments),
        colalign=('right', 'left', 'left'),
    )
    cl.secho(f'=> {question}', fg='blue')
    cl.echo(table)

    answer = prompt('Please choose an option', default, type_=int)
    return options[answer]


def fancy_str_prompt(question: str, default: str) -> str:
    """ Blue prompt in dipdup style for str answers """
    cl.secho(f'=> {question} [{default}]: ', fg='blue')
    return prompt('', default, str, print_default=False)


def create_new_project_from_console() -> Answers:
    """ Script running on dipdup new command and will create a new project from console survey """
    answers = copy(DEFAULT_ANSWERS)
    # dict with all new project config

    welcome_text = (
        'Welcome to DipDup! This command will help you to create a new project.\n'
        'You can abort at any time by pressing Ctrl+C. Press Enter to use default value.\n'
        "Let's start with some basic questions."
    )
    cl.secho('\n' + welcome_text + '\n', fg='yellow')

    # Choose new project template
    template_types = ('Tezos', 'EVM', 'Blank')
    template_types_desc = ('Tezos templates', 'EVM templates', 'Brief template to create project from scratch')
    template_type = choose_one(
        'Choose a template: blockchain-specific or blank?', template_types, template_types_desc, default=2
    )

    # list of options can contain folder name of template or folder name of template with description
    # all project templates are in src/dipdup/projects
    template_types_dict: dict[str, tuple[tuple[str, str], ...]] = {
        'Tezos': DEMO_PROJECTS_TEZOS,
        'EVM': DEMO_PROJECTS_EVM,
        'Blank': (('blank', ''),),  # for same typing
    }
    DEMO_PROJECTS_BLANK = 'Blank'
    if template_type == DEMO_PROJECTS_BLANK:
        answers['template'] = template_types_dict[DEMO_PROJECTS_BLANK][0][0]
    else:
        options = tuple(x[0] for x in template_types_dict[template_type])  # FIXME zero EVM templates
        comments = tuple(x[1] for x in template_types_dict[template_type])
        answers['template'] = choose_one(
            'Choose config template depending on the type of your project (DEX, NFT marketplace etc.)\n',
            options,
            comments,
            default=0,
        )

    # define project(folder) and package name for new indexer
    answers['project_name'] = fancy_str_prompt(
        'Enter project name (the name will be used for folder name and package name)', answers['project_name']
    )
    answers['package'] = answers['project_name']  # FIXME validate python package name in question

    # define version for new indexer package
    answers['version'] = fancy_str_prompt('Enter project version', answers['version'])

    # define description for new indexer readme
    answers['description'] = fancy_str_prompt('Enter project description', answers['description'])

    # define author and license for new indexer
    answers['license'] = fancy_str_prompt(
        'Enter project license\n' 'DipDup itself is MIT-licensed.', answers['license']
    )
    answers['author'] = fancy_str_prompt(
        ('Enter project author\n' 'You can add more later in pyproject.toml.'), answers['author']
    )

<<<<<<< HEAD
class Project(BaseModel):
    path: Path
    description: str
    questions: tuple[Question, ...]
    answers: JinjaAnswers = Field(default_factory=JinjaAnswers)

    def verify(self) -> None:
        for question in self.questions:
            if not self.answers.get(question.name):
                raise ConfigurationError(f'Question {question.name} is not answered')

    def reset(self) -> None:
        self.answers = JinjaAnswers()

    def run(self, quiet: bool, replay: str | None) -> None:
        if not self.questions:
            raise ConfigurationError('No questions defined')

        if replay:
            self.answers = JinjaAnswers(orjson.loads(Path(replay).read_bytes()))

        for question in self.questions:
            if question.name in self.answers:
                _logger.info('Skipping question `%s`', question.name)
                continue

            if quiet:
                value = question.choices[question.default] if isinstance(question, ChoiceQuestion) else question.default
                cl.echo(f'{question.name}: using default value `{value}`')
            else:
                value = question.prompt()

            self.answers[question.name] = value

    def write_cookiecutter_json(self, path: Path) -> None:
        values = {k: v for k, v in self.answers.items() if not k.startswith('_')}
        path.write_bytes(json_dumps(values))
=======
    cl.secho('\n' + 'Now choose versions of software you want to use.' + '\n', fg='yellow')
>>>>>>> 3288e6e0

    answers['postgresql_image'] = choose_one(
        question=('Choose PostgreSQL version\n' 'Try TimescaleDB when working with time series.'),
        options=(
            'postgres:15',
            'timescale/timescaledb:latest-pg15',
            'timescale/timescaledb-ha:pg15-latest',
            'sqlite',
        ),
<<<<<<< HEAD
        InputQuestion(
            name='description',
            description='Enter project description',
            default='My shiny new indexer based on DipDup',
        ),
        InputQuestion(
            name='license',
            description=('Enter project license\n' 'DipDup itself is MIT-licensed.'),
            default='MIT',
        ),
        InputQuestion(
            name='author',
            description=('Enter project author\n' 'You can add more later in pyproject.toml.'),
            default='John Smith <john_smith@localhost.lan>',
        ),
        NotifyQuestion(
            name='_versions',
            default=None,
            description='Now choose versions of software you want to use.',
        ),
        ChoiceQuestion(
            name='postgresql_image',
            description=('Choose PostgreSQL version\n' 'Try TimescaleDB when working with time series.'),
            default=0,
            choices=(
                'postgres:15',
                'timescale/timescaledb:latest-pg15',
                'timescale/timescaledb-ha:pg15-latest',
            ),
            comments=(
                'PostgreSQL',
                'TimescaleDB',
                'TimescaleDB HA (more extensions)',
            ),
        ),
        ChoiceQuestion(
            name='hasura_image',
            description=(
                'Choose Hasura version\n'
                'Test new releases before using in production; new versions may break compatibility.'
            ),
            default=0,
            choices=(
                'hasura/graphql-engine:v2.25.1',
                'hasura/graphql-engine:v2.25.1',
            ),
            comments=(
                'stable',
                'beta',
            ),
=======
        comments=(
            'PostgreSQL',
            'TimescaleDB',
            'TimescaleDB HA (more extensions)',
            'Sqlite (simplified in-memory configuration)',
>>>>>>> 3288e6e0
        ),
        default=0,
    )

    answers['hasura_image'] = choose_one(
        question=(
            'Choose Hasura version\n'
            'Test new releases before using in production; new versions may break compatibility.'
        ),
        options=(
            'hasura/graphql-engine:v2.23.0',
            'hasura/graphql-engine:v2.23.0',
        ),
        comments=(
            'stable',
            'beta',
        ),
        default=0,
    )

    cl.secho('\n' + 'Miscellaneous tunables; leave default values if unsure' + '\n', fg='yellow')

    cl.secho('=> Enable crash reporting?\n' 'It helps us a lot to improve DipDup 🙏 ["y/N"]: ', fg='blue')
    answers['crash_reporting'] = str(prompt('', False, bool, print_default=bool(answers['crash_reporting'])))

    answers['linters'] = choose_one(
        'Choose tools to lint and test your code\n' 'You can always add more later in pyproject.toml.',
        ('default', 'none'),
        ('Classic set: black, isort, ruff, mypy, pytest', 'None'),
        default=0,
    )

    answers['line_length'] = fancy_str_prompt(
        ('Enter maximum line length\n' 'Used by linters.'), default=answers['line_length']
    )
    return answers


def write_cookiecutter_json(answers: Answers, path: Path) -> None:
    values = {k: v for k, v in answers.items() if not k.startswith('_')}
    path.write_bytes(
        orjson.dumps(
            values,
            option=orjson.OPT_INDENT_2,
        )
    )


def load_project_settings_replay(path: Path) -> Answers:
    if not path.is_file() and path.suffix != '.json':
        raise Exception

    return cast(Answers, orjson.loads(path.read_bytes()))


def render_project_from_template(answers: Answers, force: bool = False) -> None:
    _render_templates(answers, Path('base'), force)

    # NOTE: Config and handlers
    _render_templates(answers, Path(answers['template']), force)

    # NOTE: Linters and stuff
    _render_templates(answers, Path('linters_' + answers['linters']), force)


def _render_templates(answers: Answers, path: Path, force: bool = False) -> None:
    from jinja2 import Template

    project_path = Path(__file__).parent / 'projects' / path
    project_paths = project_path.glob('**/*.j2')

    for path in project_paths:
        template_path = path.relative_to(Path(__file__).parent)
        output_path = Path(
            answers['project_name'],
            *path.relative_to(project_path).parts,
            # NOTE: Remove ".j2" from extension
        ).with_suffix(path.suffix[:-3])
        output_path = Path(Template(str(output_path)).render(cookiecutter=answers))
        _render(answers, template_path, output_path, force)


def _render(answers: Answers, template_path: Path, output_path: Path, force: bool) -> None:
    if output_path.exists() and not force:
        _logger.warning('File `%s` already exists, skipping', output_path)

    _logger.info('Generating `%s`', output_path)
    template = load_template(str(template_path))
    content = template.render(cookiecutter=answers)
    write(output_path, content, overwrite=force)<|MERGE_RESOLUTION|>--- conflicted
+++ resolved
@@ -9,19 +9,9 @@
 
 import asyncclick as cl
 import orjson
-<<<<<<< HEAD
-from pydantic import BaseModel
-from pydantic import Field
 from tabulate import tabulate
 
 from dipdup import __version__
-from dipdup.exceptions import ConfigurationError
-from dipdup.utils import json_dumps
-=======
-from tabulate import tabulate
-
-from dipdup import __version__
->>>>>>> 3288e6e0
 from dipdup.utils import load_template
 from dipdup.utils import write
 
@@ -181,47 +171,7 @@
         ('Enter project author\n' 'You can add more later in pyproject.toml.'), answers['author']
     )
 
-<<<<<<< HEAD
-class Project(BaseModel):
-    path: Path
-    description: str
-    questions: tuple[Question, ...]
-    answers: JinjaAnswers = Field(default_factory=JinjaAnswers)
-
-    def verify(self) -> None:
-        for question in self.questions:
-            if not self.answers.get(question.name):
-                raise ConfigurationError(f'Question {question.name} is not answered')
-
-    def reset(self) -> None:
-        self.answers = JinjaAnswers()
-
-    def run(self, quiet: bool, replay: str | None) -> None:
-        if not self.questions:
-            raise ConfigurationError('No questions defined')
-
-        if replay:
-            self.answers = JinjaAnswers(orjson.loads(Path(replay).read_bytes()))
-
-        for question in self.questions:
-            if question.name in self.answers:
-                _logger.info('Skipping question `%s`', question.name)
-                continue
-
-            if quiet:
-                value = question.choices[question.default] if isinstance(question, ChoiceQuestion) else question.default
-                cl.echo(f'{question.name}: using default value `{value}`')
-            else:
-                value = question.prompt()
-
-            self.answers[question.name] = value
-
-    def write_cookiecutter_json(self, path: Path) -> None:
-        values = {k: v for k, v in self.answers.items() if not k.startswith('_')}
-        path.write_bytes(json_dumps(values))
-=======
     cl.secho('\n' + 'Now choose versions of software you want to use.' + '\n', fg='yellow')
->>>>>>> 3288e6e0
 
     answers['postgresql_image'] = choose_one(
         question=('Choose PostgreSQL version\n' 'Try TimescaleDB when working with time series.'),
@@ -231,64 +181,11 @@
             'timescale/timescaledb-ha:pg15-latest',
             'sqlite',
         ),
-<<<<<<< HEAD
-        InputQuestion(
-            name='description',
-            description='Enter project description',
-            default='My shiny new indexer based on DipDup',
-        ),
-        InputQuestion(
-            name='license',
-            description=('Enter project license\n' 'DipDup itself is MIT-licensed.'),
-            default='MIT',
-        ),
-        InputQuestion(
-            name='author',
-            description=('Enter project author\n' 'You can add more later in pyproject.toml.'),
-            default='John Smith <john_smith@localhost.lan>',
-        ),
-        NotifyQuestion(
-            name='_versions',
-            default=None,
-            description='Now choose versions of software you want to use.',
-        ),
-        ChoiceQuestion(
-            name='postgresql_image',
-            description=('Choose PostgreSQL version\n' 'Try TimescaleDB when working with time series.'),
-            default=0,
-            choices=(
-                'postgres:15',
-                'timescale/timescaledb:latest-pg15',
-                'timescale/timescaledb-ha:pg15-latest',
-            ),
-            comments=(
-                'PostgreSQL',
-                'TimescaleDB',
-                'TimescaleDB HA (more extensions)',
-            ),
-        ),
-        ChoiceQuestion(
-            name='hasura_image',
-            description=(
-                'Choose Hasura version\n'
-                'Test new releases before using in production; new versions may break compatibility.'
-            ),
-            default=0,
-            choices=(
-                'hasura/graphql-engine:v2.25.1',
-                'hasura/graphql-engine:v2.25.1',
-            ),
-            comments=(
-                'stable',
-                'beta',
-            ),
-=======
         comments=(
             'PostgreSQL',
             'TimescaleDB',
             'TimescaleDB HA (more extensions)',
             'Sqlite (simplified in-memory configuration)',
->>>>>>> 3288e6e0
         ),
         default=0,
     )
