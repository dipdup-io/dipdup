import time
from collections.abc import Generator
from contextlib import contextmanager
from typing import NoReturn

from prometheus_client import Counter
from prometheus_client import Gauge
from prometheus_client import Histogram

_indexes_total = Gauge(
    'dipdup_indexes_total',
    'Number of indexes in operation by status',
    ('status',),
)

_index_total_sync_duration = Histogram(
    'dipdup_index_total_sync_duration_seconds',
    'Duration of the last index syncronization',
)
_index_total_realtime_duration = Histogram(
    'dipdup_index_total_realtime_duration_seconds',
    'Duration of the last index realtime syncronization',
)

_index_levels_to_sync = Histogram(
    'dipdup_index_levels_to_sync_total',
    'Number of levels to reach synced state',
    ['index'],
)
_index_levels_to_realtime = Histogram(
    'dipdup_index_levels_to_realtime_total',
    'Number of levels to reach realtime state',
    ['index'],
)
_index_handlers_matched = Gauge(
    'dipdup_index_handlers_matched_total',
    'Index total hits',
)

_datasource_head_updated = Histogram(
    'dipdup_datasource_head_updated_timestamp',
    'Timestamp of the last head update',
    ['datasource'],
)
_datasource_rollbacks = Counter(
    'dipdup_datasource_rollbacks_total',
    'Number of rollbacks',
    ['datasource'],
)

_http_errors = Counter(
    'dipdup_http_errors_total',
    'Number of http errors',
    ['url', 'status'],
)
<<<<<<< HEAD
_http_errors_in_row = Histogram('dipdup_http_errors_in_row', """The number of consecutive failed requests""")
_callback_duration = Histogram(
    'dipdup_callback_duration_seconds',
    'Duration of callback execution',
    ['callback'],
=======
_http_errors_in_row = Histogram(
    'dipdup_http_errors_in_row',
    'Number of consecutive failed requests',
>>>>>>> c926ffc5
)

_sqd_processor_last_block = Gauge(
    'sqd_processor_last_block',
    'Level of the last processed block from Subsquid Archives',
)
_sqd_processor_chain_height = Gauge(
    'sqd_processor_chain_height',
    'Current chain height as reported by Subsquid Archives',
)
_sqd_processor_archive_http_errors_in_row = Histogram(
<<<<<<< HEAD
    'sqd_processor_archive_http_errors_in_row', """The number of consecutive failed Archive requests"""
=======
    'sqd_processor_archive_http_errors_in_row',
    'Number of consecutive failed requests to Subsquid Archives',
>>>>>>> c926ffc5
)


class Metrics:
    enabled = False

    def __call__(cls) -> NoReturn:
        raise TypeError('Metrics is a singleton')

    @classmethod
    @contextmanager
    def measure_total_sync_duration(cls) -> Generator[None, None, None]:
        with _index_total_sync_duration.time():
            yield

    @classmethod
    @contextmanager
    def measure_total_realtime_duration(cls) -> Generator[None, None, None]:
        with _index_total_realtime_duration.time():
            yield

    @classmethod
    def set_indexes_count(cls, active: int, synced: int, realtime: int) -> None:
        _indexes_total.labels(status='active').set(active)
        _indexes_total.labels(status='synced').set(synced)
        _indexes_total.labels(status='realtime').set(realtime)

    @classmethod
    def set_datasource_head_updated(cls, name: str) -> None:
        _datasource_head_updated.labels(datasource=name).observe(time.time())

    @classmethod
    def set_datasource_rollback(cls, name: str) -> None:
        _datasource_rollbacks.labels(datasource=name).inc()

    @classmethod
    def set_http_error(cls, url: str, status: int) -> None:
        _http_errors.labels(url=url, status=status).inc()

    @classmethod
    def set_index_handlers_matched(cls, amount: float) -> None:
        _index_handlers_matched.inc(amount)

    @classmethod
    def set_levels_to_sync(cls, index: str, levels: int) -> None:
        _index_levels_to_sync.labels(index=index).observe(levels)

    @classmethod
    def set_levels_to_realtime(cls, index: str, levels: int) -> None:
        _index_levels_to_realtime.labels(index=index).observe(levels)

    @classmethod
    def set_sqd_processor_last_block(cls, last_block: int) -> None:
        _sqd_processor_last_block.set(last_block)

    @classmethod
    def set_sqd_processor_chain_height(cls, chain_height: int) -> None:
        _sqd_processor_chain_height.set(chain_height)

    @classmethod
    def set_http_errors_in_row(cls, url: str, errors_count: int) -> None:
        _http_errors_in_row.observe(errors_count)
        if 'subsquid' in url:
            _sqd_processor_archive_http_errors_in_row.observe(errors_count)<|MERGE_RESOLUTION|>--- conflicted
+++ resolved
@@ -53,17 +53,9 @@
     'Number of http errors',
     ['url', 'status'],
 )
-<<<<<<< HEAD
-_http_errors_in_row = Histogram('dipdup_http_errors_in_row', """The number of consecutive failed requests""")
-_callback_duration = Histogram(
-    'dipdup_callback_duration_seconds',
-    'Duration of callback execution',
-    ['callback'],
-=======
 _http_errors_in_row = Histogram(
     'dipdup_http_errors_in_row',
     'Number of consecutive failed requests',
->>>>>>> c926ffc5
 )
 
 _sqd_processor_last_block = Gauge(
@@ -75,12 +67,8 @@
     'Current chain height as reported by Subsquid Archives',
 )
 _sqd_processor_archive_http_errors_in_row = Histogram(
-<<<<<<< HEAD
-    'sqd_processor_archive_http_errors_in_row', """The number of consecutive failed Archive requests"""
-=======
     'sqd_processor_archive_http_errors_in_row',
     'Number of consecutive failed requests to Subsquid Archives',
->>>>>>> c926ffc5
 )
 
 
