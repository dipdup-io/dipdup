<<<<<<< HEAD
=======
import json
from contextlib import AsyncExitStack
>>>>>>> 5ce352ac
from datetime import datetime
from functools import partial
from typing import Any
from typing import Dict
from typing import Optional

from apscheduler.schedulers.asyncio import AsyncIOScheduler  # type: ignore
from apscheduler.triggers.cron import CronTrigger  # type: ignore
from apscheduler.triggers.interval import IntervalTrigger  # type: ignore
from apscheduler.util import undefined  # type: ignore

from dipdup.config import JobConfig
from dipdup.context import DipDupContext
from dipdup.context import HookContext
from dipdup.exceptions import ConfigurationError
from dipdup.utils import FormattedLogger

DEFAULT_CONFIG = {
    'apscheduler.jobstores.default.class': 'apscheduler.jobstores.memory:MemoryJobStore',
    'apscheduler.executors.default.class': 'apscheduler.executors.asyncio:AsyncIOExecutor',
    'apscheduler.timezone': 'UTC',
}


def create_scheduler(config: Optional[Dict[str, Any]] = None) -> AsyncIOScheduler:
    if not config:
        return AsyncIOScheduler(DEFAULT_CONFIG)

    json_config = json.dumps(config)
    if 'apscheduler.executors.pool' in json_config:
        raise ConfigurationError('`apscheduler.executors.pool` is not supported. If needed, create a pool inside a regular hook.')
    for key in config:
        if not key.startswith('apscheduler.'):
            raise ConfigurationError('`advanced.scheduler` config keys must start with `apscheduler.`, see apscheduler library docs')
    return AsyncIOScheduler(config)


def add_job(ctx: DipDupContext, scheduler: AsyncIOScheduler, job_config: JobConfig) -> None:
    hook_config = job_config.hook_config

    async def _job_wrapper(ctx: DipDupContext, *args, **kwargs) -> None:
        nonlocal job_config, hook_config
        job_ctx = HookContext(
            config=ctx.config,
            datasources=ctx.datasources,
            callbacks=ctx.callbacks,
            logger=logger,
            hook_config=hook_config,
        )

        await job_ctx.fire_hook(hook_config.callback, *args, **kwargs)

        if job_config.daemon:
            raise ConfigurationError('Daemon jobs are intended to run forever')

    logger = FormattedLogger(
        name=f'dipdup.hooks.{hook_config.callback}',
        fmt=job_config.name + ': {}',
    )
    if job_config.crontab:
        trigger, next_run_time = CronTrigger.from_crontab(job_config.crontab), undefined
    elif job_config.interval:
        trigger, next_run_time = IntervalTrigger(seconds=job_config.interval), undefined
    elif job_config.daemon:
        trigger, next_run_time = None, datetime.now()
    else:
        raise RuntimeError

    scheduler.add_job(
        func=partial(_job_wrapper, ctx=ctx),
        id=job_config.name,
        name=job_config.name,
        trigger=trigger,
        next_run_time=next_run_time,
        kwargs=job_config.args,
    )<|MERGE_RESOLUTION|>--- conflicted
+++ resolved
@@ -1,8 +1,4 @@
-<<<<<<< HEAD
-=======
 import json
-from contextlib import AsyncExitStack
->>>>>>> 5ce352ac
 from datetime import datetime
 from functools import partial
 from typing import Any
