--- conflicted
+++ resolved
@@ -1,7 +1,4 @@
-<<<<<<< HEAD
-=======
 import json
->>>>>>> 8e6760f3
 from datetime import datetime
 from functools import partial
 from typing import Any
