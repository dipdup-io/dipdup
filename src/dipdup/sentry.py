import asyncio
import hashlib
import logging
import platform
from contextlib import suppress
from typing import TYPE_CHECKING
from typing import Any

import sentry_sdk
import sentry_sdk.consts
import sentry_sdk.serializer
from sentry_sdk.integrations.aiohttp import AioHttpIntegration
from sentry_sdk.integrations.atexit import AtexitIntegration
from sentry_sdk.integrations.logging import LoggingIntegration

from dipdup import __version__
from dipdup import env
from dipdup.sys import fire_and_forget
from dipdup.sys import is_shutting_down

HEARTBEAT_INTERVAL = 60 * 60 * 24

if TYPE_CHECKING:
    from dipdup.config import SentryConfig

_logger = logging.getLogger(__name__)


async def _heartbeat() -> None:
    """Restart Sentry session every 24 hours"""
    with suppress(asyncio.CancelledError):
        while True:
            await asyncio.sleep(HEARTBEAT_INTERVAL)
            _logger.info('Reopening Sentry session')
            sentry_sdk.Hub.current.end_session()
            sentry_sdk.Hub.current.flush()
            sentry_sdk.Hub.current.start_session()


def extract_event(error: Exception) -> dict[str, Any]:
    """Extracts Sentry event from an exception"""
    exc_info = sentry_sdk.utils.exc_info_from_error(error)
    event, _ = sentry_sdk.utils.event_from_exception(exc_info)
    event = sentry_sdk.serializer.serialize(event)
    event.pop('_meta', None)
    return event


def before_send(
    event: dict[str, Any],
    hint: dict[str, Any],
) -> dict[str, Any] | None:
    # NOTE: Terminated connections, cancelled tasks, etc.
    if is_shutting_down():
        return None

    # NOTE: Dark magic ahead. Merge `CallbackError` and its cause when possible.
    with suppress(KeyError, IndexError):
        exceptions = event['exception']['values']
        if exceptions[-1]['type'] == 'CallbackError':
            wrapper_frames = exceptions[-1]['stacktrace']['frames']
            crash_frames = exceptions[-2]['stacktrace']['frames']
            exceptions[-2]['stacktrace']['frames'] = wrapper_frames + crash_frames
            event['message'] = exceptions[-2]['value']
            del exceptions[-1]

    return event


def init_sentry(config: 'SentryConfig', package: str) -> None:
    dsn = config.dsn
    if dsn:
        _logger.info('Sentry is enabled: %s', dsn)

    if config.debug or env.DEBUG:
        level, event_level, attach_stacktrace = logging.DEBUG, logging.WARNING, True
    else:
        level, event_level, attach_stacktrace = logging.INFO, logging.ERROR, False

    integrations = [
        AioHttpIntegration(),
        LoggingIntegration(
            level=level,
            event_level=event_level,
        ),
        # NOTE: Suppresses `atexit` notification
        AtexitIntegration(lambda _, __: None),
    ]
    release = config.release or __version__
    environment = config.environment
    server_name = config.server_name

    if not environment:
        if env.DOCKER:
            environment = 'docker'
        elif env.TEST:
            environment = 'tests'
        elif env.CI:
            environment = 'gha'
        else:
            environment = 'local'

    if not server_name:
        server_name = platform.node()

    sentry_sdk.init(
        dsn=dsn,
        integrations=integrations,
        attach_stacktrace=attach_stacktrace,
        before_send=before_send,
        release=release,
        environment=environment,
        server_name=server_name,
        # NOTE: Increase __repr__ length limit
        max_value_length=sentry_sdk.consts.DEFAULT_MAX_VALUE_LENGTH * 10,
    )

    # NOTE: Setting session tags
    tags = {
        'python': platform.python_version(),
        'os': f'{platform.system().lower()}-{platform.machine()}',
        'version': __version__,
        'package': package,
        'release': release,
        'environment': environment,
        'server_name': server_name,
    }
    _logger.debug('Sentry tags: %s', ', '.join(f'{k}={v}' for k, v in tags.items()))
    for tag, value in tags.items():
        sentry_sdk.set_tag(f'dipdup.{tag}', value)

    # NOTE: User ID allows to track release adoption. It's sent on every session,
    # NOTE: but obfuscated below, so it's not a privacy issue. However, randomly
    # NOTE: generated Docker hostnames may spoil this metric.
    user_id = config.user_id
    if user_id is None:
        user_id = package + environment + server_name
        user_id = hashlib.sha256(user_id.encode()).hexdigest()[:8]
    _logger.debug('Sentry user_id: %s', user_id)

    sentry_sdk.set_user({'id': user_id})
    sentry_sdk.Hub.current.start_session()
<<<<<<< HEAD
    asyncio.ensure_future(_heartbeat())  # noqa: RUF006
=======
    fire_and_forget(_heartbeat())
>>>>>>> 51c57ff7
<|MERGE_RESOLUTION|>--- conflicted
+++ resolved
@@ -140,8 +140,4 @@
 
     sentry_sdk.set_user({'id': user_id})
     sentry_sdk.Hub.current.start_session()
-<<<<<<< HEAD
-    asyncio.ensure_future(_heartbeat())  # noqa: RUF006
-=======
-    fire_and_forget(_heartbeat())
->>>>>>> 51c57ff7
+    fire_and_forget(_heartbeat())