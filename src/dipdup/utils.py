import asyncio
<<<<<<< HEAD
=======
import decimal
>>>>>>> ee7803e7
import importlib
import logging
import pkgutil
import time
import types
from contextlib import asynccontextmanager
from logging import Logger
<<<<<<< HEAD
from os.path import dirname
from typing import Any, AsyncIterator, Dict, Iterator, List, Optional
=======
from typing import Any, AsyncIterator, Iterator, List, Optional, Tuple, Type
>>>>>>> ee7803e7

import humps  # type: ignore
from tortoise import Tortoise
from tortoise.backends.asyncpg.client import AsyncpgDBClient
from tortoise.backends.base.client import TransactionContext
from tortoise.backends.sqlite.client import SqliteClient
from tortoise.fields import DecimalField
from tortoise.models import Model
from tortoise.transactions import in_transaction

_logger = logging.getLogger('dipdup.utils')


def import_submodules(package: str) -> Dict[str, types.ModuleType]:
    """Import all submodules of a module, recursively, including subpackages"""
    module = importlib.import_module(package)
    results = {}
    for _, name, is_pkg in pkgutil.walk_packages((dirname(module.__file__),)):
        full_name = module.__name__ + '.' + name
        results[full_name] = importlib.import_module(full_name)
        if is_pkg:
            results.update(import_submodules(full_name))
    return results


@asynccontextmanager
async def slowdown(seconds: int):
    """Sleep if nested block executed faster than X seconds"""
    started_at = time.time()
    yield
    finished_at = time.time()
    time_spent = finished_at - started_at
    if time_spent < seconds:
        await asyncio.sleep(seconds - time_spent)


def snake_to_pascal(value: str) -> str:
    return humps.pascalize(value)


def pascal_to_snake(value: str) -> str:
    return humps.depascalize(value.replace('.', '_')).replace('__', '_')


def split_by_chunks(input_: List[Any], size: int) -> Iterator[List[Any]]:
    i = 0
    while i < len(input_):
        yield input_[i : i + size]
        i += size


@asynccontextmanager
async def tortoise_wrapper(url: str, models: Optional[str] = None) -> AsyncIterator:
    """Initialize Tortoise with internal and project models, close connections when done"""
    attempts = 60
    try:
        modules = {'int_models': ['dipdup.models']}
        if models:
            modules['models'] = [models]
        for attempt in range(attempts):
            try:
                await Tortoise.init(
                    db_url=url,
                    modules=modules,  # type: ignore
                )
            except ConnectionRefusedError:
                _logger.warning('Can\'t establish database connection, attempt %s/%s', attempt, attempts)
                if attempt == attempts - 1:
                    raise
                await asyncio.sleep(1)
            else:
                break
        yield
    finally:
        await Tortoise.close_connections()


@asynccontextmanager
async def in_global_transaction():
    """Enforce using transaction for all queries inside wrapped block. Works for a single DB only."""
    if list(Tortoise._connections.keys()) != ['default']:
        raise RuntimeError('`in_global_transaction` wrapper works only with a single DB connection')

    async with in_transaction() as conn:
        conn: TransactionContext
        original_conn = Tortoise._connections['default']
        Tortoise._connections['default'] = conn

        if isinstance(original_conn, SqliteClient):
            conn.filename = original_conn.filename
            conn.pragmas = original_conn.pragmas
        elif isinstance(original_conn, AsyncpgDBClient):
            conn._pool = original_conn._pool
            conn._template = original_conn._template
        else:
            raise NotImplementedError(
                '`in_global_transaction` wrapper was not tested with database backends other then aiosqlite and asyncpg'
            )

        yield

    Tortoise._connections['default'] = original_conn


def is_model_class(obj: Any) -> bool:
    """Is subclass of tortoise.Model, but not the base class"""
    return isinstance(obj, type) and issubclass(obj, Model) and obj != Model and not getattr(obj.Meta, 'abstract', False)


# TODO: Cache me
def iter_models(package: str) -> Iterator[Tuple[str, Type[Model]]]:
    """Iterate over built-in and project's models"""
    dipdup_models = importlib.import_module('dipdup.models')
    package_models = importlib.import_module(f'{package}.models')

    for models in (dipdup_models, package_models):
        for attr in dir(models):
            model = getattr(models, attr)
            if is_model_class(model):
                app = 'int_models' if models.__name__ == 'dipdup.models' else 'models'
                yield app, model


def set_decimal_context(package: str) -> None:
    context = decimal.getcontext()
    prec = context.prec
    for _, model in iter_models(package):
        for field in model._meta.fields_map.values():
            if isinstance(field, DecimalField):
                context.prec = max(context.prec, field.max_digits + field.max_digits)
    if prec < context.prec:
        _logger.warning('Decimal context precision has been updated: %s -> %s', prec, context.prec)
        # NOTE: DefaultContext used for new threads
        decimal.DefaultContext.prec = context.prec
        decimal.setcontext(context)


class FormattedLogger(Logger):
    def __init__(
        self,
        name: str,
        fmt: Optional[str] = None,
    ):
        logger = logging.getLogger(name)
        self.__class__ = type(FormattedLogger.__name__, (self.__class__, logger.__class__), {})
        self.__dict__ = logger.__dict__
        self.fmt = fmt

    def _log(self, level, msg, args, exc_info=None, extra=None, stack_info=False, stacklevel=1):
        if self.fmt:
            msg = self.fmt.format(msg)
        super()._log(level, msg, args, exc_info, extra, stack_info, stacklevel)<|MERGE_RESOLUTION|>--- conflicted
+++ resolved
@@ -1,8 +1,5 @@
 import asyncio
-<<<<<<< HEAD
-=======
 import decimal
->>>>>>> ee7803e7
 import importlib
 import logging
 import pkgutil
@@ -10,12 +7,8 @@
 import types
 from contextlib import asynccontextmanager
 from logging import Logger
-<<<<<<< HEAD
 from os.path import dirname
-from typing import Any, AsyncIterator, Dict, Iterator, List, Optional
-=======
-from typing import Any, AsyncIterator, Iterator, List, Optional, Tuple, Type
->>>>>>> ee7803e7
+from typing import Any, AsyncIterator, Dict, Iterator, List, Optional, Tuple, Type
 
 import humps  # type: ignore
 from tortoise import Tortoise
