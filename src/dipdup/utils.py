--- conflicted
+++ resolved
@@ -197,20 +197,11 @@
     plain: bool = False,
 ) -> ObjectT:
     try:
-<<<<<<< HEAD
-        if plain is False:
+        if plain is False or data is None:
             return type_.model_validate(data)
 
         model_keys = tuple(field.alias or key for key, field in type_.model_fields.items())
-        return type_(**dict(zip(model_keys, data)))
-=======
-        if plain is False or data is None:
-            return type_.parse_obj(data)
-
-        model_keys = tuple(field.alias for field in type_.__fields__.values())
         return type_(**dict(zip(model_keys, data, strict=True)))
->>>>>>> b3e40f45
-
     except ValidationError as e:
         raise InvalidDataError(f'Failed to parse: {e.errors()}', type_, data) from e
 
