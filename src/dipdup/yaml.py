"""This module contains YAML-related utilities used in `dipdup.config` module.

`ruamel.yaml` and `pydantic` don't play well together, so we have to deserialize YAML into
dataclasses first with loose validation, then convert them into more strict `BaseModel`-based
classes.

Tasks performed at the first stage:

- Environment variables substitution (e.g. `${FOO}` -> `bar`)
- Merging config from multiple files (currently, only first level deep)
- Resolving aliases and references to remove `str` from union types
"""

from __future__ import annotations

import json
import logging.config
import re
from copy import copy
from io import StringIO
from os import environ as env
from pathlib import Path
from typing import Any

from pydantic.json import pydantic_encoder
from ruamel.yaml import YAML

from dipdup import __spec_version__
from dipdup.exceptions import ConfigurationError

# NOTE: ${VARIABLE:-default} | ${VARIABLE}
ENV_VARIABLE_REGEX = r'\$\{(?P<var_name>[\w]+)(?:\:\-(?P<default_value>.*?))?\}'


_logger = logging.getLogger('dipdup.yaml')


def exclude_none(config_json: Any) -> Any:
    if isinstance(config_json, (list, tuple)):
        return [exclude_none(i) for i in config_json if i is not None]
    if isinstance(config_json, dict):
        return {k: exclude_none(v) for k, v in config_json.items() if v is not None}
    return config_json


def filter_comments(line: str) -> bool:
    return '#' not in line or line.lstrip()[0] != '#'


def read_config_yaml(path: Path) -> str:
    _logger.debug('Loading config from %s', path)
    try:
        with open(path) as file:
            return ''.join(filter(filter_comments, file.readlines()))
    except OSError as e:
        raise ConfigurationError(f'Config file `{path}` is missing or not readable.') from e


def substitute_env_variables(config_yaml: str) -> tuple[str, dict[str, str]]:
    _logger.debug('Substituting environment variables')
    environment: dict[str, str] = {}

    for match in re.finditer(ENV_VARIABLE_REGEX, config_yaml):
        variable, default_value = match.group('var_name'), match.group('default_value')
        value = env.get(variable, default_value)
        # NOTE: Don't fail on ''
        if value is None:
            raise ConfigurationError(f'Environment variable `{variable}` is not set')
        environment[variable] = value
        placeholder = match.group(0)
        config_yaml = config_yaml.replace(placeholder, value or default_value)

    return config_yaml, environment


def fix_dataclass_field_aliases(config: dict[str, Any]) -> None:
    for k, v in copy(config).items():
        if 'callack' in config and k == 'from':
            config['from_'] = config.pop('from')
        elif isinstance(v, dict):
            fix_dataclass_field_aliases(v)
        elif isinstance(v, list):
            for item in v:
                if isinstance(item, dict):
                    fix_dataclass_field_aliases(item)


class DipDupYAMLConfig(dict[str, Any]):
    @classmethod
    def load(
        cls,
        paths: list[Path],
        environment: bool = True,
    ) -> tuple[DipDupYAMLConfig, dict[str, Any]]:
        yaml = YAML(typ='base')

        config = cls()
        config_environment: dict[str, str] = {}

        for path in paths:
            path_yaml = read_config_yaml(path)

            if environment:
                path_yaml, path_environment = substitute_env_variables(path_yaml)
                config_environment.update(path_environment)

            config.update(yaml.load(path_yaml))

<<<<<<< HEAD
=======
        config.validate_version()

>>>>>>> 29ad4ff3
        # FIXME: Can't use `from_` field alias in dataclass; fixed in dipdup.yaml instead
        # FIXME: See https://github.com/pydantic/pydantic/issues/4286
        fix_dataclass_field_aliases(config)

        return config, config_environment

    def dump(self) -> str:
        yaml = YAML(typ='unsafe', pure=True)
        yaml.default_flow_style = False
        yaml.indent = 2

        config_json = json.dumps(self, default=pydantic_encoder)
        config_yaml = exclude_none(yaml.load(config_json))
        buffer = StringIO()
        yaml.dump(config_yaml, buffer)
        return buffer.getvalue()

    def validate_version(self) -> None:
        config_spec_version = self['spec_version']
        if config_spec_version != __spec_version__:
            raise ConfigurationError(
                f'Incompatible spec version: expected {__spec_version__}, got {config_spec_version}. See https://docs.dipdup.io/config/spec_version'
            )<|MERGE_RESOLUTION|>--- conflicted
+++ resolved
@@ -106,11 +106,8 @@
 
             config.update(yaml.load(path_yaml))
 
-<<<<<<< HEAD
-=======
         config.validate_version()
 
->>>>>>> 29ad4ff3
         # FIXME: Can't use `from_` field alias in dataclass; fixed in dipdup.yaml instead
         # FIXME: See https://github.com/pydantic/pydantic/issues/4286
         fix_dataclass_field_aliases(config)
