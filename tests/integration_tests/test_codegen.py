import sys
from contextlib import suppress
from os.path import dirname, join
from shutil import rmtree
from unittest import IsolatedAsyncioTestCase

from dipdup import __version__
from dipdup.codegen import DipDupCodeGenerator
from dipdup.config import DipDupConfig
from dipdup.dipdup import DipDup


class CodegenTest(IsolatedAsyncioTestCase):
    async def test_codegen(self):
        for name in [
            'hic_et_nunc_job.yml',
            'quipuswap.yml',
            'tzcolors.yml',
            'tezos_domains_big_map.yml',
            'registrydao.yml',
        ]:
            with self.subTest(name):
                config_path = join(dirname(__file__), name)
                config = DipDupConfig.load([config_path])
                config.pre_initialize()
                config.package = 'tmp_test_dipdup'

                if config.package in sys.modules:
                    del sys.modules[config.package]

                try:
                    dipdup = DipDup(config)
                    await dipdup.init()
<<<<<<< HEAD
                    await DipDupCodeGenerator(config, {}).generate_docker(f'dipdup:{__version__}', 'dipdup.env')

                    import_submodules(config.package)
=======
>>>>>>> d7a08887
                except Exception as exc:
                    with suppress(FileNotFoundError):
                        rmtree('tmp_test_dipdup')
                    raise exc
                else:
                    with suppress(FileNotFoundError):
                        rmtree('tmp_test_dipdup')<|MERGE_RESOLUTION|>--- conflicted
+++ resolved
@@ -5,7 +5,6 @@
 from unittest import IsolatedAsyncioTestCase
 
 from dipdup import __version__
-from dipdup.codegen import DipDupCodeGenerator
 from dipdup.config import DipDupConfig
 from dipdup.dipdup import DipDup
 
@@ -31,12 +30,7 @@
                 try:
                     dipdup = DipDup(config)
                     await dipdup.init()
-<<<<<<< HEAD
-                    await DipDupCodeGenerator(config, {}).generate_docker(f'dipdup:{__version__}', 'dipdup.env')
-
-                    import_submodules(config.package)
-=======
->>>>>>> d7a08887
+                    await dipdup.docker_init(f'dipdup:{__version__}', 'dipdup.env')
                 except Exception as exc:
                     with suppress(FileNotFoundError):
                         rmtree('tmp_test_dipdup')
