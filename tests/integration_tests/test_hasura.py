from contextlib import AsyncExitStack
from os import environ as env
from pathlib import Path
from unittest import IsolatedAsyncioTestCase

import pytest
from docker.client import DockerClient  # type: ignore

from dipdup.config import DipDupConfig
from dipdup.config import HasuraConfig
from dipdup.config import PostgresDatabaseConfig
from dipdup.dipdup import DipDup
from dipdup.exceptions import HasuraError
from dipdup.hasura import HasuraGateway
from dipdup.project import BaseProject
from dipdup.utils.database import tortoise_wrapper

if env.get('CI') == 'true':
    pytest.skip('skipping integration tests on CI', allow_module_level=True)


class HasuraTest(IsolatedAsyncioTestCase):
    maxDiff = None

    async def test_configure_hasura(self) -> None:
<<<<<<< HEAD
        config_path = Path(__file__).parent / 'hic_et_nunc.yml'
=======
        project_defaults = BaseProject().get_defaults()

        config_path = join(dirname(__file__), 'hic_et_nunc.yml')
>>>>>>> 486e8b21
        config = DipDupConfig.load([config_path])
        config.initialize(skip_imports=True)

        async with AsyncExitStack() as stack:
            docker = DockerClient.from_env()
            postgres_container = docker.containers.run(
                image=project_defaults['postgresql_image'],
                environment={
                    'POSTGRES_USER': 'test',
                    'POSTGRES_PASSWORD': 'test',
                    'POSTGRES_DB': 'test',
                },
                detach=True,
                remove=True,
            )
            postgres_container.reload()
            postgres_ip = postgres_container.attrs['NetworkSettings']['IPAddress']

            config.database = PostgresDatabaseConfig(
                kind='postgres',
                host=postgres_ip,
                port=5432,
                user='test',
                database='test',
                password='test',
            )
            dipdup = DipDup(config)
            await stack.enter_async_context(
                tortoise_wrapper(
                    config.database.connection_string,
                    'demo_hic_et_nunc.models',
                )
            )
            await dipdup._set_up_database(stack)
            await dipdup._set_up_hooks(set())
            await dipdup._initialize_schema()

            hasura_container = docker.containers.run(
                image=project_defaults['hasura_image'],
                environment={
                    'HASURA_GRAPHQL_DATABASE_URL': f'postgres://test:test@{postgres_ip}:5432',
                },
                detach=True,
                remove=True,
            )
            hasura_container.reload()
            hasura_ip = hasura_container.attrs['NetworkSettings']['IPAddress']

            config.hasura = HasuraConfig(
                url=f'http://{hasura_ip}:8080',
                source='new_source',
                create_source=True,
            )
            hasura_gateway = HasuraGateway('demo_hic_et_nunc', config.hasura, config.database)
            await stack.enter_async_context(hasura_gateway)

            try:
                await hasura_gateway.configure(force=True)

                config.hasura.camel_case = True

                await hasura_gateway.configure(force=True)
            except HasuraError:
                dipdup._ctx.logger.info(hasura_container.get_logs())
                raise<|MERGE_RESOLUTION|>--- conflicted
+++ resolved
@@ -23,13 +23,9 @@
     maxDiff = None
 
     async def test_configure_hasura(self) -> None:
-<<<<<<< HEAD
+        project_defaults = BaseProject().get_defaults()
         config_path = Path(__file__).parent / 'hic_et_nunc.yml'
-=======
-        project_defaults = BaseProject().get_defaults()
 
-        config_path = join(dirname(__file__), 'hic_et_nunc.yml')
->>>>>>> 486e8b21
         config = DipDupConfig.load([config_path])
         config.initialize(skip_imports=True)
 
