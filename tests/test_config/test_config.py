--- conflicted
+++ resolved
@@ -9,7 +9,7 @@
 from dipdup.config import HttpConfig
 from dipdup.config import PostgresDatabaseConfig
 from dipdup.config import ResolvedHttpConfig
-from dipdup.config.evm_subsquid_transactions import SubsquidTransactionsHandlerConfig
+from dipdup.config.evm_subsquid_transactions import EvmSubsquidTransactionsHandlerConfig
 from dipdup.config.tezos import TezosContractConfig
 from dipdup.config.tezos_tzkt import TezosTzktDatasourceConfig
 from dipdup.config.tezos_tzkt_operations import TezosTzktOperationsIndexConfig
@@ -17,11 +17,7 @@
 from dipdup.models.tezos_tzkt import OriginationSubscription
 from dipdup.models.tezos_tzkt import TezosTzktOperationType
 from dipdup.models.tezos_tzkt import TransactionSubscription
-<<<<<<< HEAD
-=======
-from dipdup.models.tezos_tzkt import TzktOperationType
 from dipdup.yaml import DipDupYAMLConfig
->>>>>>> 38333ba0
 
 
 def create_config(merge_subs: bool = False, origs: bool = False) -> DipDupConfig:
@@ -84,7 +80,7 @@
 
 async def test_reserved_keywords() -> None:
     assert (
-        SubsquidTransactionsHandlerConfig(  # type: ignore[comparison-overlap]
+        EvmSubsquidTransactionsHandlerConfig(  # type: ignore[comparison-overlap]
             callback='test',
             from_='from',  # type: ignore[arg-type]
         ).from_
