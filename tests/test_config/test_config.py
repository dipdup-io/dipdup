--- conflicted
+++ resolved
@@ -10,14 +10,8 @@
 from dipdup.config import PostgresDatabaseConfig
 from dipdup.config import ResolvedHttpConfig
 from dipdup.config.tezos import TezosContractConfig
-<<<<<<< HEAD
 from dipdup.config.tezos_tzkt import TezosTzktDatasourceConfig
 from dipdup.config.tezos_tzkt_operations import TezosTzktOperationsIndexConfig
-from dipdup.exceptions import ConfigurationError
-=======
-from dipdup.config.tezos_tzkt import TzktDatasourceConfig
-from dipdup.config.tezos_tzkt_operations import TzktOperationsIndexConfig
->>>>>>> 9341fbc0
 from dipdup.models.tezos_tzkt import HeadSubscription
 from dipdup.models.tezos_tzkt import OriginationSubscription
 from dipdup.models.tezos_tzkt import TezosTzktOperationType
@@ -78,13 +72,8 @@
         TezosContractConfig(kind='tezos', address='KT1lalala')
     with pytest.raises(ValidationError):
         TezosContractConfig(kind='tezos', address='lalalalalalalalalalalalalalalalalala')
-<<<<<<< HEAD
-    with pytest.raises(ConfigurationError):
+    with pytest.raises(ValidationError):
         TezosTzktDatasourceConfig(kind='tezos.tzkt', url='not_an_url')
-=======
-    with pytest.raises(ValidationError):
-        TzktDatasourceConfig(kind='tezos.tzkt', url='not_an_url')
->>>>>>> 9341fbc0
 
 
 async def test_dump() -> None:
