--- conflicted
+++ resolved
@@ -66,12 +66,8 @@
         with patch('aiohttp.ClientSession.get', get_mock):
             await self.datasource.start()
 
-<<<<<<< HEAD
         fetch_operations_mock.assert_awaited_with(0)
         self.assertEqual({self.index_config.contract: ['transaction']}, self.datasource._subscriptions)
-=======
-        self.assertEqual({self.index_config.contract.address: ['transaction']}, self.datasource._subscriptions)
->>>>>>> c6fa440d
         client.start.assert_awaited()
 
     async def test_on_connect_subscribe_to_operations(self):
