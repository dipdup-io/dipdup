--- conflicted
+++ resolved
@@ -56,17 +56,10 @@
     index_config: TezosTzktOperationsIndexConfig,
 ) -> None:
     index_config.handlers = (
-<<<<<<< HEAD
-        TezosTzktOperationsHandlerConfig(
-            'address_origination',
-            (
-                TezosTzktOperationsHandlerOriginationPatternConfig(
-=======
-        TzktOperationsHandlerConfig(
+        TezosTzktOperationsHandlerConfig(
             callback='address_origination',
             pattern=(
-                OperationsHandlerOriginationPatternConfig(
->>>>>>> 38333ba0
+                TezosTzktOperationsHandlerOriginationPatternConfig(
                     originated_contract=index_config.contracts[0],
                 ),
             ),
@@ -77,17 +70,10 @@
     assert not hashes
 
     index_config.handlers = (
-<<<<<<< HEAD
-        TezosTzktOperationsHandlerConfig(
-            'hash_origination',
-            (
-                TezosTzktOperationsHandlerOriginationPatternConfig(
-=======
-        TzktOperationsHandlerConfig(
+        TezosTzktOperationsHandlerConfig(
             callback='hash_origination',
             pattern=(
-                OperationsHandlerOriginationPatternConfig(
->>>>>>> 38333ba0
+                TezosTzktOperationsHandlerOriginationPatternConfig(
                     originated_contract=index_config.contracts[1],
                 ),
             ),
@@ -98,17 +84,10 @@
     assert hashes == {-1585533315}
 
     index_config.handlers = (
-<<<<<<< HEAD
-        TezosTzktOperationsHandlerConfig(
-            'hash_address_origination',
-            (
-                TezosTzktOperationsHandlerOriginationPatternConfig(
-=======
-        TzktOperationsHandlerConfig(
+        TezosTzktOperationsHandlerConfig(
             callback='hash_address_origination',
             pattern=(
-                OperationsHandlerOriginationPatternConfig(
->>>>>>> 38333ba0
+                TezosTzktOperationsHandlerOriginationPatternConfig(
                     originated_contract=index_config.contracts[2],
                 ),
             ),
@@ -119,17 +98,10 @@
         await get_origination_filters(index_config, tzkt)
 
     index_config.handlers = (
-<<<<<<< HEAD
-        TezosTzktOperationsHandlerConfig(
-            'address_source',
-            (
-                TezosTzktOperationsHandlerOriginationPatternConfig(
-=======
-        TzktOperationsHandlerConfig(
+        TezosTzktOperationsHandlerConfig(
             callback='address_source',
             pattern=(
-                OperationsHandlerOriginationPatternConfig(
->>>>>>> 38333ba0
+                TezosTzktOperationsHandlerOriginationPatternConfig(
                     source=index_config.contracts[0],
                 ),
             ),
