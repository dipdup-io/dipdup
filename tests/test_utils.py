--- conflicted
+++ resolved
@@ -9,11 +9,8 @@
 from dipdup.models import Index
 from dipdup.models import IndexType
 from dipdup.transactions import TransactionManager
-<<<<<<< HEAD
 from dipdup.utils import import_submodules
-=======
 from dipdup.utils import parse_object
->>>>>>> 758a80b8
 from dipdup.utils import pascal_to_snake
 from dipdup.utils import snake_to_pascal
 from tests.types.kolibri_ovens.set_delegate import SetDelegateParameter
@@ -81,15 +78,13 @@
     assert models[0][0] == 'int_models'
     assert models[-1][0] == 'models'
 
-
-<<<<<<< HEAD
 async def test_import_submodules() -> None:
     with raises(FrameworkException):
         import_submodules('demo_token')
 
     submodules = import_submodules('demo_token.handlers')
     assert len(submodules) == 3
-=======
+
 async def test_parse_object() -> None:
     # empty
     empty = parse_object(SetDelegateParameter, None)
@@ -100,5 +95,4 @@
     # map
     map_ = parse_object(QwerStorage, [[{'R': {'a': 'b'}}, {'R': {}}], [{'L': 'test'}]])
     assert isinstance(map_.__root__[0][0], QwerStorageItem1)
-    assert map_.__root__[0][0].R['a'] == 'b'
->>>>>>> 758a80b8
+    assert map_.__root__[0][0].R['a'] == 'b'