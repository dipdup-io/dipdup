--- conflicted
+++ resolved
@@ -1,5 +1,8 @@
+from typing import Any
+
 from pydantic import BaseModel
 from pydantic import ConfigDict
+from pydantic import RootModel
 
 
 class SaleToken(BaseModel):
@@ -23,9 +26,5 @@
     value: str
 
 
-class BazaarMarketPlaceStorage(BaseModel):
-<<<<<<< HEAD
-    root: List[BazaarMarketPlaceStorageItem]
-=======
-    __root__: list[BazaarMarketPlaceStorageItem]
->>>>>>> b3e40f45
+class BazaarMarketPlaceStorage(RootModel[Any]):
+    root: list[BazaarMarketPlaceStorageItem]